--- conflicted
+++ resolved
@@ -1,5 +1,3 @@
-<<<<<<< HEAD
-=======
 2021.12.03(v0.2.2)
 - env: apple key to door treasure env (#128)
 - env: add bsuite memory benchmark (#138)
@@ -53,7 +51,6 @@
 - style: torch version >= 1.1.0, <= 1.10.0
 - style: ale-py == 0.7.0
 
->>>>>>> 303b4d36
 2021.9.30(v0.2.0)
 - env: overcooked env (#20)
 - env: procgen env (#26)

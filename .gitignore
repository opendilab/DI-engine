# Created by .ignore support plugin (hsz.mobi)
### ArchLinuxPackages template
*.tar
*.tar.*
*.jar
*.exe
*.msi
*.zip
*.tgz
*.log
*.log.*
*.sig
*.mov
*.pkl
<<<<<<< HEAD

=======
>>>>>>> e00c5bff

pkg/
src/

### CVS template
/CVS/*
**/CVS/*
.cvsignore
*/.cvsignore

### LibreOffice template
# LibreOffice locks
.~lock.*#

### CUDA template
*.i
*.ii
*.gpu
*.ptx
*.cubin
*.fatbin

### Eclipse template
*.bin
.metadata
bin/
tmp/
*.tmp
*.bak
*.swp
*~.nib
local.properties
.settings/
.loadpath
.recommenders

# External tool builders
.externalToolBuilders/

# Locally stored "Eclipse launch configurations"
*.launch

# PyDev specific (Python IDE for Eclipse)
*.pydevproject

# CDT-specific (C/C++ Development Tooling)
.cproject

# CDT- autotools
.autotools

# Java annotation processor (APT)
.factorypath

# PDT-specific (PHP Development Tools)
.buildpath

# sbteclipse plugin
.target

# Tern plugin
.tern-project

# TeXlipse plugin
.texlipse

# STS (Spring Tool Suite)
.springBeans

# Code Recommenders
.recommenders/

# Annotation Processing
.apt_generated/
.apt_generated_test/

# Scala IDE specific (Scala & Java development for Eclipse)
.cache-main
.scala_dependencies
.worksheet

# Uncomment this line if you wish to ignore the project description file.
# Typically, this file would be tracked if it contains build/dependency configurations:
#.project

### SVN template
.svn/

### Images template
# JPEG
*.jpg
*.jpeg
*.jpe
*.jif
*.jfif
*.jfi

# JPEG 2000
*.jp2
*.j2k
*.jpf
*.jpx
*.jpm
*.mj2

# JPEG XR
*.jxr
*.hdp
*.wdp

# Graphics Interchange Format
*.gif

# RAW
*.raw

# Web P
*.webp

# Portable Network Graphics
*.png

# Animated Portable Network Graphics
*.apng

# Multiple-image Network Graphics
*.mng

# Tagged Image File Format
*.tiff
*.tif

# Scalable Vector Graphics
*.svg
*.svgz

# Portable Document Format
*.pdf

# X BitMap
*.xbm

# BMP
*.bmp
*.dib

# ICO
*.ico

# 3D Images
*.3dm
*.max

### Diff template
*.patch
*.diff

### JetBrains template
# Covers JetBrains IDEs: IntelliJ, RubyMine, PhpStorm, AppCode, PyCharm, CLion, Android Studio, WebStorm and Rider
# Reference: https://intellij-support.jetbrains.com/hc/en-us/articles/206544839

# User-specific stuff
.idea/**/workspace.xml
.idea/**/tasks.xml
.idea/**/usage.statistics.xml
.idea/**/dictionaries
.idea/**/shelf

# Generated files
.idea/**/contentModel.xml

# Sensitive or high-churn files
.idea/**/dataSources/
.idea/**/dataSources.ids
.idea/**/dataSources.local.xml
.idea/**/sqlDataSources.xml
.idea/**/dynamic.xml
.idea/**/uiDesigner.xml
.idea/**/dbnavigator.xml

# Gradle
.idea/**/gradle.xml
.idea/**/libraries

# Gradle and Maven with auto-import
# When using Gradle or Maven with auto-import, you should exclude module files,
# since they will be recreated, and may cause churn.  Uncomment if using
# auto-import.
# .idea/artifacts
# .idea/compiler.xml
# .idea/jarRepositories.xml
# .idea/modules.xml
# .idea/*.iml
# .idea/modules
# *.iml
# *.ipr

# CMake
cmake-build-*/

# Mongo Explorer plugin
.idea/**/mongoSettings.xml

# File-based project format
*.iws

# IntelliJ
out/

# mpeltonen/sbt-idea plugin
.idea_modules/

# JIRA plugin
atlassian-ide-plugin.xml

# Cursive Clojure plugin
.idea/replstate.xml

# Crashlytics plugin (for Android Studio and IntelliJ)
com_crashlytics_export_strings.xml
crashlytics.properties
crashlytics-build.properties
fabric.properties

# Editor-based Rest Client
.idea/httpRequests

# Android studio 3.1+ serialized cache file
.idea/caches/build_file_checksums.ser

### CodeIgniter template
*/config/development
*/logs/log-*.php
!*/logs/index.html
*/cache/*
!*/cache/index.html
!*/cache/.htaccess

user_guide_src/build/*
user_guide_src/cilexer/build/*
user_guide_src/cilexer/dist/*
user_guide_src/cilexer/pycilexer.egg-info/*

#codeigniter 3
application/logs/*
!application/logs/index.html
!application/logs/.htaccess
/vendor/

### Emacs template
# -*- mode: gitignore; -*-
*~
\#*\#
/.emacs.desktop
/.emacs.desktop.lock
*.elc
auto-save-list
tramp
.\#*

# Org-mode
.org-id-locations
*_archive

# flymake-mode
*_flymake.*

# eshell files
/eshell/history
/eshell/lastdir

# elpa packages
/elpa/

# reftex files
*.rel

# AUCTeX auto folder
/auto/

# cask packages
.cask/
dist/

# Flycheck
flycheck_*.el

# server auth directory
/server/

# projectiles files
.projectile

# directory configuration
.dir-locals.el

# network security
/network-security.data


### Windows template
# Windows thumbnail cache files
Thumbs.db
Thumbs.db:encryptable
ehthumbs.db
ehthumbs_vista.db

# Dump file
*.stackdump

# Folder config file
[Dd]esktop.ini

# Recycle Bin used on file shares
$RECYCLE.BIN/

# Windows Installer files
*.cab
*.msix
*.msm
*.msp

# Windows shortcuts
*.lnk

### VisualStudioCode template
.vscode/*
!.vscode/settings.json
!.vscode/tasks.json
!.vscode/launch.json
!.vscode/extensions.json
*.code-workspace

# Local History for Visual Studio Code
.history/

### CMake template
CMakeLists.txt.user
CMakeCache.txt
CMakeFiles
CMakeScripts
Testing
cmake_install.cmake
install_manifest.txt
compile_commands.json
CTestTestfile.cmake
_deps

### VisualStudio template
## Ignore Visual Studio temporary files, build results, and
## files generated by popular Visual Studio add-ons.
##
## Get latest from https://github.com/github/gitignore/blob/master/VisualStudio.gitignore

# User-specific files
*.rsuser
*.suo
*.user
*.userosscache
*.sln.docstates

# User-specific files (MonoDevelop/Xamarin Studio)
*.userprefs

# Mono auto generated files
mono_crash.*

# Build results
[Dd]ebug/
[Dd]ebugPublic/
[Rr]elease/
[Rr]eleases/
x64/
x86/
[Ww][Ii][Nn]32/
[Aa][Rr][Mm]/
[Aa][Rr][Mm]64/
bld/
[Bb]in/
[Oo]bj/
[Ll]og/
[Ll]ogs/

# Visual Studio 2015/2017 cache/options directory
.vs/
# Uncomment if you have tasks that create the project's static files in wwwroot
#wwwroot/

# Visual Studio 2017 auto generated files
Generated\ Files/

# MSTest test Results
[Tt]est[Rr]esult*/
[Bb]uild[Ll]og.*

# NUnit
*.VisualState.xml
TestResult.xml
nunit-*.xml

# Build Results of an ATL Project
[Dd]ebugPS/
[Rr]eleasePS/
dlldata.c

# Benchmark Results
BenchmarkDotNet.Artifacts/

# .NET Core
project.lock.json
project.fragment.lock.json
artifacts/

# ASP.NET Scaffolding
ScaffoldingReadMe.txt

# StyleCop
StyleCopReport.xml

# Files built by Visual Studio
*_i.c
*_p.c
*_h.h
*.ilk
*.meta
*.obj
*.iobj
*.pch
*.pdb
*.ipdb
*.pgc
*.pgd
*.rsp
*.sbr
*.tlb
*.tli
*.tlh
*.tmp_proj
*_wpftmp.csproj
*.vspscc
*.vssscc
.builds
*.pidb
*.svclog
*.scc

# Chutzpah Test files
_Chutzpah*

# Visual C++ cache files
ipch/
*.aps
*.ncb
*.opendb
*.opensdf
*.sdf
*.cachefile
*.VC.db
*.VC.VC.opendb

# Visual Studio profiler
*.psess
*.vsp
*.vspx
*.sap

# Visual Studio Trace Files
*.e2e

# TFS 2012 Local Workspace
$tf/

# Guidance Automation Toolkit
*.gpState

# ReSharper is a .NET coding add-in
_ReSharper*/
*.[Rr]e[Ss]harper
*.DotSettings.user

# TeamCity is a build add-in
_TeamCity*

# DotCover is a Code Coverage Tool
*.dotCover

# AxoCover is a Code Coverage Tool
.axoCover/*
!.axoCover/settings.json

# Coverlet is a free, cross platform Code Coverage Tool
coverage*.json
coverage*.xml
coverage*.info

# Visual Studio code coverage results
*.coverage
*.coveragexml

# NCrunch
_NCrunch_*
.*crunch*.local.xml
nCrunchTemp_*

# MightyMoose
*.mm.*
AutoTest.Net/

# Web workbench (sass)
.sass-cache/

# Installshield output folder
[Ee]xpress/

# DocProject is a documentation generator add-in
DocProject/buildhelp/
DocProject/Help/*.HxT
DocProject/Help/*.HxC
DocProject/Help/*.hhc
DocProject/Help/*.hhk
DocProject/Help/*.hhp
DocProject/Help/Html2
DocProject/Help/html

# Click-Once directory
publish/

# Publish Web Output
*.[Pp]ublish.xml
*.azurePubxml
# Note: Comment the next line if you want to checkin your web deploy settings,
# but database connection strings (with potential passwords) will be unencrypted
*.pubxml
*.publishproj

# Microsoft Azure Web App publish settings. Comment the next line if you want to
# checkin your Azure Web App publish settings, but sensitive information contained
# in these scripts will be unencrypted
PublishScripts/

# NuGet Packages
*.nupkg
# NuGet Symbol Packages
*.snupkg
# The packages folder can be ignored because of Package Restore
**/[Pp]ackages/*
# except build/, which is used as an MSBuild target.
!**/[Pp]ackages/build/
# Uncomment if necessary however generally it will be regenerated when needed
#!**/[Pp]ackages/repositories.config
# NuGet v3's project.json files produces more ignorable files
*.nuget.props
*.nuget.targets

# Microsoft Azure Build Output
csx/
*.build.csdef

# Microsoft Azure Emulator
ecf/
rcf/

# Windows Store app package directories and files
AppPackages/
BundleArtifacts/
Package.StoreAssociation.xml
_pkginfo.txt
*.appx
*.appxbundle
*.appxupload

# Visual Studio cache files
# files ending in .cache can be ignored
*.[Cc]ache
# but keep track of directories ending in .cache
!?*.[Cc]ache/

# Others
ClientBin/
~$*
*.dbmdl
*.dbproj.schemaview
*.jfm
*.pfx
*.publishsettings
orleans.codegen.cs

# Including strong name files can present a security risk
# (https://github.com/github/gitignore/pull/2483#issue-259490424)
#*.snk

# Since there are multiple workflows, uncomment next line to ignore bower_components
# (https://github.com/github/gitignore/pull/1529#issuecomment-104372622)
#bower_components/

# RIA/Silverlight projects
Generated_Code/

# Backup & report files from converting an old project file
# to a newer Visual Studio version. Backup files are not needed,
# because we have git ;-)
_UpgradeReport_Files/
Backup*/
UpgradeLog*.XML
UpgradeLog*.htm
ServiceFabricBackup/
*.rptproj.bak

# SQL Server files
*.mdf
*.ldf
*.ndf

# Business Intelligence projects
*.rdl.data
*.bim.layout
*.bim_*.settings
*.rptproj.rsuser
*- [Bb]ackup.rdl
*- [Bb]ackup ([0-9]).rdl
*- [Bb]ackup ([0-9][0-9]).rdl

# Microsoft Fakes
FakesAssemblies/

# GhostDoc plugin setting file
*.GhostDoc.xml

# Node.js Tools for Visual Studio
.ntvs_analysis.dat
node_modules/

# Visual Studio 6 build log
*.plg

# Visual Studio 6 workspace options file
*.opt

# Visual Studio 6 auto-generated workspace file (contains which files were open etc.)
*.vbw

# Visual Studio LightSwitch build output
**/*.HTMLClient/GeneratedArtifacts
**/*.DesktopClient/GeneratedArtifacts
**/*.DesktopClient/ModelManifest.xml
**/*.Server/GeneratedArtifacts
**/*.Server/ModelManifest.xml
_Pvt_Extensions

# Paket dependency manager
.paket/paket.exe
paket-files/

# FAKE - F# Make
.fake/

# CodeRush personal settings
.cr/personal

# Python Tools for Visual Studio (PTVS)
__pycache__/
*.pyc

# Cake - Uncomment if you are using it
# tools/**
# !tools/packages.config

# Tabs Studio
*.tss

# Telerik's JustMock configuration file
*.jmconfig

# BizTalk build output
*.btp.cs
*.btm.cs
*.odx.cs
*.xsd.cs

# OpenCover UI analysis results
OpenCover/

# Azure Stream Analytics local run output
ASALocalRun/

# MSBuild Binary and Structured Log
*.binlog

# NVidia Nsight GPU debugger configuration file
*.nvuser

# MFractors (Xamarin productivity tool) working folder
.mfractor/

# Local History for Visual Studio
.localhistory/

# BeatPulse healthcheck temp database
healthchecksdb

# Backup folder for Package Reference Convert tool in Visual Studio 2017
MigrationBackup/

# Ionide (cross platform F# VS Code tools) working folder
.ionide/

# Fody - auto-generated XML schema
FodyWeavers.xsd

### Python template
# Byte-compiled / optimized / DLL files
*.py[cod]
*$py.class

# C extensions
*.so

# Distribution / packaging
.Python
build/
develop-eggs/
downloads/
eggs/
.eggs/
lib/
lib64/
parts/
sdist/
var/
wheels/
share/python-wheels/
*.egg-info/
.installed.cfg
*.egg
MANIFEST

# PyInstaller
#  Usually these files are written by a python script from a template
#  before PyInstaller builds the exe, so as to inject date/other infos into it.
*.manifest
*.spec

# Installer logs
pip-log.txt
pip-delete-this-directory.txt

# Unit test / coverage reports
htmlcov/
.tox/
.nox/
.coverage
.coverage.*
.cache
nosetests.xml
coverage.xml
*.cover
*.py,cover
.hypothesis/
.pytest_cache/
cover/

# Translations
*.mo
*.pot

# Django stuff:
local_settings.py
db.sqlite3
db.sqlite3-journal

# Flask stuff:
instance/
.webassets-cache

# Scrapy stuff:
.scrapy

# Sphinx documentation
docs/_build/

# PyBuilder
.pybuilder/
target/

# Jupyter Notebook
.ipynb_checkpoints

# IPython
profile_default/
ipython_config.py

# pyenv
#   For a library or package, you might want to ignore these files since the code is
#   intended to run in multiple environments; otherwise, check them in:
# .python-version

# pipenv
#   According to pypa/pipenv#598, it is recommended to include Pipfile.lock in version control.
#   However, in case of collaboration, if having platform-specific dependencies or dependencies
#   having no cross-platform support, pipenv may install dependencies that don't work, or not
#   install all needed dependencies.
#Pipfile.lock

# PEP 582; used by e.g. github.com/David-OConnor/pyflow
__pypackages__/

# Celery stuff
celerybeat-schedule
celerybeat.pid

# SageMath parsed files
*.sage.py

# Environments
.env
.venv
venv/
env.bak/
venv.bak/

# Spyder project settings
.spyderproject
.spyproject

# Rope project settings
.ropeproject

# mkdocs documentation
/site

# mypy
.mypy_cache/
.dmypy.json
dmypy.json

# Pyre type checker
.pyre/

# pytype static type analyzer
.pytype/

# Cython debug symbols
cython_debug/

### Backup template
*.gho
*.ori
*.orig

### Node template
# Logs
logs
npm-debug.log*
yarn-debug.log*
yarn-error.log*
lerna-debug.log*

# Diagnostic reports (https://nodejs.org/api/report.html)
report.[0-9]*.[0-9]*.[0-9]*.[0-9]*.json

# Runtime data
pids
*.pid
*.seed
*.pid.lock

# Directory for instrumented libs generated by jscoverage/JSCover
lib-cov

# Coverage directory used by tools like istanbul
coverage
*.lcov

# nyc test coverage
.nyc_output

# Grunt intermediate storage (https://gruntjs.com/creating-plugins#storing-task-files)
.grunt

# Bower dependency directory (https://bower.io/)
bower_components

# node-waf configuration
.lock-wscript

# Compiled binary addons (https://nodejs.org/api/addons.html)
build/Release

# Dependency directories
jspm_packages/

# Snowpack dependency directory (https://snowpack.dev/)
web_modules/

# TypeScript cache
*.tsbuildinfo

# Optional npm cache directory
.npm

# Optional eslint cache
.eslintcache

# Microbundle cache
.rpt2_cache/
.rts2_cache_cjs/
.rts2_cache_es/
.rts2_cache_umd/

# Optional REPL history
.node_repl_history

# Output of 'npm pack'

# Yarn Integrity file
.yarn-integrity

# dotenv environment variables file
.env.test

# parcel-bundler cache (https://parceljs.org/)
.parcel-cache

# Next.js build output
.next
out

# Nuxt.js build / generate output
.nuxt
dist

# Gatsby files
.cache/
# Comment in the public line in if your project uses Gatsby and not Next.js
# https://nextjs.org/blog/next-9-1#public-directory-support
# public

# vuepress build output
.vuepress/dist

# Serverless directories
.serverless/

# FuseBox cache
.fusebox/

# DynamoDB Local files
.dynamodb/

# TernJS port file
.tern-port

# Stores VSCode versions used for testing VSCode extensions
.vscode-test

# yarn v2
.yarn/cache
.yarn/unplugged
.yarn/build-state.yml
.yarn/install-state.gz
.pnp.*

### VirtualEnv template
# Virtualenv
# http://iamzed.com/2009/05/07/a-primer-on-virtualenv/
[Bb]in
[Ii]nclude
[Ll]ib
[Ll]ib64
[Ll]ocal
pyvenv.cfg
pip-selfcheck.json

### macOS template
# General
.DS_Store
.AppleDouble
.LSOverride

# Icon must end with two \r
Icon

# Thumbnails
._*

# Files that might appear in the root of a volume
.DocumentRevisions-V100
.fseventsd
.Spotlight-V100
.TemporaryItems
.Trashes
.VolumeIcon.icns
.com.apple.timemachine.donotpresent

# Directories potentially created on remote AFP share
.AppleDB
.AppleDesktop
Network Trash Folder
Temporary Items
.apdisk

### Go template
# Binaries for programs and plugins
*.exe~
*.dll
*.dylib

# Test binary, built with `go test -c`
*.test

# Output of the go coverage tool, specifically when used with LiteIDE
*.out

# Dependency directories (remove the comment below to include it)
# vendor/

### C template
# Prerequisites
*.d

# Object files
*.o
*.ko
*.elf

# Linker output
*.map
*.exp

# Precompiled Headers
*.gch

# Libraries
*.lib
*.a
*.la
*.lo

# Shared objects (inc. Windows DLLs)
*.so.*

# Executables
*.app
*.i*86
*.x86_64
*.hex

# Debug files
*.dSYM/
*.su
*.idb

# Kernel Module Compile Results
*.mod*
*.cmd
.tmp_versions/
modules.order
Module.symvers
Mkfile.old
dkms.conf

### Example user template template
### Example user template

# IntelliJ project files
.idea
*.iml
gen
### TextMate template
*.tmproj
*.tmproject
tmtags

### Anjuta template
# Local configuration folder and symbol database
/.anjuta/
/.anjuta_sym_db.db

### XilinxISE template
# intermediate build files
*.bgn
*.bit
*.bld
*.cmd_log
*.drc
*.ll
*.lso
*.msd
*.msk
*.ncd
*.ngc
*.ngd
*.ngr
*.pad
*.par
*.pcf
*.prj
*.ptwx
*.rbb
*.rbd
*.stx
*.syr
*.twr
*.twx
*.unroutes
*.ut
*.xpi
*.xst
*_bitgen.xwbt
*_envsettings.html
*_map.map
*_map.mrp
*_map.ngm
*_map.xrpt
*_ngdbuild.xrpt
*_pad.csv
*_pad.txt
*_par.xrpt
*_summary.html
*_summary.xml
*_usage.xml
*_xst.xrpt

# iMPACT generated files
_impactbatch.log
impact.xsl
impact_impact.xwbt
ise_impact.cmd
webtalk_impact.xml

# Core Generator generated files
xaw2verilog.log

# project-wide generated files
*.gise
par_usage_statistics.html
usage_statistics_webtalk.html
webtalk.log
webtalk_pn.xml

# generated folders
iseconfig/
xlnx_auto_0_xdb/
xst/
_ngo/
_xmsgs/

### TortoiseGit template
# Project-level settings
/.tgitconfig

### C++ template
# Prerequisites

# Compiled Object files
*.slo

# Precompiled Headers

# Compiled Dynamic libraries

# Fortran module files
*.mod
*.smod

# Compiled Static libraries
*.lai

# Executables

### SublimeText template
# Cache files for Sublime Text
*.tmlanguage.cache
*.tmPreferences.cache
*.stTheme.cache

# Workspace files are user-specific
*.sublime-workspace

# Project files should be checked into the repository, unless a significant
# proportion of contributors will probably not be using Sublime Text
# *.sublime-project

# SFTP configuration file
sftp-config.json
sftp-config-alt*.json

# Package control specific files
Package Control.last-run
Package Control.ca-list
Package Control.ca-bundle
Package Control.system-ca-bundle
Package Control.cache/
Package Control.ca-certs/
Package Control.merged-ca-bundle
Package Control.user-ca-bundle
oscrypto-ca-bundle.crt
bh_unicode_properties.cache

# Sublime-github package stores a github token in this file
# https://packagecontrol.io/packages/sublime-github
GitHub.sublime-settings

### Vim template
# Swap
[._]*.s[a-v][a-z]
!*.svg  # comment out if you don't need vector files
[._]*.sw[a-p]
[._]s[a-rt-v][a-z]
[._]ss[a-gi-z]
[._]sw[a-p]

# Session
Session.vim
Sessionx.vim

# Temporary
.netrwhist
# Auto-generated tag files
tags
# Persistent undo
[._]*.un~

### Autotools template
# http://www.gnu.org/software/automake

Makefile.in
/ar-lib
/mdate-sh
/py-compile
/test-driver
/ylwrap
.deps/
.dirstamp

# http://www.gnu.org/software/autoconf

autom4te.cache
/autoscan.log
/autoscan-*.log
/aclocal.m4
/compile
/config.guess
/config.h.in
/config.log
/config.status
/config.sub
/configure
/configure.scan
/depcomp
/install-sh
/missing
/stamp-h1

# https://www.gnu.org/software/libtool/

/ltmain.sh

# http://www.gnu.org/software/texinfo

/texinfo.tex

# http://www.gnu.org/software/m4/

m4/libtool.m4
m4/ltoptions.m4
m4/ltsugar.m4
m4/ltversion.m4
m4/lt~obsolete.m4

# Generated Makefile
# (meta build system like autotools,
# can automatically generate from config.status script
# (which is called by configure script))

### Lua template
# Compiled Lua sources
luac.out

# luarocks build files
*.src.rock
*.tar.gz

# Object files
*.os

# Precompiled Headers

# Libraries
*.def

# Shared objects (inc. Windows DLLs)

# Executables


### Vagrant template
# General
.vagrant/

# Log files (if you are creating logs in debug mode, uncomment this)
# *.log

### Xcode template
# Xcode
#
# gitignore contributors: remember to update Global/Xcode.gitignore, Objective-C.gitignore & Swift.gitignore

## User settings
xcuserdata/

## compatibility with Xcode 8 and earlier (ignoring not required starting Xcode 9)
*.xcscmblueprint
*.xccheckout

## compatibility with Xcode 3 and earlier (ignoring not required starting Xcode 4)
DerivedData/
*.moved-aside
*.pbxuser
!default.pbxuser
*.mode1v3
!default.mode1v3
*.mode2v3
!default.mode2v3
*.perspectivev3
!default.perspectivev3

## Gcc Patch
/*.gcno

### Linux template

# temporary files which can be created if a process still has a handle open of a deleted file
.fuse_hidden*

# KDE directory preferences
.directory

# Linux trash folder which might appear on any partition or disk
.Trash-*

# .nfs files are created when an open file is removed but is still being accessed
.nfs*

### GitBook template
# Node rules:
## Grunt intermediate storage (http://gruntjs.com/creating-plugins#storing-task-files)

## Dependency directory
## Commenting this out is preferred by some people, see
## https://docs.npmjs.com/misc/faq#should-i-check-my-node_modules-folder-into-git
node_modules

# Book build output
_book

# eBook build output
*.epub
*.mobi

### CodeSniffer template
# gitignore for the PHP Codesniffer framework
# website: https://github.com/squizlabs/PHP_CodeSniffer
#
# Recommended template: PHP.gitignore

/wpcs/*

### PuTTY template
# Private key
*.ppk
*_pb2.py
*.pth
*.pth.tar
*.pt
*.npy
__pycache__
*.egg-info
experiment_config.yaml
api-log/
log/
htmlcov
*.lock
.coverage*
/test_*
.python-version
/name.txt
/summary_log
policy_*
/data
.vscode
formatted_*
**/exp
**/benchmark
**/model_zoo
*ckpt*
log*
*.puml.png
*.puml.eps
*.puml.svg
default*
events.*

# DI-engine special key
*default_logger.txt
*default_tb_logger
*evaluate.txt
*total_config.py
eval_config.py
collect_demo_data_config.py
!ding/**/*.py
events.*<|MERGE_RESOLUTION|>--- conflicted
+++ resolved
@@ -12,10 +12,6 @@
 *.sig
 *.mov
 *.pkl
-<<<<<<< HEAD
-
-=======
->>>>>>> e00c5bff
 
 pkg/
 src/

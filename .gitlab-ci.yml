--- conflicted
+++ resolved
@@ -38,8 +38,4 @@
   stage: test
   script:
     - pip install -e .
-<<<<<<< HEAD
-    - make test
-=======
-    - pytest ./nervex --cov-report term-missing --cov=./nervex -n 8 -sv -m unittest
->>>>>>> 6824d3b9
+    - pytest ./nervex --cov-report term-missing --cov=./nervex -n 8 -sv -m unittest
import copy
import enum
from collections import namedtuple
from operator import attrgetter

import numpy as np
import math
from easydict import EasyDict
import ctools.pysc2.env.sc2_env as sc2_env
from ctools.pysc2.env.sc2_env import SC2Env
from ctools.pysc2.lib import protocol
from s2clientprotocol import common_pb2 as sc_common
from s2clientprotocol import debug_pb2 as d_pb
from s2clientprotocol import sc2api_pb2 as sc_pb
from ding.envs import BaseEnv
from ding.envs.common.env_element import EnvElement, EnvElementInfo
from ding.utils import ENV_REGISTRY, deep_merge_dicts

from .smac_map import get_map_params
from .smac_action import SMACAction, distance
from .smac_reward import SMACReward

races = {
    "R": sc_common.Random,
    "P": sc_common.Protoss,
    "T": sc_common.Terran,
    "Z": sc_common.Zerg,
}

ORIGINAL_AGENT = "me"
OPPONENT_AGENT = "opponent"

SUPPORT_MAPS = [
    "SMAC_Maps_two_player/3s5z.SC2Map",
    "SMAC_Maps_two_player/3m.SC2Map",
    "GBU_Maps/infestor_viper.sc2map",
]

FORCE_RESTART_INTERVAL = 50000


class Direction(enum.IntEnum):
    NORTH = 0
    SOUTH = 1
    EAST = 2
    WEST = 3


@ENV_REGISTRY.register('smac')
class SMACEnv(SC2Env, BaseEnv):
    """
    This environment provides the interface for both single agent and multiple agents (two players) in
    SC2 environment.
    """

    SMACTimestep = namedtuple('SMACTimestep', ['obs', 'reward', 'done', 'info', 'episode_steps'])
    SMACEnvInfo = namedtuple('SMACEnvInfo', ['agent_num', 'obs_space', 'act_space', 'rew_space', 'episode_limit'])
    config = dict(
        two_player=False,
        mirror_opponent=False,
        reward_type="original",
        save_replay_episodes=None,
        difficulty=7,
        reward_death_value=10,
        reward_win=200,
        obs_alone=False,
        game_steps_per_episode=None,
        reward_only_positive=True,
        death_mask=False,
        special_global_state=False,
        # add map's center location ponit or not
        add_center_xy=True,
<<<<<<< HEAD
=======
        independent_obs=False,
>>>>>>> 62d61b5b
        # add agent's id information or not in special global state
        state_agent_id=True,
    )

    def __init__(
        self,
        cfg,
    ):
        cfg = deep_merge_dicts(EasyDict(self.config), cfg)
        self.cfg = cfg
        self.save_replay_episodes = cfg.save_replay_episodes
        assert (self.save_replay_episodes is None) or isinstance(
            self.save_replay_episodes, int
        )  # Denote the number of replays to save
        self.two_player = cfg.two_player
        self.difficulty = cfg.difficulty
        self.obs_alone = cfg.obs_alone
        self.game_steps_per_episode = cfg.game_steps_per_episode

        map_name = cfg.map_name
        assert map_name is not None
        map_params = get_map_params(map_name)
        self.reward_only_positive = cfg.reward_only_positive
        self.difficulty = cfg.difficulty
        self.obs_alone = cfg.obs_alone
        self.players, self.num_players = self._get_players(
            "agent_vs_agent" if self.two_player else "game_vs_bot",
            player1_race=map_params["a_race"],
            player2_race=map_params["b_race"]
        )
        self._map_name = map_name

        # SMAC used
        self.n_agents = map_params["n_agents"]
        self.n_enemies = map_params["n_enemies"]
        self.episode_limit = map_params["limit"]

        self._agent_race = map_params["a_race"]
        self._bot_race = map_params["b_race"]
        self.shield_bits_ally = 1 if self._agent_race == "P" else 0
        self.shield_bits_enemy = 1 if self._bot_race == "P" else 0
        self.unit_type_bits = map_params["unit_type_bits"]
        self.map_type = map_params["map_type"]

        self.agents = {}
        self.enemies = {}
        self._episode_count = 0
        self._episode_steps = 0
        self._total_steps = 0
        self._next_reset_steps = FORCE_RESTART_INTERVAL

        self._obs = None
        self.battles_won = 0
        self.battles_game = 0
        self.timeouts = 0
        self.force_restarts = 0
        self.last_stats = None

        self._min_unit_type = 0
        self.marine_id = self.marauder_id = self.medivac_id = 0
        self.hydralisk_id = self.zergling_id = self.baneling_id = 0
        self.stalker_id = self.colossus_id = self.zealot_id = 0

        self.add_center_xy = cfg.add_center_xy
        self.state_agent_id = cfg.state_agent_id
        self.death_mask = cfg.death_mask
        self.special_global_state = cfg.special_global_state

        # reward
        self.reward_death_value = cfg.reward_death_value
        self.reward_win = cfg.reward_win
        self.reward_defeat = 0
        self.reward_negative_scale = 0.5
        self.reward_type = cfg.reward_type
        self.max_reward = (self.n_enemies * self.reward_death_value + self.reward_win)
        self.obs_pathing_grid = False
        self.obs_own_health = True
        self.obs_all_health = True
        self.obs_instead_of_state = False
        self.obs_last_action = True
        self.obs_terrain_height = False
        self.obs_timestep_number = False
        self.state_last_action = True
        self.state_timestep_number = False
        if self.obs_all_health:
            self.obs_own_health = True
        self.n_obs_pathing = 8
        self.n_obs_height = 9
        self._move_amount = 2
        self.continuing_episode = False

        self._seed = None
        self._launch_env_flag = True
        self.just_force_restarts = False

        # Set to false if you need structured observation / state
        self.flatten_observation = True
        self.mirror_opponent = cfg.mirror_opponent
        if self.mirror_opponent:
            self.flatten_observation = False

        # Opponent related variables
        self.battles_won_opponent = 0
        self.battles_defeat = 0
        self._min_unit_type_opponent = 0
        self.marine_id_opponent = self.marauder_id_opponent = self.medivac_id_opponent = 0
        self.hydralisk_id_opponent = self.zergling_id_opponent = self.baneling_id_opponent = 0
        self.stalker_id_opponent = self.colossus_id_opponent = self.zealot_id_opponent = 0
        self.max_distance_x = 0
        self.max_distance_y = 0
        self.map_x = 0
        self.map_y = 0

        self.previous_ally_units = None
        self.previous_enemy_units = None

        self.independent_obs = cfg.independent_obs

        self.action_helper = SMACAction(self.n_agents, self.n_enemies, self.two_player, self.mirror_opponent)
        self.reward_helper = SMACReward(
            self.n_agents,
            self.n_enemies,
            self.two_player,
            self.reward_type,
            self.max_reward,
            reward_only_positive=self.reward_only_positive
        )

        self._observation_space = self.get_obs_space()
        self._action_space = self.action_helper.info(),
        self._reward_space = self.reward_helper.info(),


    def seed(self, seed, dynamic_seed=False):
        self._seed = seed

    def _create_join(self):
        if self.two_player:
            for m in self._maps:
                m.directory = "SMAC_Maps_two_player"
                map_path = m.path
                assert map_path in SUPPORT_MAPS, "We only support the following maps: {}. Please move " \
                                                 "the maps in evaluate/sources/SMAC_Maps_two_player " \
                                                 "to the maps folder of SC2."
        super(SMACEnv, self)._create_join(require_features=False)

    def _get_players(self, game_type, player1_race, player2_race):
        if game_type == 'game_vs_bot':
            agent_num = 1
            print('difficulty', self.difficulty)
            players = [sc2_env.Agent(races[player1_race]), sc2_env.Bot(races[player2_race], self.difficulty)]
        elif game_type == 'agent_vs_agent':
            agent_num = 2
            players = [sc2_env.Agent(races[player1_race]), sc2_env.Agent(races[player2_race])]
        else:
            raise KeyError("invalid game_type: {}".format(game_type))
        return players, agent_num

    def _launch(self):

        print("*****LAUNCH FUNCTION CALLED*****")

        agent_interface_format = sc2_env.parse_agent_interface_format()  # Use all default setting

        SC2Env.__init__(
            self,
            map_name=self.map_name,
            battle_net_map=False,
            players=self.players,
            agent_interface_format=agent_interface_format,
            discount=None,
            discount_zero_after_timeout=False,
            visualize=False,
            step_mul=8,
            realtime=False,
            save_replay_episodes=self.save_replay_episodes,
            replay_dir=None if self.save_replay_episodes is None else ".",
            replay_prefix=None,
            game_steps_per_episode=self.game_steps_per_episode,
            score_index=None,
            score_multiplier=None,
            random_seed=self._seed,
            disable_fog=False,
            ensure_available_actions=True,
            version=None
        )

        self._launch_env_flag = True

        game_info = self._game_info[0]
        map_info = game_info.start_raw
        map_play_area_min = map_info.playable_area.p0
        map_play_area_max = map_info.playable_area.p1
        self.max_distance_x = map_play_area_max.x - map_play_area_min.x
        self.max_distance_y = map_play_area_max.y - map_play_area_min.y
        self.map_x = map_info.map_size.x
        self.map_y = map_info.map_size.y

        self.action_helper.update(map_info, self.map_x, self.map_y)

    def _restart_episode(self):
        """Restart the environment by killing all units on the map.
        There is a trigger in the SC2Map file, which restarts the
        episode when there are no units left.
        """
        try:
            run_commands = [
                (
                    self._controllers[0].debug,
                    d_pb.DebugCommand(
                        kill_unit=d_pb.DebugKillUnit(
                            tag=[unit.tag for unit in self.agents.values() if unit.health > 0] +
                            [unit.tag for unit in self.enemies.values() if unit.health > 0]
                        )
                    )
                )
            ]
            if self.two_player:
                run_commands.append(
                    (self._controllers[1].debug, d_pb.DebugCommand(kill_unit=d_pb.DebugKillUnit(tag=[])))
                )
            # Kill all units on the map.
            self._parallel.run(run_commands)
            # Forward 2 step to make sure all units revive.
            ret = self._parallel.run((c.step, 2) for c in self._controllers)
        except (protocol.ProtocolError, protocol.ConnectionError) as e:
            print("Error happen in _restart. Error: ", e)
            self.full_restart()

    def full_restart(self):
        self.close()
        self._launch()
        self.force_restarts += 1
        self.just_force_restarts = True

    def reset(self):
        self._episode_steps = 0
        self._final_eval_fake_reward = 0.
        old_unit_tags = set(u.tag for u in self.agents.values()).union(set(u.tag for u in self.enemies.values()))

        if self.just_force_restarts:
            old_unit_tags = set()
            self.just_force_restarts = False

        if self._launch_env_flag:
            # Launch StarCraft II
            print("*************LAUNCH TOTAL GAME********************")
            self._launch()
            self._launch_env_flag = False
        elif (self._total_steps > self._next_reset_steps) or (self.save_replay_episodes is not None):
            # Avoid hitting the real episode limit of SC2 env
            print("We are full restarting the environment! save_replay_episodes: ", self.save_replay_episodes)
            self.full_restart()
            old_unit_tags = set()
            self._next_reset_steps += FORCE_RESTART_INTERVAL
        else:
            self._restart_episode()

        # Information kept for counting the reward
        self.win_counted = False
        self.defeat_counted = False

        self.action_helper.reset()

        self.previous_ally_units = None
        self.previous_enemy_units = None

        # if self.heuristic_ai:
        #     self.heuristic_targets = [None] * self.n_agents

        count = 0
        while count <= 5:
            self._update_obs()
            #print("INTERNAL INIT UNIT BEGIN")
            init_flag = self.init_units(old_unit_tags)
            #print("INTERNAL INIT UNIT OVER", init_flag)
            count += 1
            if init_flag:
                break
            else:
                old_unit_tags = set()
        if count >= 5:
            raise RuntimeError("reset 5 times error")

        self.reward_helper.reset(self.max_reward)

        assert all(u.health > 0 for u in self.agents.values())
        assert all(u.health > 0 for u in self.enemies.values())

        if not self.two_player:
            if self.obs_alone:
                agent_state, agent_alone_state, agent_alone_padding_state = self.get_obs()
                return {
                    'agent_state': agent_state,
                    'agent_alone_state': agent_alone_state,
                    'agent_alone_padding_state': agent_alone_padding_state,
                    'global_state': self.get_state(),
                    'action_mask': self.get_avail_actions()
                }
            elif self.independent_obs:
                return {
                    'agent_state': self.get_obs(),
                    'global_state': self.get_obs(),
                    'action_mask': self.get_avail_actions(),
                }
            elif self.special_global_state:
                return {
                    'agent_state': self.get_obs(),
                    'global_state': self.get_global_special_state(),
                    'action_mask': self.get_avail_actions(),
                }
            else:
<<<<<<< HEAD
                if self.special_global_state:
                    return {
                        'agent_state': self.get_obs(),
                        'global_state': self.get_global_special_state(),
                        'action_mask': self.get_avail_actions(),
                    }
                else:
                    return {
                        'agent_state': self.get_obs(),
                        'global_state': self.get_state(),
                        'action_mask': self.get_avail_actions(),
                    }
=======
                return {
                    'agent_state': self.get_obs(),
                    'global_state': self.get_state(),
                    'action_mask': self.get_avail_actions(),
                }
>>>>>>> 62d61b5b

        return {
            'agent_state': {
                ORIGINAL_AGENT: self.get_obs(),
                OPPONENT_AGENT: self.get_obs(True)
            },
            'global_state': {
                ORIGINAL_AGENT: self.get_state(),
                OPPONENT_AGENT: self.get_state(True)
            },
            'action_mask': {
                ORIGINAL_AGENT: self.get_avail_actions(),
                OPPONENT_AGENT: self.get_avail_actions(True),
            },
        }

    def _submit_actions(self, actions):
        if self.two_player:
            # actions is a dict with 'me' and 'opponent' keys.
            actions_me, actions_opponent = actions[ORIGINAL_AGENT], actions[OPPONENT_AGENT]
            self._parallel.run(
                [
                    (self._controllers[0].actions, sc_pb.RequestAction(actions=actions_me)),
                    (self._controllers[1].actions, sc_pb.RequestAction(actions=actions_opponent))
                ]
            )
            step_mul = self._step_mul
            if step_mul <= 0:
                raise ValueError("step_mul should be positive, got {}".format(step_mul))
            if not any(c.status_ended for c in self._controllers):  # May already have ended.
                self._parallel.run((c.step, step_mul) for c in self._controllers)
            self._update_obs(target_game_loop=self._episode_steps + step_mul)
        else:
            # actions is a sequence
            # Send action request
            req_actions = sc_pb.RequestAction(actions=actions)
            self._controllers[0].actions(req_actions)
            self._controllers[0].step(self._step_mul)
            self._update_obs()

    def _get_empty_action(self, old_action):
        me_act = []
        for a_id in range(self.n_agents):
            no_op = self.action_helper.get_avail_agent_actions(a_id, self, is_opponent=False)[0]
            me_act.append(0 if no_op else 1)

        if isinstance(old_action, dict):
            op_act = []
            for a_id in range(self.n_enemies):
                no_op = self.action_helper.get_avail_agent_actions(a_id, self, is_opponent=False)[0]
                op_act.append(0 if no_op else 1)
            new_action = {ORIGINAL_AGENT: me_act, OPPONENT_AGENT: op_act}
        else:
            new_action = me_act
        return new_action

    def step(self, actions, force_return_two_player=False):
        processed_actions = self.action_helper.get_action(actions, self)
        # self._submit_actions(processed_actions)
        try:
            # print("Submitting actions: ", actions)
            self._submit_actions(processed_actions)
            # raise ValueError()  # To test the functionality of restart
        except (protocol.ProtocolError, protocol.ConnectionError, ValueError) as e:
            print("Error happen in step! Error: ", e)
            self.full_restart()
            info = {'abnormal': True}
            return self.SMACTimestep(obs=None, reward=None, done=True, info=info, episode_steps=self._episode_steps)

        # Update units
        game_end_code = self.update_units()
        rewards, terminates, infos = self._collect_step_data(game_end_code, actions)

        infos["draw"] = int(not (infos["me"]["battle_won"] or infos["opponent"]["battle_won"]))

        if (not self.two_player) and (not force_return_two_player):
            rewards, terminates, new_infos = rewards[ORIGINAL_AGENT], terminates[ORIGINAL_AGENT], infos[ORIGINAL_AGENT]
            self._final_eval_fake_reward += rewards
            new_infos["battle_lost"] = infos[OPPONENT_AGENT]["battle_won"]
            new_infos["draw"] = infos["draw"]
            new_infos['final_eval_reward'] = infos['final_eval_reward']
            if 'episode_info' in infos:
                new_infos['episode_info'] = infos['episode_info']
            new_infos['fake_final_eval_reward'] = infos['fake_final_eval_reward']
            infos = new_infos
            if self.obs_alone:
                agent_state, agent_alone_state, agent_alone_padding_state = self.get_obs()
                obs = {
                    'agent_state': agent_state,
                    'agent_alone_state': agent_alone_state,
                    'agent_alone_padding_state': agent_alone_padding_state,
                    'global_state': self.get_state(),
                    'action_mask': self.get_avail_actions()
                }
            elif self.independent_obs:
                obs = {
                    'agent_state': self.get_obs(),
                    'global_state': self.get_obs(),
                    'action_mask': self.get_avail_actions(),
                }
            elif self.special_global_state:
                obs = {
                    'agent_state': self.get_obs(),
                    'global_state': self.get_global_special_state(),
                    'action_mask': self.get_avail_actions(),
                }
            else:
<<<<<<< HEAD
                if self.special_global_state:
                    obs = {
                        'agent_state': self.get_obs(),
                        'global_state': self.get_global_special_state(),
                        'action_mask': self.get_avail_actions(),
                    }
                else:
                    obs = {
                        'agent_state': self.get_obs(),
                        'global_state': self.get_state(),
                        'action_mask': self.get_avail_actions(),
                    }
=======
                obs = {
                    'agent_state': self.get_obs(),
                    'global_state': self.get_state(),
                    'action_mask': self.get_avail_actions(),
                }
>>>>>>> 62d61b5b
        else:
            raise NotImplementedError

        return self.SMACTimestep(
            obs=copy.deepcopy(obs), reward=rewards, done=terminates, info=infos, episode_steps=self._episode_steps
        )

    def _collect_step_data(self, game_end_code, action):
        """This function is called only once at each step, no matter whether you take opponent as agent.
        We already return dicts for each term, as in Multi-agent scenario.
        """
        self._total_steps += 1
        self._episode_steps += 1

        terminated = False

        reward = self.reward_helper.get_reward(self, action, game_end_code, self.win_counted, self.defeat_counted)
        for k in reward:
            reward[k] = np.array(reward[k]).astype(np.float32)

        info = {
            ORIGINAL_AGENT: {
                "battle_won": False
            },
            OPPONENT_AGENT: {
                "battle_won": False
            },
            'final_eval_reward': 0.,
            'fake_final_eval_reward': 0.
        }

        if game_end_code is not None:
            # Battle is over
            terminated = True
            self.battles_game += 1
            if game_end_code == 1 and not self.win_counted:
                # The original agent win the game.
                self.battles_won += 1
                self.win_counted = True
                info[ORIGINAL_AGENT]["battle_won"] = True
                info[OPPONENT_AGENT]["battle_won"] = False
                info['final_eval_reward'] = 1.
            elif game_end_code == -1 and not self.defeat_counted:
                self.defeat_counted = True
                info[ORIGINAL_AGENT]["battle_won"] = False
                info[OPPONENT_AGENT]["battle_won"] = True

        elif self._episode_steps >= self.episode_limit:
            # Episode limit reached
            terminated = True
            if self.continuing_episode:
                info[ORIGINAL_AGENT]["episode_limit"] = True
                info[OPPONENT_AGENT]["episode_limit"] = True
            self.battles_game += 1
            self.timeouts += 1
            # info['final_eval_reward'] = -0.5

            # if sum(u.health + u.shield for u in self.agents.values()) >= \
            #         sum(u.health + u.shield for u in self.enemies.values()):
            #     # lj fix
            #     reward[ORIGINAL_AGENT] += 1
            #     reward[OPPONENT_AGENT] += -1
            # else:
            #     reward[ORIGINAL_AGENT] += -1
            #     reward[OPPONENT_AGENT] += 1

        if terminated:
            self._episode_count += 1
            # 1-dim to 0-dim
            # count units that are still alive
            dead_allies, dead_enemies = 0, 0
            for al_id, al_unit in self.agents.items():
                if al_unit.health == 0:
                    dead_allies += 1
            for e_id, e_unit in self.enemies.items():
                if e_unit.health == 0:
                    dead_enemies += 1

            info['episode_info'] = {
                'final_eval_fake_reward': self._final_eval_fake_reward[0],
                'dead_allies': dead_allies,
                'dead_enemies': dead_enemies
            }
            self._final_eval_fake_reward = 0.

        # PZH: Zero at first step
        if self._episode_steps == 1:
            for k in reward.keys():
                reward[k] *= 0.0
            if terminated:
                print("WARNNING! Should not terminate at the first step!")

        # Test purpose
        # reward = {k: 0 * v + 100 for k, v in reward.items()}
        info['fake_final_eval_reward'] = reward[ORIGINAL_AGENT]
        return reward, {ORIGINAL_AGENT: terminated, OPPONENT_AGENT: terminated, "__all__": terminated}, info

    def close(self):
        SC2Env.close(self)

    def init_units(self, old_unit_tags):
        count = 0
        while count < 10:
            # Sometimes not all units have yet been created by SC2
            self.agents = {}
            self.enemies = {}

            ally_units = [
                unit for unit in self._obs.observation.raw_data.units
                if (unit.owner == 1) and (unit.tag not in old_unit_tags)
            ]
            ally_units_sorted = sorted(
                ally_units,
                key=attrgetter("unit_type", "pos.x", "pos.y"),
                reverse=False,
            )

            for i in range(len(ally_units_sorted)):
                self.agents[i] = ally_units_sorted[i]

            self.max_reward = self.n_enemies * self.reward_death_value + self.reward_win
            for unit in self._obs.observation.raw_data.units:
                if (unit.owner == 2) and (unit.tag not in old_unit_tags):
                    self.enemies[len(self.enemies)] = unit
                    # if self._episode_count == 0:
                    self.max_reward += unit.health_max + unit.shield_max

            all_agents_created = (len(self.agents) == self.n_agents)
            all_enemies_created = (len(self.enemies) == self.n_enemies)

            all_agents_health = all(u.health > 0 for u in self.agents.values())
            all_enemies_health = all(u.health > 0 for u in self.enemies.values())

            if all_agents_created and all_enemies_created \
                    and all_agents_health and all_enemies_health:  # all good
                if self._episode_count == 0:
                    min_unit_type = min(unit.unit_type for unit in self.agents.values())
                    min_unit_type_opponent = min(unit.unit_type for unit in self.enemies.values())
                    self._init_ally_unit_types(min_unit_type)
                    self._init_enemy_unit_types(min_unit_type_opponent)
                return True
            else:
                print(
                    "***ALL GOOD FAIL***", all_agents_created, all_enemies_created, all_agents_health,
                    all_enemies_health, len(self._obs.observation.raw_data.units)
                )
                print(
                    (len(self.agents) == self.n_agents), (len(self.enemies) == self.n_enemies), len(self.agents),
                    self.n_agents, len(self.enemies), self.n_enemies
                )
                self._restart_episode()
                count += 1

            try:
                self._parallel.run((c.step, 1) for c in self._controllers)
                self._update_obs()

            except (protocol.ProtocolError, protocol.ConnectionError) as e:
                print("Error happen in init_units.", e)
                self.full_restart()
                return False
        if count >= 10:
            self.full_restart()
            return False

    def _init_enemy_unit_types(self, min_unit_type_opponent):
        """Initialise ally unit types. Should be called once from the
        init_units function.
        """
        self._min_unit_type_opponent = min_unit_type_opponent
        if self.map_type == "marines":
            self.marine_id_opponent = min_unit_type_opponent
        elif self.map_type == "stalkers_and_zealots":
            self.stalker_id_opponent = min_unit_type_opponent
            self.zealot_id_opponent = min_unit_type_opponent + 1
        elif self.map_type == "colossi_stalkers_zealots":
            self.colossus_id_opponent = min_unit_type_opponent
            self.stalker_id_opponent = min_unit_type_opponent + 1
            self.zealot_id_opponent = min_unit_type_opponent + 2
        elif self.map_type == "MMM":
            self.marauder_id_opponent = min_unit_type_opponent
            self.marine_id_opponent = min_unit_type_opponent + 1
            self.medivac_id_opponent = min_unit_type_opponent + 2
        elif self.map_type == "zealots":
            self.zealot_id_opponent = min_unit_type_opponent
        elif self.map_type == "hydralisks":
            self.hydralisk_id_opponent = min_unit_type_opponent
        elif self.map_type == "stalkers":
            self.stalker_id_opponent = min_unit_type_opponent
        elif self.map_type == "colossus":
            self.colossus_id_opponent = min_unit_type_opponent
        elif self.map_type == "bane":
            self.baneling_id_opponent = min_unit_type_opponent
            self.zergling_id_opponent = min_unit_type_opponent + 1

    # ================
    def unit_max_shield(self, unit, is_opponent=False):
        """Returns maximal shield for a given unit."""
        stalker_id = self.stalker_id_opponent if is_opponent else self.stalker_id
        zealot_id = self.zealot_id_opponent if is_opponent else self.zealot_id
        colossus_id = self.colossus_id_opponent if is_opponent else self.colossus_id
        if unit.unit_type == 74 or unit.unit_type == stalker_id:
            return 80  # Protoss's Stalker
        if unit.unit_type == 73 or unit.unit_type == zealot_id:
            return 50  # Protoss's Zaelot
        if unit.unit_type == 4 or unit.unit_type == colossus_id:
            return 150  # Protoss's Colossus

    def get_unit_type_id(self, unit, ally, is_opponent=False):
        if is_opponent and ally:
            return unit.unit_type - self._min_unit_type_opponent
        else:
            if ally:  # use new SC2 unit types
                if self.map_type == "infestor_viper":
                    if unit.unit_type == 393:
                        type_id = 0
                    else:
                        type_id = 1
                else:
                    type_id = unit.unit_type - self._min_unit_type
            else:  # use default SC2 unit types
                if self.map_type == "stalkers_and_zealots":
                    # id(Stalker) = 74, id(Zealot) = 73
                    type_id = unit.unit_type - 73
                elif self.map_type == "colossi_stalkers_zealots":
                    # id(Stalker) = 74, id(Zealot) = 73, id(Colossus) = 4
                    if unit.unit_type == 4:
                        type_id = 0
                    elif unit.unit_type == 74:
                        type_id = 1
                    else:
                        type_id = 2
                elif self.map_type == "bane":
                    if unit.unit_type == 9:
                        type_id = 0
                    else:
                        type_id = 1
                elif self.map_type == "MMM":
                    if unit.unit_type == 51:
                        type_id = 0
                    elif unit.unit_type == 48:
                        type_id = 1
                    else:
                        type_id = 2
                elif self.map_type == "infestor_viper":
                    if unit.unit_type == 393:
                        type_id = 0
                    else:
                        type_id = 1
                else:
                    raise ValueError()
            return type_id

    def _update_obs(self, target_game_loop=0):
        # Transform in the thread so it runs while waiting for other observations.
        # def parallel_observe(c, f):

        if self.two_player:

            def parallel_observe(c):
                obs = c.observe(target_game_loop=target_game_loop)
                # agent_obs = f.transform_obs(obs)
                return obs

            # with self._metrics.measure_observation_time():
            self._obses = self._parallel.run((parallel_observe, c) for c in self._controllers)
        else:
            self._obses = [self._controllers[0].observe()]

        self._obs = self._obses[0]

    def _init_ally_unit_types(self, min_unit_type):
        """Initialise ally unit types. Should be called once from the
        init_units function.
        """
        self._min_unit_type = min_unit_type
        if self.map_type == "marines":
            self.marine_id = min_unit_type
        elif self.map_type == "stalkers_and_zealots":
            self.stalker_id = min_unit_type
            self.zealot_id = min_unit_type + 1
        elif self.map_type == "colossi_stalkers_zealots":
            self.colossus_id = min_unit_type
            self.stalker_id = min_unit_type + 1
            self.zealot_id = min_unit_type + 2
        elif self.map_type == "MMM":
            self.marauder_id = min_unit_type
            self.marine_id = min_unit_type + 1
            self.medivac_id = min_unit_type + 2
        elif self.map_type == "zealots":
            self.zealot_id = min_unit_type
        elif self.map_type == "hydralisks":
            self.hydralisk_id = min_unit_type
        elif self.map_type == "stalkers":
            self.stalker_id = min_unit_type
        elif self.map_type == "colossus":
            self.colossus_id = min_unit_type
        elif self.map_type == "bane":
            self.baneling_id = min_unit_type
            self.zergling_id = min_unit_type + 1

    def get_obs(self, is_opponent=False):
        """Returns all agent observations in a list.
        NOTE: Agents should have access only to their local observations
        during decentralised execution.
        """
        agents_obs_list = [self.get_obs_agent(i, is_opponent) for i in range(self.n_agents)]

        if self.mirror_opponent and is_opponent:
            assert not self.flatten_observation
            new_obs = list()
            for agent_obs in agents_obs_list:
                new_agent_obs = dict()
                for key, feat in agent_obs.items():
                    feat = feat.copy()

                    if key == "move_feats":
                        can_move_right = feat[2]
                        can_move_left = feat[3]
                        feat[3] = can_move_right
                        feat[2] = can_move_left

                    elif key == "enemy_feats" or key == "ally_feats":
                        for unit_id in range(feat.shape[0]):
                            # Relative x
                            feat[unit_id, 2] = -feat[unit_id, 2]

                    new_agent_obs[key] = feat
                new_obs.append(new_agent_obs)
            agents_obs_list = new_obs

        if not self.flatten_observation:
            agents_obs_list = self._flatten_obs(agents_obs_list)
        if self.obs_alone:
            agents_obs_list, agents_obs_alone_list, agents_obs_alone_padding_list = list(zip(*agents_obs_list))
            return np.array(agents_obs_list).astype(np.float32), np.array(agents_obs_alone_list).astype(
                np.float32
            ), np.array(agents_obs_alone_padding_list).astype(np.float32)
        else:
            return np.array(agents_obs_list).astype(np.float32)

    def get_obs_agent(self, agent_id, is_opponent=False):
        unit = self.get_unit_by_id(agent_id, is_opponent=is_opponent)

        # TODO All these function should have an opponent version
        enemy_feats_dim = self.get_obs_enemy_feats_size()
        ally_feats_dim = self.get_obs_ally_feats_size()
        own_feats_dim = self.get_obs_own_feats_size()

        enemy_feats = np.zeros(enemy_feats_dim, dtype=np.float32)
        ally_feats = np.zeros(ally_feats_dim, dtype=np.float32)
        own_feats = np.zeros(own_feats_dim, dtype=np.float32)

        move_feats = self.action_helper.get_movement_features(agent_id, self, is_opponent)

        if unit.health > 0:  # otherwise dead, return all zeros
            x = unit.pos.x
            y = unit.pos.y
            sight_range = self.unit_sight_range(agent_id)
            avail_actions = self.action_helper.get_avail_agent_actions(agent_id, self, is_opponent)

            # Enemy features
            if is_opponent:
                enemy_items = self.agents.items()
            else:
                enemy_items = self.enemies.items()
            for e_id, e_unit in enemy_items:
                e_x = e_unit.pos.x
                e_y = e_unit.pos.y
                dist = distance(x, y, e_x, e_y)

                if (dist < sight_range and e_unit.health > 0):  # visible and alive
                    # Sight range > shoot range
                    enemy_feats[e_id, 0] = avail_actions[self.action_helper.n_actions_no_attack + e_id]  # available
                    enemy_feats[e_id, 1] = dist / sight_range  # distance
                    enemy_feats[e_id, 2] = (e_x - x) / sight_range  # relative X
                    enemy_feats[e_id, 3] = (e_y - y) / sight_range  # relative Y

                    ind = 4
                    if self.obs_all_health:
                        enemy_feats[e_id, ind] = (e_unit.health / e_unit.health_max)  # health
                        ind += 1
                        if self.shield_bits_enemy > 0:
                            max_shield = self.unit_max_shield(e_unit, not is_opponent)
                            enemy_feats[e_id, ind] = (e_unit.shield / max_shield)  # shield
                            ind += 1

                    if self.unit_type_bits > 0:
                        # If enemy is computer, than use ally=False, but since now we use
                        #  agent for enemy, ally=True
                        if self.two_player:
                            type_id = self.get_unit_type_id(e_unit, True, not is_opponent)
                        else:
                            type_id = self.get_unit_type_id(e_unit, False, False)
                        enemy_feats[e_id, ind + type_id] = 1  # unit type

            # Ally features
            al_ids = [
                al_id for al_id in range((self.n_agents if not is_opponent else self.n_enemies)) if al_id != agent_id
            ]
            for i, al_id in enumerate(al_ids):

                al_unit = self.get_unit_by_id(al_id, is_opponent=is_opponent)
                al_x = al_unit.pos.x
                al_y = al_unit.pos.y
                dist = distance(x, y, al_x, al_y)

                if (dist < sight_range and al_unit.health > 0):  # visible and alive
                    ally_feats[i, 0] = 1  # visible
                    ally_feats[i, 1] = dist / sight_range  # distance
                    ally_feats[i, 2] = (al_x - x) / sight_range  # relative X
                    ally_feats[i, 3] = (al_y - y) / sight_range  # relative Y

                    ind = 4
                    if self.obs_all_health:
                        ally_feats[i, ind] = (al_unit.health / al_unit.health_max)  # health
                        ind += 1
                        if self.shield_bits_ally > 0:
                            max_shield = self.unit_max_shield(al_unit, is_opponent)
                            ally_feats[i, ind] = (al_unit.shield / max_shield)  # shield
                            ind += 1

                    if self.unit_type_bits > 0:
                        type_id = self.get_unit_type_id(al_unit, True, is_opponent)
                        ally_feats[i, ind + type_id] = 1
                        ind += self.unit_type_bits

                    # LJ fix
                    # if self.obs_last_action:
                    #     ally_feats[i, ind:] = self.action_helper.get_last_action(is_opponent)[al_id]

            # Own features
            ind = 0
            if self.obs_own_health:
                own_feats[ind] = unit.health / unit.health_max
                ind += 1
                if self.shield_bits_ally > 0:
                    max_shield = self.unit_max_shield(unit, is_opponent)
                    own_feats[ind] = unit.shield / max_shield
                    ind += 1

            if self.unit_type_bits > 0:
                type_id = self.get_unit_type_id(unit, True, is_opponent)
                own_feats[ind + type_id] = 1
                ind += self.unit_type_bits
            if self.obs_last_action:
                own_feats[ind:] = self.action_helper.get_last_action(is_opponent)[agent_id]

        if is_opponent:
            agent_id_feats = np.zeros(self.n_enemies)
        else:
            agent_id_feats = np.zeros(self.n_agents)
        agent_id_feats[agent_id] = 1
        # Only set to false by outside wrapper
        if self.flatten_observation:
            agent_obs = np.concatenate(
                (
                    move_feats.flatten(),
                    enemy_feats.flatten(),
                    ally_feats.flatten(),
                    own_feats.flatten(),
                    agent_id_feats,
                )
            )
            if self.obs_timestep_number:
                agent_obs = np.append(agent_obs, self._episode_steps / self.episode_limit)
            if self.obs_alone:
                agent_obs_alone = np.concatenate(
                    (
                        move_feats.flatten(),
                        enemy_feats.flatten(),
                        own_feats.flatten(),
                        agent_id_feats,
                    )
                )
                agent_obs_alone_padding = np.concatenate(
                    (
                        move_feats.flatten(),
                        enemy_feats.flatten(),
                        np.zeros_like(ally_feats.flatten()),
                        own_feats.flatten(),
                        agent_id_feats,
                    )
                )
                if self.obs_timestep_number:
                    agent_obs_alone = np.append(agent_obs_alone, self._episode_steps / self.episode_limit)
                    agent_obs_alone_padding = np.append(
                        agent_obs_alone_padding, self._episode_steps / self.episode_limit
                    )
                return agent_obs, agent_obs_alone, agent_obs_alone_padding
            else:
                return agent_obs
        else:
            agent_obs = dict(
                move_feats=move_feats,
                enemy_feats=enemy_feats,
                ally_feats=ally_feats,
                own_feats=own_feats,
                agent_id_feats=agent_id_feats
            )
            if self.obs_timestep_number:
                agent_obs["obs_timestep_number"] = self._episode_steps / self.episode_limit

        return agent_obs

    def get_unit_by_id(self, a_id, is_opponent=False):
        """Get unit by ID."""
        if is_opponent:
            return self.enemies[a_id]
        return self.agents[a_id]

    def get_obs_enemy_feats_size(self):
        """ Returns the dimensions of the matrix containing enemy features.
        Size is n_enemies x n_features.
        """
        nf_en = 4 + self.unit_type_bits

        if self.obs_all_health:
            nf_en += 1 + self.shield_bits_enemy

        return self.n_enemies, nf_en

    def get_obs_ally_feats_size(self):
        """Returns the dimensions of the matrix containing ally features.
        Size is n_allies x n_features.
        """
        nf_al = 4 + self.unit_type_bits

        if self.obs_all_health:
            nf_al += 1 + self.shield_bits_ally

        # LJ fix
        # if self.obs_last_action:
        #     nf_al += self.n_actions

        return self.n_agents - 1, nf_al

    def get_obs_own_feats_size(self):
        """Returns the size of the vector containing the agents' own features.
        """
        own_feats = self.unit_type_bits
        if self.obs_own_health:
            own_feats += 1 + self.shield_bits_ally
        if self.obs_timestep_number:
            own_feats += 1
        if self.obs_last_action:
            own_feats += self.n_actions

        return own_feats

    def get_obs_move_feats_size(self):
        """Returns the size of the vector containing the agents's movement-related features."""
        return self.action_helper.get_obs_move_feats_size()

    def get_state_size(self, is_opponent=False):
        """Returns the size of the global state."""
        if self.obs_instead_of_state:
            return self.get_obs_size(is_opponent) * self.n_agents

        nf_al = 4 + self.shield_bits_ally + self.unit_type_bits
        nf_en = 3 + self.shield_bits_enemy + self.unit_type_bits

        enemy_state = self.n_enemies * nf_en
        ally_state = self.n_agents * nf_al

        size = enemy_state + ally_state

        if self.state_last_action:
            if is_opponent:
                size += self.n_enemies * self.n_actions_opponent
            else:
                size += self.n_agents * self.n_actions
        if self.state_timestep_number:
            size += 1

        return size

    def get_obs_size(self, is_opponent=False):
        # TODO suppose the agents formation are same for both opponent and me. This can be extended in future.
        """Returns the size of the observation."""
        own_feats = self.get_obs_own_feats_size()
        move_feats = self.get_obs_move_feats_size()

        n_enemies, n_enemy_feats = self.get_obs_enemy_feats_size()
        n_allies, n_ally_feats = self.get_obs_ally_feats_size()

        enemy_feats = n_enemies * n_enemy_feats
        ally_feats = n_allies * n_ally_feats

        if is_opponent:
            agent_id_feats = self.n_enemies
        else:
            agent_id_feats = self.n_agents
        return move_feats + enemy_feats + ally_feats + own_feats + agent_id_feats

    def get_obs_alone_size(self, is_opponent=False):
        # TODO suppose the agents formation are same for both opponent and me. This can be extended in future.
        """Returns the size of the observation."""
        own_feats = self.get_obs_own_feats_size()
        move_feats = self.get_obs_move_feats_size()

        n_enemies, n_enemy_feats = self.get_obs_enemy_feats_size()

        enemy_feats = n_enemies * n_enemy_feats

        if is_opponent:
            agent_id_feats = self.n_enemies
        else:
            agent_id_feats = self.n_agents
        return move_feats + enemy_feats + own_feats + agent_id_feats

    def get_state(self, is_opponent=False):
        if self.obs_instead_of_state:
            obs_concat = np.concatenate(self.get_obs(), axis=0).astype(np.float32)
            return obs_concat

        nf_al = 4 + self.shield_bits_ally + self.unit_type_bits
        nf_en = 3 + self.shield_bits_enemy + self.unit_type_bits

        ally_state = np.zeros((self.n_agents, nf_al))
        enemy_state = np.zeros((self.n_enemies, nf_en))

        center_x = self.map_x / 2
        center_y = self.map_y / 2

        if is_opponent:
            iterator = self.enemies.items()
        else:
            iterator = self.agents.items()

        for al_id, al_unit in iterator:
            if al_unit.health > 0:
                x = al_unit.pos.x
                y = al_unit.pos.y
                max_cd = self.unit_max_cooldown(al_unit, is_opponent=is_opponent)

                ally_state[al_id, 0] = (al_unit.health / al_unit.health_max)  # health
                if (self.map_type == "MMM"
                        and al_unit.unit_type == (self.medivac_id_opponent if is_opponent else self.medivac_id)):
                    ally_state[al_id, 1] = al_unit.energy / max_cd  # energy
                else:
                    ally_state[al_id, 1] = (al_unit.weapon_cooldown / max_cd)  # cooldown
                ally_state[al_id, 2] = (x - center_x) / self.max_distance_x  # relative X
                ally_state[al_id, 3] = (y - center_y) / self.max_distance_y  # relative Y

                ind = 4
                if self.shield_bits_ally > 0:
                    max_shield = self.unit_max_shield(al_unit, is_opponent=is_opponent)
                    ally_state[al_id, ind] = (al_unit.shield / max_shield)  # shield
                    ind += 1

                if self.unit_type_bits > 0:
                    type_id = self.get_unit_type_id(al_unit, True, is_opponent=is_opponent)
                    ally_state[al_id, ind + type_id] = 1

        if is_opponent:
            iterator = self.agents.items()
        else:
            iterator = self.enemies.items()
        for e_id, e_unit in iterator:
            if e_unit.health > 0:
                x = e_unit.pos.x
                y = e_unit.pos.y

                enemy_state[e_id, 0] = (e_unit.health / e_unit.health_max)  # health
                enemy_state[e_id, 1] = (x - center_x) / self.max_distance_x  # relative X
                enemy_state[e_id, 2] = (y - center_y) / self.max_distance_y  # relative Y

                ind = 3
                if self.shield_bits_enemy > 0:
                    max_shield = self.unit_max_shield(e_unit, is_opponent=False)
                    enemy_state[e_id, ind] = (e_unit.shield / max_shield)  # shield
                    ind += 1

                if self.unit_type_bits > 0:
                    type_id = self.get_unit_type_id(e_unit, True if self.two_player else False, is_opponent=False)
                    enemy_state[e_id, ind + type_id] = 1

        last_action = self.action_helper.get_last_action(is_opponent)
        if self.flatten_observation:
            state = np.append(ally_state.flatten(), enemy_state.flatten())
            if self.state_last_action:
                state = np.append(state, last_action.flatten())
            if self.state_timestep_number:
                state = np.append(state, self._episode_steps / self.episode_limit)
            state = state.astype(dtype=np.float32)
        else:
            state = dict(ally_state=ally_state, enemy_state=enemy_state)
            if self.state_last_action:
                state["last_action"] = last_action
            if self.state_timestep_number:
                state["state_timestep_number"] = self._episode_steps / self.episode_limit

        if self.mirror_opponent and is_opponent:
            assert not self.flatten_observation

            new_state = dict()
            for key, s in state.items():
                s = s.copy()

                if key == "ally_state":
                    # relative x
                    for unit_id in range(s.shape[0]):
                        s[unit_id, 2] = -s[unit_id, 2]

                elif key == "enemy_state":
                    # relative x
                    for unit_id in range(s.shape[0]):
                        s[unit_id, 1] = -s[unit_id, 1]

                # key == "last_action" is processed in SMACAction
                new_state[key] = s
            state = new_state

        if not self.flatten_observation:
            state = self._flatten_state(state)
        return np.array(state).astype(np.float32)

    def get_global_special_state(self, is_opponent=False):
        """Returns all agent observations in a list.
        NOTE: Agents should have access only to their local observations
        during decentralised execution.
        """
        agents_obs_list = [self.get_state_agent(i, is_opponent) for i in range(self.n_agents)]

        return np.array(agents_obs_list).astype(np.float32)

    def get_global_special_state_size(self, is_opponent=False):
        enemy_feats_dim = self.get_state_enemy_feats_size()
        ally_feats_dim = self.get_state_ally_feats_size()
        own_feats_dim = self.get_state_own_feats_size()
        size = enemy_feats_dim + ally_feats_dim + own_feats_dim + self.n_agents
        if self.state_timestep_number:
            size += 1
        return size

    def get_state_agent(self, agent_id, is_opponent=False):
        """Returns observation for agent_id. The observation is composed of:

           - agent movement features (where it can move to, height information and pathing grid)
           - enemy features (available_to_attack, health, relative_x, relative_y, shield, unit_type)
           - ally features (visible, distance, relative_x, relative_y, shield, unit_type)
           - agent unit features (health, shield, unit_type)

           All of this information is flattened and concatenated into a list,
           in the aforementioned order. To know the sizes of each of the
           features inside the final list of features, take a look at the
           functions ``get_obs_move_feats_size()``,
           ``get_obs_enemy_feats_size()``, ``get_obs_ally_feats_size()`` and
           ``get_obs_own_feats_size()``.

           The size of the observation vector may vary, depending on the
           environment configuration and type of units present in the map.
           For instance, non-Protoss units will not have shields, movement
           features may or may not include terrain height and pathing grid,
           unit_type is not included if there is only one type of unit in the
           map etc.).

           NOTE: Agents should have access only to their local observations
           during decentralised execution.
        """
        if self.obs_instead_of_state:
            obs_concat = np.concatenate(self.get_obs(), axis=0).astype(np.float32)
            return obs_concat

        unit = self.get_unit_by_id(agent_id)

        enemy_feats_dim = self.get_state_enemy_feats_size()
        ally_feats_dim = self.get_state_ally_feats_size()
        own_feats_dim = self.get_state_own_feats_size()

        enemy_feats = np.zeros(enemy_feats_dim, dtype=np.float32)
        ally_feats = np.zeros(ally_feats_dim, dtype=np.float32)
        own_feats = np.zeros(own_feats_dim, dtype=np.float32)
        agent_id_feats = np.zeros(self.n_agents, dtype=np.float32)

        center_x = self.map_x / 2
        center_y = self.map_y / 2

        if (self.death_mask and unit.health > 0) or (not self.death_mask):  # otherwise dead, return all zeros
            x = unit.pos.x
            y = unit.pos.y
            sight_range = self.unit_sight_range(agent_id)
            last_action = self.action_helper.get_last_action(is_opponent)

            # Movement features
            avail_actions = self.get_avail_agent_actions(agent_id)

            # Enemy features
            for e_id, e_unit in self.enemies.items():
                e_x = e_unit.pos.x
                e_y = e_unit.pos.y
                dist = self.distance(x, y, e_x, e_y)

                if e_unit.health > 0:  # visible and alive
                    # Sight range > shoot range
                    if unit.health > 0:
                        enemy_feats[e_id, 0] = avail_actions[self.action_helper.n_actions_no_attack + e_id]  # available
                        enemy_feats[e_id, 1] = dist / sight_range  # distance
                        enemy_feats[e_id, 2] = (e_x - x) / sight_range  # relative X
                        enemy_feats[e_id, 3] = (e_y - y) / sight_range  # relative Y
                        if dist < sight_range:
                            enemy_feats[e_id, 4] = 1  # visible

                    ind = 5
                    if self.obs_all_health:
                        enemy_feats[e_id, ind] = (e_unit.health / e_unit.health_max)  # health
                        ind += 1
                        if self.shield_bits_enemy > 0:
                            max_shield = self.unit_max_shield(e_unit)
                            enemy_feats[e_id, ind] = (e_unit.shield / max_shield)  # shield
                            ind += 1

                    if self.unit_type_bits > 0:
                        type_id = self.get_unit_type_id(e_unit, False)
                        enemy_feats[e_id, ind + type_id] = 1  # unit type
                        ind += self.unit_type_bits

                    if self.add_center_xy:
                        enemy_feats[e_id, ind] = (e_x - center_x) / self.max_distance_x  # center X
                        enemy_feats[e_id, ind + 1] = (e_y - center_y) / self.max_distance_y  # center Y

            # Ally features
            al_ids = [al_id for al_id in range(self.n_agents) if al_id != agent_id]
            for i, al_id in enumerate(al_ids):

                al_unit = self.get_unit_by_id(al_id)
                al_x = al_unit.pos.x
                al_y = al_unit.pos.y
                dist = self.distance(x, y, al_x, al_y)
                max_cd = self.unit_max_cooldown(al_unit)

                if al_unit.health > 0:  # visible and alive
                    if unit.health > 0:
                        if dist < sight_range:
                            ally_feats[i, 0] = 1  # visible
                        ally_feats[i, 1] = dist / sight_range  # distance
                        ally_feats[i, 2] = (al_x - x) / sight_range  # relative X
                        ally_feats[i, 3] = (al_y - y) / sight_range  # relative Y

                    if (self.map_type == "MMM" and al_unit.unit_type == self.medivac_id):
                        ally_feats[i, 4] = al_unit.energy / max_cd  # energy
                    else:
                        ally_feats[i, 4] = (al_unit.weapon_cooldown / max_cd)  # cooldown

                    ind = 5
                    if self.obs_all_health:
                        ally_feats[i, ind] = (al_unit.health / al_unit.health_max)  # health
                        ind += 1
                        if self.shield_bits_ally > 0:
                            max_shield = self.unit_max_shield(al_unit)
                            ally_feats[i, ind] = (al_unit.shield / max_shield)  # shield
                            ind += 1

                    if self.add_center_xy:
                        ally_feats[i, ind] = (al_x - center_x) / self.max_distance_x  # center X
                        ally_feats[i, ind + 1] = (al_y - center_y) / self.max_distance_y  # center Y
                        ind += 2

                    if self.unit_type_bits > 0:
                        type_id = self.get_unit_type_id(al_unit, True)
                        ally_feats[i, ind + type_id] = 1
                        ind += self.unit_type_bits

                    if self.state_last_action:
                        ally_feats[i, ind:] = last_action[al_id]

            # Own features
            ind = 0
            own_feats[0] = 1  # visible
            own_feats[1] = 0  # distance
            own_feats[2] = 0  # X
            own_feats[3] = 0  # Y
            ind = 4
            if self.obs_own_health:
                own_feats[ind] = unit.health / unit.health_max
                ind += 1
                if self.shield_bits_ally > 0:
                    max_shield = self.unit_max_shield(unit)
                    own_feats[ind] = unit.shield / max_shield
                    ind += 1

            if self.add_center_xy:
                own_feats[ind] = (x - center_x) / self.max_distance_x  # center X
                own_feats[ind + 1] = (y - center_y) / self.max_distance_y  # center Y
                ind += 2

            if self.unit_type_bits > 0:
                type_id = self.get_unit_type_id(unit, True)
                own_feats[ind + type_id] = 1
                ind += self.unit_type_bits

            if self.state_last_action:
                own_feats[ind:] = last_action[agent_id]

        state = np.concatenate((ally_feats.flatten(), enemy_feats.flatten(), own_feats.flatten()))

        # Agent id features
        if self.state_agent_id:
            agent_id_feats[agent_id] = 1.
            state = np.append(state, agent_id_feats.flatten())

        if self.state_timestep_number:
            state = np.append(state, self._episode_steps / self.episode_limit)

        return state

    def get_state_enemy_feats_size(self):
        """ Returns the dimensions of the matrix containing enemy features.
        Size is n_enemies x n_features.
        """
        nf_en = 5 + self.unit_type_bits

        if self.obs_all_health:
            nf_en += 1 + self.shield_bits_enemy

        if self.add_center_xy:
            nf_en += 2

        return self.n_enemies, nf_en

    def get_state_ally_feats_size(self):
        """Returns the dimensions of the matrix containing ally features.
        Size is n_allies x n_features.
        """
        nf_al = 5 + self.unit_type_bits

        if self.obs_all_health:
            nf_al += 1 + self.shield_bits_ally

        if self.state_last_action:
            nf_al += self.n_actions

        if self.add_center_xy:
            nf_al += 2

        return self.n_agents - 1, nf_al

    def get_state_own_feats_size(self):
        """Returns the size of the vector containing the agents' own features.
        """
        own_feats = 4 + self.unit_type_bits
        if self.obs_own_health:
            own_feats += 1 + self.shield_bits_ally

        if self.state_last_action:
            own_feats += self.n_actions

        if self.add_center_xy:
            own_feats += 2

        return own_feats

    @staticmethod
    def distance(x1, y1, x2, y2):
        """Distance between two points."""
        return math.hypot(x2 - x1, y2 - y1)

    def unit_max_cooldown(self, unit, is_opponent=False):
        """Returns the maximal cooldown for a unit."""
        if is_opponent:
            switcher = {
                self.marine_id_opponent: 15,
                self.marauder_id_opponent: 25,
                self.medivac_id_opponent: 200,  # max energy
                self.stalker_id_opponent: 35,
                self.zealot_id_opponent: 22,
                self.colossus_id_opponent: 24,
                self.hydralisk_id_opponent: 10,
                self.zergling_id_opponent: 11,
                self.baneling_id_opponent: 1
            }
        else:
            switcher = {
                self.marine_id: 15,
                self.marauder_id: 25,
                self.medivac_id: 200,  # max energy
                self.stalker_id: 35,
                self.zealot_id: 22,
                self.colossus_id: 24,
                self.hydralisk_id: 10,
                self.zergling_id: 11,
                self.baneling_id: 1
            }
        return switcher.get(unit.unit_type, 15)

    def update_units(self):
        """Update units after an environment step.
        This function assumes that self._obs is up-to-date.
        """
        n_ally_alive = 0
        n_enemy_alive = 0

        # Store previous state
        self.previous_ally_units = copy.deepcopy(self.agents)
        self.previous_enemy_units = copy.deepcopy(self.enemies)

        for al_id, al_unit in self.agents.items():
            updated = False
            for unit in self._obs.observation.raw_data.units:
                if al_unit.tag == unit.tag:
                    self.agents[al_id] = unit
                    updated = True
                    n_ally_alive += 1
                    break

            if not updated:  # dead
                al_unit.health = 0

        for e_id, e_unit in self.enemies.items():
            updated = False
            for unit in self._obs.observation.raw_data.units:
                if e_unit.tag == unit.tag:
                    self.enemies[e_id] = unit
                    updated = True
                    n_enemy_alive += 1
                    break

            if not updated:  # dead
                e_unit.health = 0

        if (n_ally_alive == 0 and n_enemy_alive > 0 or self.only_medivac_left(ally=True)):
            return -1  # lost
        if (n_ally_alive > 0 and n_enemy_alive == 0 or self.only_medivac_left(ally=False)):
            return 1  # won
        if n_ally_alive == 0 and n_enemy_alive == 0:
            return 0

        return None

    def only_medivac_left(self, ally):
        """Check if only Medivac units are left."""
        if self.map_type != "MMM":
            return False

        if ally:
            units_alive = [
                a for a in self.agents.values()
                if (a.health > 0 and a.unit_type != self.medivac_id and a.unit_type != self.medivac_id_opponent
                    )  # <<== add medivac_id_opponent
            ]
            if len(units_alive) == 0:
                return True
            return False
        else:
            units_alive = [
                a for a in self.enemies.values()
                if (a.health > 0 and a.unit_type != self.medivac_id and a.unit_type != self.medivac_id_opponent)
            ]
            if len(units_alive) == 1 and units_alive[0].unit_type == 54:
                return True
            return False

    @property
    def n_actions(self):
        return self.action_helper.n_actions

    @property
    def n_actions_opponent(self):
        return self.n_actions

    # Workaround
    def get_avail_agent_actions(self, agent_id, is_opponent=False):
        return self.action_helper.get_avail_agent_actions(agent_id, self, is_opponent)

    def unit_sight_range(self, agent_id=None):
        """Returns the sight range for an agent."""
        return 9

    @staticmethod
    def _flatten_obs(obs):

        def _get_keys(agent_obs):
            keys = ["move_feats", "enemy_feats", "ally_feats", "own_feats", "agent_id_feats"]
            if "obs_timestep_number" in agent_obs:
                keys.append("obs_timestep_number")
            return keys

        return _flatten(obs, _get_keys)

    @staticmethod
    def _flatten_state(state):

        def _get_keys(s):
            keys = ["ally_state", "enemy_state"]
            if "last_action" in s:
                keys.append("last_action")
            if "state_timestep_number" in s:
                keys.append("state_timestep_number")
            return keys

        return _flatten([state], _get_keys)[0]

    def get_avail_actions(self, is_opponent=False):
        ava_action = self.action_helper.get_avail_actions(self, is_opponent)
        ava_action = np.array(ava_action).astype(np.float32)
        return ava_action

    def get_obs_space(self, is_opponent=False):
        T = EnvElementInfo
        agent_num = self.n_enemies if is_opponent else self.n_agents
        if self.obs_alone:
            obs_space = T(
                {
                    'agent_state': (agent_num, self.get_obs_size(is_opponent)),
                    'agent_alone_state': (agent_num, self.get_obs_alone_size(is_opponent)),
                    'agent_alone_padding_state': (agent_num, self.get_obs_size(is_opponent)),
                    'global_state': (self.get_state_size(is_opponent), ),
                    'action_mask': (agent_num, *self.action_helper.info().shape),
                },
                None,
            )
        else:
            if self.special_global_state:
                obs_space = T(
                    {
                        'agent_state': (agent_num, self.get_obs_size(is_opponent)),
                        'global_state': (agent_num, self.get_global_special_state_size(is_opponent)),
                        'action_mask': (agent_num, *self.action_helper.info().shape),
                    },
                    None,
                )
            else:
                obs_space = T(
                    {
                        'agent_state': (agent_num, self.get_obs_size(is_opponent)),
                        'global_state': (self.get_state_size(is_opponent), ),
                        'action_mask': (agent_num, *self.action_helper.info().shape),
                    },
                    None,
                )
<<<<<<< HEAD
        return self.SMACEnvInfo(
            agent_num=agent_num,
            obs_space=obs_space,
            act_space=self.action_helper.info(),
            rew_space=self.reward_helper.info(),
            episode_limit=self.episode_limit,
        )
=======
        return obs_space


    @property
    def observation_space(self):
        return self._observation_space

    @property
    def action_space(self):
        return self._action_space

    @property
    def reward_space(self):
        return self._reward_space
>>>>>>> 62d61b5b

    def __repr__(self):
        return "DI-engine SMAC Env"


def _flatten(obs, get_keys):
    new_obs = list()
    for agent_obs in obs:
        keys = get_keys(agent_obs)
        new_agent_obs = np.concatenate([agent_obs[feat_key].flatten() for feat_key in keys])
        new_obs.append(new_agent_obs)
    return new_obs


SMACTimestep = SMACEnv.SMACTimestep
SMACEnvInfo = SMACEnv.SMACEnvInfo<|MERGE_RESOLUTION|>--- conflicted
+++ resolved
@@ -70,10 +70,7 @@
         special_global_state=False,
         # add map's center location ponit or not
         add_center_xy=True,
-<<<<<<< HEAD
-=======
         independent_obs=False,
->>>>>>> 62d61b5b
         # add agent's id information or not in special global state
         state_agent_id=True,
     )
@@ -386,26 +383,11 @@
                     'action_mask': self.get_avail_actions(),
                 }
             else:
-<<<<<<< HEAD
-                if self.special_global_state:
-                    return {
-                        'agent_state': self.get_obs(),
-                        'global_state': self.get_global_special_state(),
-                        'action_mask': self.get_avail_actions(),
-                    }
-                else:
-                    return {
-                        'agent_state': self.get_obs(),
-                        'global_state': self.get_state(),
-                        'action_mask': self.get_avail_actions(),
-                    }
-=======
                 return {
                     'agent_state': self.get_obs(),
                     'global_state': self.get_state(),
                     'action_mask': self.get_avail_actions(),
                 }
->>>>>>> 62d61b5b
 
         return {
             'agent_state': {
@@ -513,26 +495,11 @@
                     'action_mask': self.get_avail_actions(),
                 }
             else:
-<<<<<<< HEAD
-                if self.special_global_state:
-                    obs = {
-                        'agent_state': self.get_obs(),
-                        'global_state': self.get_global_special_state(),
-                        'action_mask': self.get_avail_actions(),
-                    }
-                else:
-                    obs = {
-                        'agent_state': self.get_obs(),
-                        'global_state': self.get_state(),
-                        'action_mask': self.get_avail_actions(),
-                    }
-=======
                 obs = {
                     'agent_state': self.get_obs(),
                     'global_state': self.get_state(),
                     'action_mask': self.get_avail_actions(),
                 }
->>>>>>> 62d61b5b
         else:
             raise NotImplementedError
 
@@ -1664,15 +1631,6 @@
                     },
                     None,
                 )
-<<<<<<< HEAD
-        return self.SMACEnvInfo(
-            agent_num=agent_num,
-            obs_space=obs_space,
-            act_space=self.action_helper.info(),
-            rew_space=self.reward_helper.info(),
-            episode_limit=self.episode_limit,
-        )
-=======
         return obs_space
 
 
@@ -1687,7 +1645,6 @@
     @property
     def reward_space(self):
         return self._reward_space
->>>>>>> 62d61b5b
 
     def __repr__(self):
         return "DI-engine SMAC Env"

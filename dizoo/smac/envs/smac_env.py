--- conflicted
+++ resolved
@@ -70,10 +70,7 @@
         special_global_state=False,
         # add map's center location ponit or not
         add_center_xy=True,
-<<<<<<< HEAD
-=======
         independent_obs=False,
->>>>>>> 8a108c7c
         # add agent's id information or not in special global state
         state_agent_id=True,
     )
@@ -381,26 +378,11 @@
                     'action_mask': self.get_avail_actions(),
                 }
             else:
-<<<<<<< HEAD
-                if self.special_global_state:
-                    return {
-                        'agent_state': self.get_obs(),
-                        'global_state': self.get_global_special_state(),
-                        'action_mask': self.get_avail_actions(),
-                    }
-                else:
-                    return {
-                        'agent_state': self.get_obs(),
-                        'global_state': self.get_state(),
-                        'action_mask': self.get_avail_actions(),
-                    }
-=======
                 return {
                     'agent_state': self.get_obs(),
                     'global_state': self.get_state(),
                     'action_mask': self.get_avail_actions(),
                 }
->>>>>>> 8a108c7c
 
         return {
             'agent_state': {
@@ -508,26 +490,11 @@
                     'action_mask': self.get_avail_actions(),
                 }
             else:
-<<<<<<< HEAD
-                if self.special_global_state:
-                    obs = {
-                        'agent_state': self.get_obs(),
-                        'global_state': self.get_global_special_state(),
-                        'action_mask': self.get_avail_actions(),
-                    }
-                else:
-                    obs = {
-                        'agent_state': self.get_obs(),
-                        'global_state': self.get_state(),
-                        'action_mask': self.get_avail_actions(),
-                    }
-=======
                 obs = {
                     'agent_state': self.get_obs(),
                     'global_state': self.get_state(),
                     'action_mask': self.get_avail_actions(),
                 }
->>>>>>> 8a108c7c
         else:
             raise NotImplementedError
 

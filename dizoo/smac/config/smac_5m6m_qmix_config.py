--- conflicted
+++ resolved
@@ -37,11 +37,7 @@
             update_per_collect=20,
             batch_size=32,
             learning_rate=0.0005,
-<<<<<<< HEAD
-            clip_value=50,
-=======
             clip_value=5,
->>>>>>> 62d61b5b
             double_q=False,
             target_update_theta=0.008,
             discount_factor=0.95,
@@ -81,23 +77,7 @@
 create_config = EasyDict(create_config)
 
 
-<<<<<<< HEAD
-def train(args):
-    config = [main_config, create_config]
-    serial_pipeline(config, seed=args.seed)
-
-
-if __name__ == "__main__":
-    import argparse
-
-    parser = argparse.ArgumentParser()
-    parser.add_argument('--seed', '-s', type=int, default=0)
-    args = parser.parse_args()
-
-    train(args)
-=======
 if __name__ == '__main__':
 
     from ding.entry import serial_pipeline
-    serial_pipeline((main_config, create_config), seed=0)
->>>>>>> 62d61b5b
+    serial_pipeline((main_config, create_config), seed=0)
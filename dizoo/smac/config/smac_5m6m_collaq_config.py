from easydict import EasyDict

agent_num = 5
collector_env_num = 16
evaluator_env_num = 8

main_config = dict(
    exp_name='smac_5m6m_collaq_seed0',
    env=dict(
        map_name='5m_vs_6m',
        difficulty=7,
        reward_only_positive=True,
        mirror_opponent=False,
        agent_num=agent_num,
        collector_env_num=collector_env_num,
        evaluator_env_num=evaluator_env_num,
        stop_value=0.999,
        n_evaluator_episode=32,
        obs_alone=True,
        manager=dict(
            shared_memory=False,
            reset_timeout=6000,
        ),
    ),
    policy=dict(
        model=dict(
            agent_num=agent_num,
            obs_shape=72,
            alone_obs_shape=52,
            global_obs_shape=98,
            action_shape=12,
            hidden_size_list=[128],
            attention=True,
            self_feature_range=[54, 55],  # placeholder 4
            ally_feature_range=[34, 54],  # placeholder  8*7
            attention_size=32,
            mixer=True,
            lstm_type='gru',
            dueling=False,
        ),
        learn=dict(
            multi_gpu=False,
            update_per_collect=20,
            batch_size=32,
            learning_rate=0.0005,
            clip_value=4,
            double_q=False,
            target_update_theta=0.005,
            discount_factor=0.95,
            collaq_loss_weight=1.0,
        ),
        collect=dict(
            n_episode=32,
            unroll_len=10,
            env_num=collector_env_num,
        ),
        eval=dict(env_num=evaluator_env_num, evaluator=dict(eval_freq=100, )),
        other=dict(
            eps=dict(
                type='linear',
                start=1,
                end=0.05,
                decay=30000,
            ),
            replay_buffer=dict(
                replay_buffer_size=50000,
                # (int) The maximum reuse times of each data
                max_reuse=1e+9,
                max_staleness=1e+9,
            ),
        ),
    ),
)
main_config = EasyDict(main_config)
create_config = dict(
    env=dict(
        type='smac',
        import_names=['dizoo.smac.envs.smac_env'],
    ),
    env_manager=dict(type='subprocess'),
    policy=dict(type='collaq'),
    collector=dict(type='episode', get_train_sample=True),
)
create_config = EasyDict(create_config)


def train(args):
    config = [main_config, create_config]
    serial_pipeline(config, seed=args.seed)


if __name__ == '__main__':

<<<<<<< HEAD
    train(args)
=======
    from ding.entry import serial_pipeline
    serial_pipeline((main_config, create_config), seed=0)
>>>>>>> 62d61b5b
<|MERGE_RESOLUTION|>--- conflicted
+++ resolved
@@ -91,9 +91,5 @@
 
 if __name__ == '__main__':
 
-<<<<<<< HEAD
-    train(args)
-=======
     from ding.entry import serial_pipeline
-    serial_pipeline((main_config, create_config), seed=0)
->>>>>>> 62d61b5b
+    serial_pipeline((main_config, create_config), seed=0)
from easydict import EasyDict

n_pistons = 20
collector_env_num = 8
evaluator_env_num = 3

main_config = dict(
    exp_name=f'data_pistonball/ptz_pistonball_n{n_pistons}_qmix_nsample16_H5_rbs1e3_seed0',
    env=dict(
        env_family='butterfly',
        env_id='pistonball_v6',
        n_pistons=n_pistons,
        max_cycles=125,
        agent_obs_only=False,
        continuous_actions=False,
        collector_env_num=collector_env_num,
        evaluator_env_num=evaluator_env_num,
        n_evaluator_episode=evaluator_env_num,
        stop_value=1e6,
        manager=dict(shared_memory=False,),
        max_env_step=3e6,
    ),
    policy=dict(
        cuda=True,
        model=dict(
            agent_num=n_pistons,
            obs_shape=(3, 457, 120),  # RGB image observation shape for each piston agent
            global_obs_shape=(3, 560, 880),  # Global state shape
            action_shape=3,  # Discrete actions (0, 1, 2)
            hidden_size_list=[128, 128, 64],
            mixer=True,
        ),
        learn=dict(
            update_per_collect=100,
            batch_size=16,
            learning_rate=0.0005,
            target_update_theta=0.001,
            discount_factor=0.99,
            double_q=True,
        ),
        collect=dict(
<<<<<<< HEAD
            # n_sample=32,
            # unroll_len=16,
            n_sample=16,  # 减少采样数量
            unroll_len=5,  # 确保合理的序列长度
=======
            n_sample=32,
            unroll_len=16,
>>>>>>> f946e656
            env_num=collector_env_num,
        ),
        eval=dict(env_num=evaluator_env_num),
        other=dict(
            eps=dict(
                type='exp',
                start=1,
                end=0.05,
                decay=100000,
            ),
            replay_buffer=dict(
                replay_buffer_size=1000,
            ),
        ),
    ),
)
main_config = EasyDict(main_config)

create_config = dict(
    env=dict(
        import_names=['dizoo.petting_zoo.envs.petting_zoo_pistonball_env'],
        type='petting_zoo_pistonball',
    ),
    env_manager=dict(type='subprocess'),
    policy=dict(type='qmix'),
)
create_config = EasyDict(create_config)

ptz_pistonball_qmix_config = main_config
ptz_pistonball_qmix_create_config = create_config

if __name__ == '__main__':
    # or you can enter `ding -m serial -c ptz_pistonball_qmix_config.py -s 0`
    from ding.entry import serial_pipeline
    serial_pipeline((main_config, create_config), seed=0, max_env_step=main_config.env.max_env_step)<|MERGE_RESOLUTION|>--- conflicted
+++ resolved
@@ -39,15 +39,8 @@
             double_q=True,
         ),
         collect=dict(
-<<<<<<< HEAD
-            # n_sample=32,
-            # unroll_len=16,
-            n_sample=16,  # 减少采样数量
-            unroll_len=5,  # 确保合理的序列长度
-=======
-            n_sample=32,
-            unroll_len=16,
->>>>>>> f946e656
+            n_sample=16,
+            unroll_len=5,
             env_num=collector_env_num,
         ),
         eval=dict(env_num=evaluator_env_num),

from typing import Any, List, Union, Optional
from collections import namedtuple
from easydict import EasyDict
import copy
import os
import time
import gym
import numpy as np
from matplotlib import animation
import matplotlib.pyplot as plt
from gym_minigrid.wrappers import FlatObsWrapper, RGBImgPartialObsWrapper, ImgObsWrapper
from gym_minigrid.window import Window

from ding.envs import BaseEnv, BaseEnvTimestep, BaseEnvInfo
from ding.envs.common.env_element import EnvElement, EnvElementInfo
from ding.torch_utils import to_ndarray, to_list
from ding.utils import ENV_REGISTRY

MiniGridEnvInfo = namedtuple(
    'MiniGridEnvInfo', ['agent_num', 'obs_space', 'act_space', 'rew_space', 'max_step', 'use_wrappers']
)
MINIGRID_INFO_DICT = {
    'MiniGrid-Empty-8x8-v0': MiniGridEnvInfo(
        agent_num=1,
        obs_space=EnvElementInfo(shape=(2739, ), value={
            'min': 0,
            'max': 8,
            'dtype': np.float32
        }),
        act_space=EnvElementInfo(
            shape=(1, ),
            value={
                'min': 0,
                'max': 7,  # [0, 7)
                'dtype': np.int64,
            }
        ),
        rew_space=EnvElementInfo(shape=(1, ), value={
            'min': 0,
            'max': 1,
            'dtype': np.float32
        }),
        max_step=100,
        use_wrappers=None,
    ),
<<<<<<< HEAD
     'MiniGrid-FourRooms-v0': MiniGridEnvInfo(
=======
    'MiniGrid-FourRooms-v0': MiniGridEnvInfo(
>>>>>>> 3a91c429
        agent_num=1,
        obs_space=EnvElementInfo(shape=(2739, ), value={
            'min': 0,
            'max': 8,
            'dtype': np.float32
        }),
        act_space=EnvElementInfo(
            shape=(1, ),
            value={
                'min': 0,
                'max': 7,  # [0, 7)
                'dtype': np.int64,
            }
        ),
        rew_space=EnvElementInfo(shape=(1, ), value={
            'min': 0,
            'max': 1,
            'dtype': np.float32
        }),
<<<<<<< HEAD
        max_step=200,
=======
        max_step=100,
>>>>>>> 3a91c429
        use_wrappers=None,
    ),
    'MiniGrid-DoorKey-16x16-v0': MiniGridEnvInfo(
        agent_num=1,
        obs_space=EnvElementInfo(shape=(2739, ), value={
            'min': 0,
            'max': 8,
            'dtype': np.float32
        }),
        act_space=EnvElementInfo(
            shape=(1, ),
            value={
                'min': 0,
                'max': 7,  # [0, 7)
                'dtype': np.int64,
            }
        ),
        rew_space=EnvElementInfo(shape=(1, ), value={
            'min': 0,
            'max': 1,
            'dtype': np.float32
        }),
<<<<<<< HEAD
        max_step=200,
=======
        max_step=300,
>>>>>>> 3a91c429
        use_wrappers=None,
    ),
    'MiniGrid-KeyCorridorS3R3-v0': MiniGridEnvInfo(
        agent_num=1,
        obs_space=EnvElementInfo(shape=(2739, ), value={
            'min': 0,
            'max': 6,
            'dtype': np.float32
        }),
        act_space=EnvElementInfo(
            shape=(1, ),
            value={
                'min': 0,
                'max': 7,  # [0, 7)
                'dtype': np.int64,
            }
        ),
        rew_space=EnvElementInfo(shape=(1, ), value={
            'min': 0,
            'max': 1,
            'dtype': np.float32
        }),
<<<<<<< HEAD
        max_step=200,
=======
        max_step=300,
>>>>>>> 3a91c429
        use_wrappers=None,
    ),
    'MiniGrid-ObstructedMaze-2Dlh-v0': MiniGridEnvInfo(
        agent_num=1,
        obs_space=EnvElementInfo(shape=(2739, ), value={
            'min': 0,
            'max': 7,
            'dtype': np.float32
        }),
        act_space=EnvElementInfo(
            shape=(1, ),
            value={
                'min': 0,
                'max': 7,  # [0, 7)
                'dtype': np.int64,
            }
        ),
        rew_space=EnvElementInfo(shape=(1, ), value={
            'min': 0,
            'max': 1,
            'dtype': np.float32
        }),
        max_step=300,
        use_wrappers=None,
    ),
    'MiniGrid-ObstructedMaze-Full-v0': MiniGridEnvInfo(
        agent_num=1,
        obs_space=EnvElementInfo(shape=(2739, ), value={
            'min': 0,
            'max': 7,
            'dtype': np.float32
        }),
        act_space=EnvElementInfo(
            shape=(1, ),
            value={
                'min': 0,
                'max': 7,  # [0, 7)
                'dtype': np.int64,
            }
        ),
        rew_space=EnvElementInfo(shape=(1, ), value={
            'min': 0,
            'max': 1,
            'dtype': np.float32
        }),
        max_step=300,
        use_wrappers=None,
    ),
}


@ENV_REGISTRY.register('minigrid')
class MiniGridEnv(BaseEnv):
    config = dict(
        env_id='MiniGrid-KeyCorridorS3R3-v0',
        flat_obs=True,
    )

    @classmethod
    def default_config(cls: type) -> EasyDict:
        cfg = EasyDict(copy.deepcopy(cls.config))
        cfg.cfg_type = cls.__name__ + 'Dict'
        return cfg

    def __init__(self, cfg: dict) -> None:
        self._cfg = cfg
        self._init_flag = False
        self._env_id = cfg.env_id
        self._flat_obs = cfg.flat_obs
        self._save_replay = False
        self._max_step = MINIGRID_INFO_DICT[cfg.env_id].max_step

    def reset(self) -> np.ndarray:
        if not self._init_flag:
            self._env = gym.make(self._env_id)
            if self._flat_obs:
                self._env = FlatObsWrapper(self._env)
                # self._env = RGBImgPartialObsWrapper(self._env)
                # self._env = ImgObsWrapper(self._env)
            self._init_flag = True
        if hasattr(self, '_seed') and hasattr(self, '_dynamic_seed') and self._dynamic_seed:
            np_seed = 100 * np.random.randint(1, 1000)
            self._env.seed(self._seed + np_seed)
        elif hasattr(self, '_seed'):
            self._env.seed(self._seed)
        self._final_eval_reward = 0
        obs = self._env.reset()
        obs = to_ndarray(obs).astype(np.float32)
        self._current_step = 0
        if self._save_replay:
            self._frames = []
        return obs

    def close(self) -> None:
        if self._init_flag:
            self._env.close()
        self._init_flag = False

    def seed(self, seed: int, dynamic_seed: bool = True) -> None:
        self._seed = seed
        self._dynamic_seed = dynamic_seed
        np.random.seed(self._seed)

    def step(self, action: np.ndarray) -> BaseEnvTimestep:
        assert isinstance(action, np.ndarray), type(action)
        if action.shape == (1, ):
            action = action.squeeze()  # 0-dim array
        if self._save_replay:
            self._frames.append(self._env.render(mode='rgb_array'))
        obs, rew, done, info = self._env.step(action)
        rew = float(rew)
        self._final_eval_reward += rew
        self._current_step += 1
        if self._current_step >= self._max_step:
            done = True
        if done:
            info['final_eval_reward'] = self._final_eval_reward
            info['current_step'] = self._current_step
            info['max_step'] = self._max_step
            if self._save_replay:
                path = os.path.join(
                    self._replay_path, '{}_episode_{}.gif'.format(self._env_id, self._save_replay_count)
                )
                self.display_frames_as_gif(self._frames, path)
                self._save_replay_count += 1
        obs = to_ndarray(obs).astype(np.float32)
        rew = to_ndarray([rew])  # wrapped to be transfered to a array with shape (1,)
        return BaseEnvTimestep(obs, rew, done, info)

    def info(self) -> MiniGridEnvInfo:
        return MINIGRID_INFO_DICT[self._env_id]

    def __repr__(self) -> str:
        return "DI-engine MiniGrid Env"

    def enable_save_replay(self, replay_path: Optional[str] = None) -> None:
        if replay_path is None:
            replay_path = './video'
        self._save_replay = True
        self._replay_path = replay_path
        self._save_replay_count = 0

    @staticmethod
    def display_frames_as_gif(frames: list, path: str) -> None:
        patch = plt.imshow(frames[0])
        plt.axis('off')

        def animate(i):
            patch.set_data(frames[i])

        anim = animation.FuncAnimation(plt.gcf(), animate, frames=len(frames), interval=5)
        anim.save(path, writer='imagemagick', fps=20)<|MERGE_RESOLUTION|>--- conflicted
+++ resolved
@@ -43,11 +43,7 @@
         max_step=100,
         use_wrappers=None,
     ),
-<<<<<<< HEAD
-     'MiniGrid-FourRooms-v0': MiniGridEnvInfo(
-=======
     'MiniGrid-FourRooms-v0': MiniGridEnvInfo(
->>>>>>> 3a91c429
         agent_num=1,
         obs_space=EnvElementInfo(shape=(2739, ), value={
             'min': 0,
@@ -67,11 +63,7 @@
             'max': 1,
             'dtype': np.float32
         }),
-<<<<<<< HEAD
-        max_step=200,
-=======
         max_step=100,
->>>>>>> 3a91c429
         use_wrappers=None,
     ),
     'MiniGrid-DoorKey-16x16-v0': MiniGridEnvInfo(
@@ -94,11 +86,7 @@
             'max': 1,
             'dtype': np.float32
         }),
-<<<<<<< HEAD
-        max_step=200,
-=======
-        max_step=300,
->>>>>>> 3a91c429
+        max_step=300,
         use_wrappers=None,
     ),
     'MiniGrid-KeyCorridorS3R3-v0': MiniGridEnvInfo(
@@ -121,11 +109,7 @@
             'max': 1,
             'dtype': np.float32
         }),
-<<<<<<< HEAD
-        max_step=200,
-=======
-        max_step=300,
->>>>>>> 3a91c429
+        max_step=300,
         use_wrappers=None,
     ),
     'MiniGrid-ObstructedMaze-2Dlh-v0': MiniGridEnvInfo(

--- conflicted
+++ resolved
@@ -15,360 +15,6 @@
 from ding.torch_utils import to_ndarray, to_list
 from ding.utils import ENV_REGISTRY
 
-<<<<<<< HEAD
-=======
-MiniGridEnvInfo = namedtuple(
-    'MiniGridEnvInfo', ['agent_num', 'obs_space', 'act_space', 'rew_space', 'max_step', 'use_wrappers']
-)
-MINIGRID_INFO_DICT = {
-    'MiniGrid-Empty-8x8-v0': MiniGridEnvInfo(
-        agent_num=1,
-        obs_space=EnvElementInfo(shape=(2739, ), value={
-            'min': 0,
-            'max': 8,
-            'dtype': np.float32
-        }),
-        act_space=EnvElementInfo(
-            shape=(1, ),
-            value={
-                'min': 0,
-                'max': 7,  # [0, 7)
-                'dtype': np.int64,
-            }
-        ),
-        rew_space=EnvElementInfo(shape=(1, ), value={
-            'min': 0,
-            'max': 1,
-            'dtype': np.float32
-        }),
-        max_step=100,
-        use_wrappers=None,
-    ),
-    'MiniGrid-DoorKey-8x8-v0': MiniGridEnvInfo(
-        agent_num=1,
-        obs_space=EnvElementInfo(shape=(2739, ), value={
-            'min': 0,
-            'max': 8,
-            'dtype': np.float32
-        }),
-        act_space=EnvElementInfo(
-            shape=(1, ),
-            value={
-                'min': 0,
-                'max': 7,  # [0, 7)
-                'dtype': np.int64,
-            }
-        ),
-        rew_space=EnvElementInfo(shape=(1, ), value={
-            'min': 0,
-            'max': 1,
-            'dtype': np.float32
-        }),
-        max_step=300,
-        use_wrappers=None,
-    ),
-    'MiniGrid-FourRooms-v0': MiniGridEnvInfo(
-        agent_num=1,
-        obs_space=EnvElementInfo(shape=(2739, ), value={
-            'min': 0,
-            'max': 8,
-            'dtype': np.float32
-        }),
-        act_space=EnvElementInfo(
-            shape=(1, ),
-            value={
-                'min': 0,
-                'max': 7,  # [0, 7)
-                'dtype': np.int64,
-            }
-        ),
-        rew_space=EnvElementInfo(shape=(1, ), value={
-            'min': 0,
-            'max': 1,
-            'dtype': np.float32
-        }),
-        max_step=300,
-        use_wrappers=None,
-    ),
-    'MiniGrid-DoorKey-8x8-v0': MiniGridEnvInfo(
-        agent_num=1,
-        obs_space=EnvElementInfo(shape=(2739, ), value={
-            'min': 0,
-            'max': 8,
-            'dtype': np.float32
-        }),
-        act_space=EnvElementInfo(
-            shape=(1, ),
-            value={
-                'min': 0,
-                'max': 7,  # [0, 7)
-                'dtype': np.int64,
-            }
-        ),
-        rew_space=EnvElementInfo(shape=(1, ), value={
-            'min': 0,
-            'max': 1,
-            'dtype': np.float32
-        }),
-        max_step=300,
-        use_wrappers=None,
-    ),
-    'MiniGrid-AKTDT-v0': MiniGridEnvInfo(
-        agent_num=1,
-        obs_space=EnvElementInfo(shape=(2739, ), value={
-            'min': 0,
-            'max': 8,
-            'dtype': np.float32
-        }),
-        act_space=EnvElementInfo(
-            shape=(1, ),
-            value={
-                'min': 0,
-                'max': 7,  # [0, 7)
-                'dtype': np.int64,
-            }
-        ),
-        rew_space=EnvElementInfo(shape=(1, ), value={
-            'min': 0,
-            'max': 1,
-            'dtype': np.float32
-        }),
-        max_step=500,
-        use_wrappers=None,
-    ),
-    'MiniGrid-AKTDT-7x7-1-v0': MiniGridEnvInfo(
-        agent_num=1,
-        obs_space=EnvElementInfo(shape=(2619, ), value={
-            'min': 0,
-            'max': 8,
-            'dtype': np.float32
-        }),
-        act_space=EnvElementInfo(
-            shape=(1, ),
-            value={
-                'min': 0,
-                'max': 7,  # [0, 7)
-                'dtype': np.int64,
-            }
-        ),
-        rew_space=EnvElementInfo(shape=(1, ), value={
-            'min': 0,
-            'max': 1,
-            'dtype': np.float32
-        }),
-        max_step=500,
-        use_wrappers=None,
-    ),
-    'MiniGrid-AKTDT-13x13-v0': MiniGridEnvInfo(
-        agent_num=1,
-        obs_space=EnvElementInfo(shape=(2667, ), value={
-            'min': 0,
-            'max': 8,
-            'dtype': np.float32
-        }),
-        act_space=EnvElementInfo(
-            shape=(1, ),
-            value={
-                'min': 0,
-                'max': 7,  # [0, 7)
-                'dtype': np.int64,
-            }
-        ),
-        rew_space=EnvElementInfo(shape=(1, ), value={
-            'min': 0,
-            'max': 1,
-            'dtype': np.float32
-        }),
-        max_step=500,
-        use_wrappers=None,
-    ),
-    'MiniGrid-AKTDT-13x13-1-v0': MiniGridEnvInfo(
-        agent_num=1,
-        obs_space=EnvElementInfo(shape=(2667, ), value={
-            'min': 0,
-            'max': 8,
-            'dtype': np.float32
-        }),
-        act_space=EnvElementInfo(
-            shape=(1, ),
-            value={
-                'min': 0,
-                'max': 7,  # [0, 7)
-                'dtype': np.int64,
-            }
-        ),
-        rew_space=EnvElementInfo(shape=(1, ), value={
-            'min': 0,
-            'max': 1,
-            'dtype': np.float32
-        }),
-        max_step=500,
-        use_wrappers=None,
-    ),
-    'MiniGrid-AKTDT-19x19-v0': MiniGridEnvInfo(
-        agent_num=1,
-        obs_space=EnvElementInfo(shape=(2739, ), value={
-            'min': 0,
-            'max': 8,
-            'dtype': np.float32
-        }),
-        act_space=EnvElementInfo(
-            shape=(1, ),
-            value={
-                'min': 0,
-                'max': 7,  # [0, 7)
-                'dtype': np.int64,
-            }
-        ),
-        rew_space=EnvElementInfo(shape=(1, ), value={
-            'min': 0,
-            'max': 1,
-            'dtype': np.float32
-        }),
-        max_step=500,
-        use_wrappers=None,
-    ),
-    'MiniGrid-AKTDT-19x19-3-v0': MiniGridEnvInfo(
-        agent_num=1,
-        obs_space=EnvElementInfo(shape=(2739, ), value={
-            'min': 0,
-            'max': 8,
-            'dtype': np.float32
-        }),
-        act_space=EnvElementInfo(
-            shape=(1, ),
-            value={
-                'min': 0,
-                'max': 7,  # [0, 7)
-                'dtype': np.int64,
-            }
-        ),
-        rew_space=EnvElementInfo(shape=(1, ), value={
-            'min': 0,
-            'max': 1,
-            'dtype': np.float32
-        }),
-        max_step=500,
-        use_wrappers=None,
-    ),
-    'MiniGrid-DoorKey-8x8-v0': MiniGridEnvInfo(
-        agent_num=1,
-        obs_space=EnvElementInfo(shape=(2739, ), value={
-            'min': 0,
-            'max': 8,
-            'dtype': np.float32
-        }),
-        act_space=EnvElementInfo(
-            shape=(1, ),
-            value={
-                'min': 0,
-                'max': 7,  # [0, 7)
-                'dtype': np.int64,
-            }
-        ),
-        rew_space=EnvElementInfo(shape=(1, ), value={
-            'min': 0,
-            'max': 1,
-            'dtype': np.float32
-        }),
-        max_step=300,
-        use_wrappers=None,
-    ),
-    'MiniGrid-DoorKey-16x16-v0': MiniGridEnvInfo(
-        agent_num=1,
-        obs_space=EnvElementInfo(shape=(2739, ), value={
-            'min': 0,
-            'max': 8,
-            'dtype': np.float32
-        }),
-        act_space=EnvElementInfo(
-            shape=(1, ),
-            value={
-                'min': 0,
-                'max': 7,  # [0, 7)
-                'dtype': np.int64,
-            }
-        ),
-        rew_space=EnvElementInfo(shape=(1, ), value={
-            'min': 0,
-            'max': 1,
-            'dtype': np.float32
-        }),
-        max_step=300,
-        use_wrappers=None,
-    ),
-    'MiniGrid-KeyCorridorS3R3-v0': MiniGridEnvInfo(
-        agent_num=1,
-        obs_space=EnvElementInfo(shape=(2739, ), value={
-            'min': 0,
-            'max': 6,
-            'dtype': np.float32
-        }),
-        act_space=EnvElementInfo(
-            shape=(1, ),
-            value={
-                'min': 0,
-                'max': 7,  # [0, 7)
-                'dtype': np.int64,
-            }
-        ),
-        rew_space=EnvElementInfo(shape=(1, ), value={
-            'min': 0,
-            'max': 1,
-            'dtype': np.float32
-        }),
-        max_step=300,
-        use_wrappers=None,
-    ),
-    'MiniGrid-ObstructedMaze-2Dlh-v0': MiniGridEnvInfo(
-        agent_num=1,
-        obs_space=EnvElementInfo(shape=(2739, ), value={
-            'min': 0,
-            'max': 7,
-            'dtype': np.float32
-        }),
-        act_space=EnvElementInfo(
-            shape=(1, ),
-            value={
-                'min': 0,
-                'max': 7,  # [0, 7)
-                'dtype': np.int64,
-            }
-        ),
-        rew_space=EnvElementInfo(shape=(1, ), value={
-            'min': 0,
-            'max': 1,
-            'dtype': np.float32
-        }),
-        max_step=300,
-        use_wrappers=None,
-    ),
-    'MiniGrid-ObstructedMaze-Full-v0': MiniGridEnvInfo(
-        agent_num=1,
-        obs_space=EnvElementInfo(shape=(2739, ), value={
-            'min': 0,
-            'max': 7,
-            'dtype': np.float32
-        }),
-        act_space=EnvElementInfo(
-            shape=(1, ),
-            value={
-                'min': 0,
-                'max': 7,  # [0, 7)
-                'dtype': np.int64,
-            }
-        ),
-        rew_space=EnvElementInfo(shape=(1, ), value={
-            'min': 0,
-            'max': 1,
-            'dtype': np.float32
-        }),
-        max_step=300,
-        use_wrappers=None,
-    ),
-}
-
->>>>>>> 1ca8b10f
 
 @ENV_REGISTRY.register('minigrid')
 class MiniGridEnv(BaseEnv):

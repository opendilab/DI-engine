from typing import List, Dict, Any, Tuple, Union
import torch

from ding.policy import PPOPolicy, PPOOffPolicy
from ding.rl_utils import ppo_data, ppo_error, gae, gae_data
from ding.utils import POLICY_REGISTRY, split_data_generator
from ding.torch_utils import to_device
from ding.policy.common_utils import default_preprocess_learn


@POLICY_REGISTRY.register('md_ppo')
class MultiDiscretePPOPolicy(PPOPolicy):
    r"""
    Overview:
        Policy class of Multi-discrete action space PPO algorithm.
    """

    def _forward_learn(self, data: Dict[str, Any]) -> Dict[str, Any]:
        r"""
        Overview:
            Forward and backward function of learn mode.
        Arguments:
            - data (:obj:`dict`): Dict type data
        Returns:
            - info_dict (:obj:`Dict[str, Any]`):
              Including current lr, total_loss, policy_loss, value_loss, entropy_loss, \
                        adv_max, adv_mean, value_max, value_mean, approx_kl, clipfrac
        """
        data = default_preprocess_learn(data, ignore_done=self._cfg.learn.ignore_done, use_nstep=False)
        if self._cuda:
            data = to_device(data, self._device)
        # ====================
        # PPO forward
        # ====================
        return_infos = []
        self._learn_model.train()
<<<<<<< HEAD
        if self._value_norm:
            unnormalized_return = data['adv'] + data['value'] * self._running_mean_std.std
            data['return'] = unnormalized_return / self._running_mean_std.std
            self._running_mean_std.update(unnormalized_return.cpu().numpy())
        else:
            data['return'] = data['adv'] + data['value']
=======
>>>>>>> 8a108c7c

        for epoch in range(self._cfg.learn.epoch_per_collect):
            if self._recompute_adv:
                with torch.no_grad():
<<<<<<< HEAD
                    # obs = torch.cat([data['obs'], data['next_obs'][-1:]])
=======
>>>>>>> 8a108c7c
                    value = self._learn_model.forward(data['obs'], mode='compute_critic')['value']
                    next_value = self._learn_model.forward(data['next_obs'], mode='compute_critic')['value']
                    if self._value_norm:
                        value *= self._running_mean_std.std
                        next_value *= self._running_mean_std.std

<<<<<<< HEAD
                    gae_data_ = gae_data(value, next_value, data['reward'], data['done'])
                    # GAE need (T, B) shape input and return (T, B) output
                    data['adv'] = gae(gae_data_, self._gamma, self._gae_lambda)
=======
                    compute_adv_data = gae_data(value, next_value, data['reward'], data['done'], data['traj_flag'])
                    # GAE need (T, B) shape input and return (T, B) output
                    data['adv'] = gae(compute_adv_data, self._gamma, self._gae_lambda)
>>>>>>> 8a108c7c
                    # value = value[:-1]
                    unnormalized_returns = value + data['adv']

                    if self._value_norm:
                        data['value'] = value / self._running_mean_std.std
                        data['return'] = unnormalized_returns / self._running_mean_std.std
                        self._running_mean_std.update(unnormalized_returns.cpu().numpy())
                    else:
                        data['value'] = value
                        data['return'] = unnormalized_returns

<<<<<<< HEAD
=======
            else:  # don't recompute adv
                if self._value_norm:
                    unnormalized_return = data['adv'] + data['value'] * self._running_mean_std.std
                    data['return'] = unnormalized_return / self._running_mean_std.std
                    self._running_mean_std.update(unnormalized_return.cpu().numpy())
                else:
                    data['return'] = data['adv'] + data['value']

>>>>>>> 8a108c7c
            for batch in split_data_generator(data, self._cfg.learn.batch_size, shuffle=True):
                output = self._learn_model.forward(batch['obs'], mode='compute_actor_critic')
                adv = batch['adv']
                if self._adv_norm:
                    # Normalize advantage in a train_batch
                    adv = (adv - adv.mean()) / (adv.std() + 1e-8)

                # Calculate ppo error
                loss_list = []
                info_list = []
                action_num = len(batch['action'])
                for i in range(action_num):
                    ppo_batch = ppo_data(
                        output['logit'][i], batch['logit'][i], batch['action'][i], output['value'], batch['value'], adv,
                        batch['return'], batch['weight']
                    )
                    ppo_loss, ppo_info = ppo_error(ppo_batch, self._clip_ratio)
                    loss_list.append(ppo_loss)
                    info_list.append(ppo_info)
                avg_policy_loss = sum([item.policy_loss for item in loss_list]) / action_num
                avg_value_loss = sum([item.value_loss for item in loss_list]) / action_num
                avg_entropy_loss = sum([item.entropy_loss for item in loss_list]) / action_num
                avg_approx_kl = sum([item.approx_kl for item in info_list]) / action_num
                avg_clipfrac = sum([item.clipfrac for item in info_list]) / action_num

                wv, we = self._value_weight, self._entropy_weight
                total_loss = avg_policy_loss + wv * avg_value_loss - we * avg_entropy_loss

                self._optimizer.zero_grad()
                total_loss.backward()
                self._optimizer.step()

                return_info = {
                    'cur_lr': self._optimizer.defaults['lr'],
                    'total_loss': total_loss.item(),
                    'policy_loss': avg_policy_loss.item(),
                    'value_loss': avg_value_loss.item(),
                    'entropy_loss': avg_entropy_loss.item(),
                    'adv_max': adv.max().item(),
                    'adv_mean': adv.mean().item(),
                    'value_mean': output['value'].mean().item(),
                    'value_max': output['value'].max().item(),
                    'approx_kl': avg_approx_kl,
                    'clipfrac': avg_clipfrac,
                }
                return_infos.append(return_info)
        return return_infos


@POLICY_REGISTRY.register('md_ppo_offpolicy')
class MultiDiscretePPOOffPolicy(PPOOffPolicy):
    r"""
    Overview:
        Policy class of Multi-discrete action space off-policy PPO algorithm.
    """

    def _forward_learn(self, data: dict) -> Dict[str, Any]:
        r"""
        Overview:
            Forward and backward function of learn mode.
        Arguments:
            - data (:obj:`dict`): Dict type data
        Returns:
            - info_dict (:obj:`Dict[str, Any]`):
              Including current lr, total_loss, policy_loss, value_loss, entropy_loss, \
                        adv_abs_max, approx_kl, clipfrac
        """
        assert not self._nstep_return
        data = default_preprocess_learn(data, ignore_done=self._cfg.learn.ignore_done, use_nstep=self._nstep_return)
        if self._cuda:
            data = to_device(data, self._device)
        # ====================
        # PPO forward
        # ====================

        self._learn_model.train()
        # normal ppo
        output = self._learn_model.forward(data['obs'], mode='compute_actor_critic')
        adv = data['adv']
        return_ = data['value'] + adv
        if self._adv_norm:
            # Normalize advantage in a total train_batch
            adv = (adv - adv.mean()) / (adv.std() + 1e-8)
        # Calculate ppo error
        loss_list = []
        info_list = []
        action_num = len(data['action'])
        for i in range(action_num):
            ppodata = ppo_data(
                output['logit'][i], data['logit'][i], data['action'][i], output['value'], data['value'], adv, return_,
                data['weight']
            )
            ppo_loss, ppo_info = ppo_error(ppodata, self._clip_ratio)
            loss_list.append(ppo_loss)
            info_list.append(ppo_info)
        avg_policy_loss = sum([item.policy_loss for item in loss_list]) / action_num
        avg_value_loss = sum([item.value_loss for item in loss_list]) / action_num
        avg_entropy_loss = sum([item.entropy_loss for item in loss_list]) / action_num
        avg_approx_kl = sum([item.approx_kl for item in info_list]) / action_num
        avg_clipfrac = sum([item.clipfrac for item in info_list]) / action_num

        wv, we = self._value_weight, self._entropy_weight
        total_loss = avg_policy_loss + wv * avg_value_loss - we * avg_entropy_loss

        # ====================
        # PPO update
        # ====================
        self._optimizer.zero_grad()
        total_loss.backward()
        self._optimizer.step()
        return {
            'cur_lr': self._optimizer.defaults['lr'],
            'total_loss': total_loss.item(),
            'policy_loss': avg_policy_loss,
            'value_loss': avg_value_loss,
            'entropy_loss': avg_entropy_loss,
            'adv_abs_max': adv.abs().max().item(),
            'approx_kl': avg_approx_kl,
            'clipfrac': avg_clipfrac,
        }<|MERGE_RESOLUTION|>--- conflicted
+++ resolved
@@ -34,38 +34,19 @@
         # ====================
         return_infos = []
         self._learn_model.train()
-<<<<<<< HEAD
-        if self._value_norm:
-            unnormalized_return = data['adv'] + data['value'] * self._running_mean_std.std
-            data['return'] = unnormalized_return / self._running_mean_std.std
-            self._running_mean_std.update(unnormalized_return.cpu().numpy())
-        else:
-            data['return'] = data['adv'] + data['value']
-=======
->>>>>>> 8a108c7c
 
         for epoch in range(self._cfg.learn.epoch_per_collect):
             if self._recompute_adv:
                 with torch.no_grad():
-<<<<<<< HEAD
-                    # obs = torch.cat([data['obs'], data['next_obs'][-1:]])
-=======
->>>>>>> 8a108c7c
                     value = self._learn_model.forward(data['obs'], mode='compute_critic')['value']
                     next_value = self._learn_model.forward(data['next_obs'], mode='compute_critic')['value']
                     if self._value_norm:
                         value *= self._running_mean_std.std
                         next_value *= self._running_mean_std.std
 
-<<<<<<< HEAD
-                    gae_data_ = gae_data(value, next_value, data['reward'], data['done'])
-                    # GAE need (T, B) shape input and return (T, B) output
-                    data['adv'] = gae(gae_data_, self._gamma, self._gae_lambda)
-=======
                     compute_adv_data = gae_data(value, next_value, data['reward'], data['done'], data['traj_flag'])
                     # GAE need (T, B) shape input and return (T, B) output
                     data['adv'] = gae(compute_adv_data, self._gamma, self._gae_lambda)
->>>>>>> 8a108c7c
                     # value = value[:-1]
                     unnormalized_returns = value + data['adv']
 
@@ -77,8 +58,6 @@
                         data['value'] = value
                         data['return'] = unnormalized_returns
 
-<<<<<<< HEAD
-=======
             else:  # don't recompute adv
                 if self._value_norm:
                     unnormalized_return = data['adv'] + data['value'] * self._running_mean_std.std
@@ -87,7 +66,6 @@
                 else:
                     data['return'] = data['adv'] + data['value']
 
->>>>>>> 8a108c7c
             for batch in split_data_generator(data, self._cfg.learn.batch_size, shuffle=True):
                 output = self._learn_model.forward(batch['obs'], mode='compute_actor_critic')
                 adv = batch['adv']

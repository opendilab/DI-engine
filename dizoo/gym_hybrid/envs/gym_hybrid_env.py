from typing import Any, List, Union, Optional
import time
import gym
import gym_hybrid
import copy
import numpy as np
from easydict import EasyDict
from ding.envs import BaseEnv, BaseEnvTimestep, BaseEnvInfo
from ding.envs.common.env_element import EnvElementInfo
from ding.torch_utils import to_ndarray, to_list
from ding.utils import ENV_REGISTRY


@ENV_REGISTRY.register('gym_hybrid')
class GymHybridEnv(BaseEnv):
    default_env_id = ['Sliding-v0', 'Moving-v0']

    def __init__(self, cfg: dict = {}) -> None:
        self._cfg = cfg
        self._env_id = cfg.env_id
        assert self._env_id in self.default_env_id
        self._init_flag = False
        self._replay_path = None

    def reset(self) -> np.ndarray:
        if not self._init_flag:
            self._env = gym.make(self._env_id)
            if self._replay_path is not None:
                self._env = gym.wrappers.Monitor(
                    self._env, self._replay_path, video_callable=lambda episode_id: True, force=True
                )
                self._env.metadata["render.modes"] = ["human", "rgb_array"]
            self._init_flag = True
        if hasattr(self, '_seed') and hasattr(self, '_dynamic_seed') and self._dynamic_seed:
            np_seed = 100 * np.random.randint(1, 1000)
            self._env.seed(self._seed + np_seed)
        elif hasattr(self, '_seed'):
            self._env.seed(self._seed)
        self._final_eval_reward = 0
        obs = self._env.reset()
        obs = to_ndarray(obs).astype(np.float32)
        return obs

    def close(self) -> None:
        if self._init_flag:
            self._env.close()
        self._init_flag = False

    def seed(self, seed: int, dynamic_seed: bool = True) -> None:
        self._seed = seed
        self._dynamic_seed = dynamic_seed
        np.random.seed(self._seed)

    def step(self, action: List) -> BaseEnvTimestep:
        obs, rew, done, info = self._env.step(action)
        self._final_eval_reward += rew
        if done:
            info['final_eval_reward'] = self._final_eval_reward
        obs = to_ndarray(obs).astype(np.float32)
<<<<<<< HEAD
        rew = to_ndarray([rew])  # wrapped to be transfered to a numpy array with shape (1,)
=======
        rew = to_ndarray([rew])  # wrapped to be transfered to a array with shape (1,)
>>>>>>> f04b9eb7
        info['action_args_mask'] = np.array([[1, 0], [0, 1], [0, 0]])
        return BaseEnvTimestep(obs, rew, done, info)

    def get_random_action(self):
        # action_type: 0, 1, 2
        # action_args:
        #   - acceleration_value: [0, 1]
        #   - rotation_value: [-1, 1]
        return self._env.action_space.sample()

    def info(self) -> BaseEnvInfo:
        T = EnvElementInfo
        return BaseEnvInfo(
            agent_num=1,
            obs_space=T(
                (10, ),
                {
                    'min': -1,
                    'max': 2,
                    'dtype': np.float32,
                },
            ),
            # [min, max)
            act_space=T(
                (3, ),
                {
                    'min': 0,
                    'max': 3,
                    'dtype': int,
                },
            ),
            rew_space=T(
                (1, ),
                {
                    'min': -1.0,
                    'max': 1.0
                },
            ),
            use_wrappers=None,
        )

    def __repr__(self) -> str:
        return "DI-engine gym hybrid Env"

    def enable_save_replay(self, replay_path: Optional[str] = None) -> None:
        if replay_path is None:
            replay_path = './video'
        self._replay_path = replay_path<|MERGE_RESOLUTION|>--- conflicted
+++ resolved
@@ -57,11 +57,7 @@
         if done:
             info['final_eval_reward'] = self._final_eval_reward
         obs = to_ndarray(obs).astype(np.float32)
-<<<<<<< HEAD
         rew = to_ndarray([rew])  # wrapped to be transfered to a numpy array with shape (1,)
-=======
-        rew = to_ndarray([rew])  # wrapped to be transfered to a array with shape (1,)
->>>>>>> f04b9eb7
         info['action_args_mask'] = np.array([[1, 0], [0, 1], [0, 0]])
         return BaseEnvTimestep(obs, rew, done, info)
 

from easydict import EasyDict
from ding.entry import serial_pipeline

gym_hybrid_ddpg_config = dict(
    exp_name='gym_hybrid_ddpg_seed0',
    env=dict(
        collector_env_num=8,
        evaluator_env_num=5,
        # (bool) Scale output action into legal range [-1, 1].
        act_scale=True,
        env_id='Moving-v0',  # ['Sliding-v0', 'Moving-v0']
        n_evaluator_episode=5,
        stop_value=2,  # 1.85 for hybrid_ddpg
    ),
    policy=dict(
        cuda=True,
        priority=False,
        random_collect_size=0,  # hybrid action space not support random collect now
        action_space='hybrid',
        model=dict(
            obs_shape=10,
            action_shape=dict(
                action_type_shape=3,
                action_args_shape=2,
            ),
            twin_critic=False,
            actor_head_type='hybrid',
        ),
        learn=dict(
            action_space='hybrid',
            update_per_collect=10,  # [5, 10]
            batch_size=32,
            discount_factor=0.99,
            learning_rate_actor=0.0003,  # [0.001, 0.0003]
            learning_rate_critic=0.001,
            actor_update_freq=1,
            noise=False,
        ),
        collect=dict(
            n_sample=32,
            noise_sigma=0.1,
            collector=dict(collect_print_freq=1000, ),
        ),
        eval=dict(evaluator=dict(eval_freq=1000, ), ),
        other=dict(
            eps=dict(
                type='exp',
                start=1.,
                end=0.1,
                decay=100000,  # [50000, 100000]
            ),
            replay_buffer=dict(replay_buffer_size=100000, ),
        ),
    ),
)
gym_hybrid_ddpg_config = EasyDict(gym_hybrid_ddpg_config)
main_config = gym_hybrid_ddpg_config

gym_hybrid_ddpg_create_config = dict(
    env=dict(
        type='gym_hybrid',
        import_names=['dizoo.gym_hybrid.envs.gym_hybrid_env'],
    ),
    env_manager=dict(type='base'),
    policy=dict(type='ddpg'),
)
gym_hybrid_ddpg_create_config = EasyDict(gym_hybrid_ddpg_create_config)
create_config = gym_hybrid_ddpg_create_config

if __name__ == "__main__":
<<<<<<< HEAD
    from ding.entry import serial_pipeline
=======
>>>>>>> f9f92a80
    serial_pipeline([main_config, create_config], seed=0)<|MERGE_RESOLUTION|>--- conflicted
+++ resolved
@@ -68,8 +68,4 @@
 create_config = gym_hybrid_ddpg_create_config
 
 if __name__ == "__main__":
-<<<<<<< HEAD
-    from ding.entry import serial_pipeline
-=======
->>>>>>> f9f92a80
     serial_pipeline([main_config, create_config], seed=0)
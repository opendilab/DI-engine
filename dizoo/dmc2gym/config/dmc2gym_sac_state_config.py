from easydict import EasyDict

dmc2gym_sac_config = dict(
    exp_name='dmc2gym_sac_seed0',
    env=dict(
        env_id='dmc2gym-v0',
        domain_name = "cartpole",
        task_name = "swingup",
        frame_skip = 2,
        from_pixels = False,
        channels_first = True,      # obs shape (3, height, width) if True
        collector_env_num=1,
        evaluator_env_num=8,
        use_act_scale=True,
        n_evaluator_episode=8,
<<<<<<< HEAD
        stop_value=200,
        # time_limit = None,
=======
        stop_value=850,
        # limit_time = None,    # default 10 (s)
>>>>>>> b305535e
    ),
    policy=dict(
        cuda=True,
        random_collect_size=10000,
        model=dict(
            obs_shape=5,
            action_shape=1,
            twin_critic=True,
            action_space='reparameterization',
            actor_head_hidden_size=256,
            critic_head_hidden_size=256,
        ),
        learn=dict(
            update_per_collect=1,
            batch_size=256,
            learning_rate_q=1e-3,
            learning_rate_policy=1e-3,
            learning_rate_alpha=3e-4,
            ignore_done=False,
            target_theta=0.005,
            discount_factor=0.99,
            alpha=0.2,
            reparameterization=True,
            auto_alpha=False,
        ),
        collect=dict(
            n_sample=1,
            unroll_len=1,
        ),
        command=dict(),
        eval=dict(),
        other=dict(replay_buffer=dict(replay_buffer_size=1000000, ), ),
    ),
)

dmc2gym_sac_config = EasyDict(dmc2gym_sac_config)
main_config = dmc2gym_sac_config

dmc2gym_sac_create_config = dict(
    env=dict(
        type='dmc2gym',
        import_names=['dizoo.dmc2gym.envs.dmc2gym_env'],
    ),
    env_manager=dict(type='subprocess'),
    policy=dict(
        type='sac',
        import_names=['ding.policy.sac'],
    ),
    replay_buffer=dict(type='naive', ),
)
dmc2gym_sac_create_config = EasyDict(dmc2gym_sac_create_config)
create_config = dmc2gym_sac_create_config


if __name__ == "__main__":
    # or you can enter `ding -m serial -c dmc2gym_sac_config.py -s 0`
    from ding.entry import serial_pipeline
    serial_pipeline([main_config, create_config], seed=0)<|MERGE_RESOLUTION|>--- conflicted
+++ resolved
@@ -13,13 +13,8 @@
         evaluator_env_num=8,
         use_act_scale=True,
         n_evaluator_episode=8,
-<<<<<<< HEAD
         stop_value=200,
         # time_limit = None,
-=======
-        stop_value=850,
-        # limit_time = None,    # default 10 (s)
->>>>>>> b305535e
     ),
     policy=dict(
         cuda=True,

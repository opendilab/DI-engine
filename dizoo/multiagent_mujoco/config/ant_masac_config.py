from easydict import EasyDict

ant_sac_default_config = dict(
    exp_name='multi_mujoco_ant_2x4',
    env=dict(
<<<<<<< HEAD
        manager=dict(shared_memory=True, ),
=======
>>>>>>> 695f9a24
        scenario='Ant-v2',
        agent_conf="2x4d",
        agent_obsk=2,
        add_agent_id=False,
        episode_limit=1000,
        collector_env_num=8,
        evaluator_env_num=8,
        n_evaluator_episode=8,
        stop_value=6000,
    ),
    policy=dict(
        cuda=True,
        random_collect_size=0,
        multi_agent=True,
        model=dict(
            agent_obs_shape=54,
            global_obs_shape=111,
            action_shape=4,
            twin_critic=True,
            action_space='reparameterization',
            actor_head_hidden_size=256,
            critic_head_hidden_size=256,
        ),
        learn=dict(
            update_per_collect=10,
            batch_size=256,
            learning_rate_q=1e-3,
            learning_rate_policy=1e-3,
            learning_rate_alpha=3e-4,
            ignore_done=False,
            target_theta=0.005,
            discount_factor=0.99,
            alpha=0.2,
            reparameterization=True,
            auto_alpha=True,
            log_space=True,
        ),
        collect=dict(
            n_sample=400,
            unroll_len=1,
        ),
        command=dict(),
        eval=dict(evaluator=dict(eval_freq=100, )),
        other=dict(replay_buffer=dict(replay_buffer_size=100000, ), ),
    ),
)

ant_sac_default_config = EasyDict(ant_sac_default_config)
main_config = ant_sac_default_config

ant_sac_default_create_config = dict(
    env=dict(
        type='mujoco_multi',
        import_names=['dizoo.multiagent_mujoco.envs.multi_mujoco_env'],
    ),
    env_manager=dict(type='subprocess'),
    policy=dict(
        type='sac',
        import_names=['ding.policy.sac'],
    ),
    replay_buffer=dict(type='naive', ),
)
ant_sac_default_create_config = EasyDict(ant_sac_default_create_config)
create_config = ant_sac_default_create_config

if __name__ == '__main__':
    # or you can enter `ding -m serial -c ant_masac_config.py -s 0`
    from ding.entry.serial_entry import serial_pipeline
    serial_pipeline((main_config, create_config), seed=0)<|MERGE_RESOLUTION|>--- conflicted
+++ resolved
@@ -3,10 +3,6 @@
 ant_sac_default_config = dict(
     exp_name='multi_mujoco_ant_2x4',
     env=dict(
-<<<<<<< HEAD
-        manager=dict(shared_memory=True, ),
-=======
->>>>>>> 695f9a24
         scenario='Ant-v2',
         agent_conf="2x4d",
         agent_obsk=2,

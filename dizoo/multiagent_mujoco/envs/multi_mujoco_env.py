from typing import Any, Union, List
import copy
import numpy as np
import gym
from ding.envs import BaseEnv, BaseEnvTimestep, BaseEnvInfo, update_shape
from ding.envs.common.common_function import affine_transform
from ding.torch_utils import to_ndarray, to_list
from .mujoco_multi import MujocoMulti
from ding.utils import ENV_REGISTRY
from namedlist import namedlist
from numpy import dtype


@ENV_REGISTRY.register('mujoco_multi')
class MujocoEnv(BaseEnv):

    def __init__(self, cfg: dict) -> None:
        self._cfg = cfg
        self._init_flag = False

    def reset(self) -> np.ndarray:
        if hasattr(self, '_seed') and hasattr(self, '_dynamic_seed') and self._dynamic_seed:
            np_seed = 100 * np.random.randint(1, 1000)
            self._cfg.seed = self._seed + np_seed
        elif hasattr(self, '_seed'):
            self._cfg.seed = self._seed
        if not self._init_flag:
            self._env = MujocoMulti(env_args=self._cfg)
            self._init_flag = True
        obs = self._env.reset()
        self._final_eval_reward = 0.

        # TODO:
        # self.env_info for scenario='Ant-v2', agent_conf="2x4d",
        # {'state_shape': 2, 'obs_shape': 54,...}
        # 'state_shape' is wrong, it should be 111
        self.env_info = self._env.get_env_info()
        # self._env.observation_space[agent].shape equals above 'state_shape'

        self._num_agents = self.env_info['n_agents']
        self._agents = [i for i in range(self._num_agents)]
<<<<<<< HEAD
        self._observation_space = [
            gym.spaces.Dict(
                {
                    'agent_state': gym.spaces.Box(
                        low=float("-inf"), high=float("inf"), shape=obs['agent_state'].shape[1:], dtype=np.float32
                    ),
                    'global_state': gym.spaces.Box(
                        low=float("-inf"), high=float("inf"), shape=obs['global_state'].shape[1:], dtype=np.float32
                    ),
                }
            ) for agent in self._agents
        ]
=======
        self._observation_space = gym.spaces.Dict({
            'agent_state':
                gym.spaces.Box(
                    low=float("-inf"),
                    high=float("inf"),
                    shape=obs['agent_state'].shape,
                    dtype=np.float32
                ), 
            'global_state':
                gym.spaces.Box(
                    low=float("-inf"),
                    high=float("inf"),
                    shape=obs['global_state'].shape,
                    dtype=np.float32
                ),
        })
>>>>>>> 695f9a24
        self._action_space = gym.spaces.Dict({agent: self._env.action_space[agent] for agent in self._agents})
        single_agent_obs_space = self._env.action_space[self._agents[0]]
        if isinstance(single_agent_obs_space, gym.spaces.Box):
            self._action_dim = single_agent_obs_space.shape
        elif isinstance(single_agent_obs_space, gym.spaces.Discrete):
            self._action_dim = (single_agent_obs_space.n, )
        else:
            raise Exception('Only support `Box` or `Discrte` obs space for single agent.')
        self._reward_space = gym.spaces.Dict(
            {
                agent: gym.spaces.Box(low=float("-inf"), high=float("inf"), shape=(1, ), dtype=np.float32)
                for agent in self._agents
            }
        )

        return obs

    def close(self) -> None:
        if self._init_flag:
            self._env.close()
        self._init_flag = False

    def seed(self, seed: int, dynamic_seed: bool = True) -> None:
        self._seed = seed
        self._dynamic_seed = dynamic_seed
        np.random.seed(self._seed)

    def step(self, action: Union[np.ndarray, list]) -> BaseEnvTimestep:
        action = to_ndarray(action)
        obs, rew, done, info = self._env.step(action)
        self._final_eval_reward += rew
        rew = to_ndarray([rew])  # wrapped to be transfered to a array with shape (1,)
        if done:
            info['final_eval_reward'] = self._final_eval_reward
        return BaseEnvTimestep(obs, rew, done, info)

    def random_action(self) -> np.ndarray:
        random_action = self.action_space.sample()
        random_action = to_ndarray([random_action], dtype=np.int64)
        return random_action

    @property
    def num_agents(self) -> Any:
        return self._num_agents

    @property
    def observation_space(self) -> gym.spaces.Space:
        return self._observation_space

    @property
    def action_space(self) -> gym.spaces.Space:
        return self._action_space

    @property
    def reward_space(self) -> gym.spaces.Space:
        return self._reward_space

    @staticmethod
    def create_collector_env_cfg(cfg: dict) -> List[dict]:
        collector_env_num = cfg.pop('collector_env_num')
        cfg = copy.deepcopy(cfg)
        cfg.is_train = True
        return [cfg for _ in range(collector_env_num)]

    @staticmethod
    def create_evaluator_env_cfg(cfg: dict) -> List[dict]:
        evaluator_env_num = cfg.pop('evaluator_env_num')
        cfg = copy.deepcopy(cfg)
        cfg.is_train = False
        return [cfg for _ in range(evaluator_env_num)]

    def __repr__(self) -> str:
        return "DI-engine Multi-agent Mujoco Env({})".format(self._cfg.env_id)<|MERGE_RESOLUTION|>--- conflicted
+++ resolved
@@ -30,8 +30,8 @@
         obs = self._env.reset()
         self._final_eval_reward = 0.
 
-        # TODO:
-        # self.env_info for scenario='Ant-v2', agent_conf="2x4d",
+        # TODO: 
+        # self.env_info for scenario='Ant-v2', agent_conf="2x4d", 
         # {'state_shape': 2, 'obs_shape': 54,...}
         # 'state_shape' is wrong, it should be 111
         self.env_info = self._env.get_env_info()
@@ -39,20 +39,6 @@
 
         self._num_agents = self.env_info['n_agents']
         self._agents = [i for i in range(self._num_agents)]
-<<<<<<< HEAD
-        self._observation_space = [
-            gym.spaces.Dict(
-                {
-                    'agent_state': gym.spaces.Box(
-                        low=float("-inf"), high=float("inf"), shape=obs['agent_state'].shape[1:], dtype=np.float32
-                    ),
-                    'global_state': gym.spaces.Box(
-                        low=float("-inf"), high=float("inf"), shape=obs['global_state'].shape[1:], dtype=np.float32
-                    ),
-                }
-            ) for agent in self._agents
-        ]
-=======
         self._observation_space = gym.spaces.Dict({
             'agent_state':
                 gym.spaces.Box(
@@ -69,7 +55,6 @@
                     dtype=np.float32
                 ),
         })
->>>>>>> 695f9a24
         self._action_space = gym.spaces.Dict({agent: self._env.action_space[agent] for agent in self._agents})
         single_agent_obs_space = self._env.action_space[self._agents[0]]
         if isinstance(single_agent_obs_space, gym.spaces.Box):

from typing import Sequence
import torch

<<<<<<< HEAD
from .meta import *
# from distar.ctools.data.collate_fn import default_collate_with_dim
=======
from ding.utils.data import default_collate
from .meta import MAX_DELAY, MAX_ENTITY_NUM, NUM_ACTIONS, ENTITY_TYPE_NUM, NUM_UPGRADES, NUM_CUMULATIVE_STAT_ACTIONS, \
    NUM_BEGINNING_ORDER_ACTIONS, NUM_UNIT_MIX_ABILITIES, NUM_QUEUE_ACTION, NUM_BUFFS, NUM_ADDON, MAX_SELECTED_UNITS_NUM
>>>>>>> d7a25637

H, W = 152, 160


def spatial_info():
    return {
        'height_map': torch.rand(H, W),
        'visibility_map': torch.randint(0, 4, size=(H, W), dtype=torch.float),
        'creep': torch.randint(0, 2, size=(H, W), dtype=torch.float),
        'player_relative': torch.randint(0, 5, size=(H, W), dtype=torch.float),
        'alerts': torch.randint(0, 2, size=(H, W), dtype=torch.float),
        'pathable': torch.randint(0, 2, size=(H, W), dtype=torch.float),
        'buildable': torch.randint(0, 2, size=(H, W), dtype=torch.float),
        'effect_PsiStorm': torch.randint(0, min(H, W), size=(2, ), dtype=torch.float),
        'effect_NukeDot': torch.randint(0, min(H, W), size=(2, ), dtype=torch.float),
        'effect_LiberatorDefenderZone': torch.randint(0, min(H, W), size=(2, ), dtype=torch.float),
        'effect_BlindingCloud': torch.randint(0, min(H, W), size=(2, ), dtype=torch.float),
        'effect_CorrosiveBile': torch.randint(0, min(H, W), size=(2, ), dtype=torch.float),
        'effect_LurkerSpines': torch.randint(0, min(H, W), size=(2, ), dtype=torch.float),
    }


def entity_info():
    data = {
        'unit_type': torch.randint(0, ENTITY_TYPE_NUM, size=(MAX_ENTITY_NUM, ), dtype=torch.float),
        'alliance': torch.randint(0, 5, size=(MAX_ENTITY_NUM, ), dtype=torch.float),
        'cargo_space_taken': torch.randint(0, 9, size=(MAX_ENTITY_NUM, ), dtype=torch.float),
        'build_progress': torch.rand(MAX_ENTITY_NUM),
        'health_ratio': torch.rand(MAX_ENTITY_NUM),
        'shield_ratio': torch.rand(MAX_ENTITY_NUM),
        'energy_ratio': torch.rand(MAX_ENTITY_NUM),
        'display_type': torch.randint(0, 5, size=(MAX_ENTITY_NUM, ), dtype=torch.float),
        'x': torch.randint(0, 11, size=(MAX_ENTITY_NUM, ), dtype=torch.float),
        'y': torch.randint(0, 11, size=(MAX_ENTITY_NUM, ), dtype=torch.float),
        'cloak': torch.randint(0, 5, size=(MAX_ENTITY_NUM, ), dtype=torch.float),
        'is_blip': torch.randint(0, 2, size=(MAX_ENTITY_NUM, ), dtype=torch.float),
        'is_powered': torch.randint(0, 2, size=(MAX_ENTITY_NUM, ), dtype=torch.float),
        'mineral_contents': torch.rand(MAX_ENTITY_NUM),
        'vespene_contents': torch.rand(MAX_ENTITY_NUM),
        'cargo_space_max': torch.randint(0, 9, size=(MAX_ENTITY_NUM, ), dtype=torch.float),
        'assigned_harvesters': torch.randint(0, 24, size=(MAX_ENTITY_NUM, ), dtype=torch.float),
        'weapon_cooldown': torch.randint(0, 32, size=(MAX_ENTITY_NUM, ), dtype=torch.float),
        'order_length': torch.randint(0, 9, size=(MAX_ENTITY_NUM, ), dtype=torch.float),
        'order_id_0': torch.randint(0, NUM_ACTIONS, size=(MAX_ENTITY_NUM, ), dtype=torch.float),
        'order_id_1': torch.randint(0, NUM_QUEUE_ACTION, size=(MAX_ENTITY_NUM, ), dtype=torch.float),
        'is_hallucination': torch.randint(0, 2, size=(MAX_ENTITY_NUM, ), dtype=torch.float),
        'buff_id_0': torch.randint(0, NUM_BUFFS, size=(MAX_ENTITY_NUM, ), dtype=torch.float),
        'buff_id_1': torch.randint(0, NUM_BUFFS, size=(MAX_ENTITY_NUM, ), dtype=torch.float),
        'addon_unit_type': torch.randint(0, NUM_ADDON, size=(MAX_ENTITY_NUM, ), dtype=torch.float),
        'is_active': torch.randint(0, 2, size=(MAX_ENTITY_NUM, ), dtype=torch.float),
        'order_progress_0': torch.rand(MAX_ENTITY_NUM),
        'order_progress_1': torch.rand(MAX_ENTITY_NUM),
        'order_id_2': torch.randint(0, NUM_QUEUE_ACTION, size=(MAX_ENTITY_NUM, ), dtype=torch.float),
        'order_id_3': torch.randint(0, NUM_QUEUE_ACTION, size=(MAX_ENTITY_NUM, ), dtype=torch.float),
        'is_in_cargo': torch.randint(0, 2, size=(MAX_ENTITY_NUM, ), dtype=torch.float),
        'attack_upgrade_level': torch.randint(0, 4, size=(MAX_ENTITY_NUM, ), dtype=torch.float),
        'armor_upgrade_level': torch.randint(0, 4, size=(MAX_ENTITY_NUM, ), dtype=torch.float),
        'shield_upgrade_level': torch.randint(0, 4, size=(MAX_ENTITY_NUM, ), dtype=torch.float),
        'last_selected_units': torch.randint(0, 2, size=(MAX_ENTITY_NUM, ), dtype=torch.float),
        'last_targeted_unit': torch.randint(0, 2, size=(MAX_ENTITY_NUM, ), dtype=torch.float),
    }
    return data


def scalar_info():
    data = {
        'home_race': torch.randint(0, 4, size=(), dtype=torch.float),
        'away_race': torch.randint(0, 4, size=(), dtype=torch.float),
        'agent_statistics': torch.rand(10),
        'time': torch.randint(0, 100, size=(), dtype=torch.float),
        'unit_counts_bow': torch.randint(0, 10, size=(ENTITY_TYPE_NUM, ), dtype=torch.float),
        'beginning_build_order': torch.randint(0, 20, size=(20, ), dtype=torch.float),
        'cumulative_stat': torch.randint(0, 2, size=(NUM_CUMULATIVE_STAT_ACTIONS, ), dtype=torch.float),
        'last_delay': torch.randint(0, MAX_DELAY, size=(), dtype=torch.float),
        'last_queued': torch.randint(0, 2, size=(), dtype=torch.float),
        'last_action_type': torch.randint(0, NUM_ACTIONS, size=(), dtype=torch.float),
        'upgrades': torch.randint(0, 2, size=(NUM_UPGRADES, ), dtype=torch.float),
        'beginning_order': torch.randint(0, NUM_BEGINNING_ORDER_ACTIONS, size=(20, ), dtype=torch.float),
        'bo_location': torch.randint(0, 100 * 100, size=(20, ), dtype=torch.float),
        'unit_type_bool': torch.randint(0, 2, size=(ENTITY_TYPE_NUM, ), dtype=torch.float),
        'enemy_unit_type_bool': torch.randint(0, 2, size=(ENTITY_TYPE_NUM, ), dtype=torch.float),
        'unit_order_type': torch.randint(0, 2, size=(NUM_UNIT_MIX_ABILITIES, ), dtype=torch.float)
    }
    return data


def get_mask(action):
    mask = {
        'action_type': torch.ones(1, dtype=torch.long).squeeze(),
        'delay': torch.ones(1, dtype=torch.long).squeeze(),
        'queued': torch.ones(1, dtype=torch.long).squeeze(),
        'selected_units': torch.randint(0, 2, size=(), dtype=torch.long),
        'target_unit': torch.randint(0, 2, size=(), dtype=torch.long),
        'target_location': torch.randint(0, 2, size=(), dtype=torch.long)
    }
    selected_units_logits_mask = torch.randint(0, 2, size=(MAX_ENTITY_NUM, ), dtype=torch.long)
    target_units_logits_mask = torch.randint(0, 2, size=(MAX_ENTITY_NUM, ), dtype=torch.long)
    target_units_logits_mask[action['target_unit']] = 1

    return {
        'actions_mask': mask,
        'selected_units_logits_mask': selected_units_logits_mask,
        'target_units_logits_mask': target_units_logits_mask,
    }


def action_info():
    data = {
        'action_type': torch.randint(0, NUM_ACTIONS, size=(), dtype=torch.long),
        'delay': torch.randint(0, MAX_DELAY, size=(), dtype=torch.long),
        'queued': torch.randint(0, 2, size=(), dtype=torch.long),
        'selected_units': torch.randint(0, 5, size=(MAX_SELECTED_UNITS_NUM, ), dtype=torch.long),
        'target_unit': torch.randint(0, MAX_ENTITY_NUM, size=(), dtype=torch.long),
        'target_location': torch.randint(0, H, size=(), dtype=torch.long)
    }
    mask = get_mask(data)
    return data, mask


def action_logits(logp=False, action=None):
    data = {
        'action_type': torch.rand(size=(NUM_ACTIONS, )) - 0.5,
        'delay': torch.rand(size=(MAX_DELAY, )) - 0.5,
        'queued': torch.rand(size=(2, )) - 0.5,
        'selected_units': torch.rand(size=(MAX_SELECTED_UNITS_NUM, MAX_ENTITY_NUM + 1)) - 0.5,
        'target_unit': torch.rand(size=(MAX_ENTITY_NUM, )) - 0.5,
        'target_location': torch.rand(size=(H * W, )) - 0.5
    }
    if logp:
        for k in data:
            dist = torch.distributions.Categorical(logits=data[k])
            data[k] = dist.log_prob(action[k])
    return data


def rl_step_data(last=False):
    action, mask = action_info()
    teacher_action_logits = action_logits()
    data = {
        'spatial_info': spatial_info(),
        'entity_info': entity_info(),
        'scalar_info': scalar_info(),
        'entity_num': torch.randint(5, 100, size=(1, ), dtype=torch.long),
        'selected_units_num': torch.randint(0, MAX_SELECTED_UNITS_NUM, size=(), dtype=torch.long),
        'entity_location': torch.randint(0, H, size=(512, 2), dtype=torch.long),
        'hidden_state': [(torch.zeros(size=(384, )), torch.zeros(size=(384, ))) for _ in range(3)],
        'action_info': action,
        'behaviour_logp': action_logits(logp=True, action=action),
        'teacher_logit': action_logits(logp=False),
        'reward': {
            'winloss': torch.randint(-1, 1, size=(), dtype=torch.float),
            'build_order': torch.randint(-1, 1, size=(), dtype=torch.float),
            'built_unit': torch.randint(-1, 1, size=(), dtype=torch.float),
            'effect': torch.randint(-1, 1, size=(), dtype=torch.float),
            'upgrade': torch.randint(-1, 1, size=(), dtype=torch.float),
            'battle': torch.randint(-1, 1, size=(), dtype=torch.float),
        },
        'step': torch.randint(100, 1000, size=(), dtype=torch.long),
        'mask': mask,
    }
    if last:
        for k in ['mask', 'action_info', 'teacher_logit', 'behaviour_logp', 'selected_units_num', 'reward', 'step']:
            data.pop(k)
    return data


def fake_rl_data_batch_with_last(unroll_len=4):
    list_step_data = []
    for i in range(unroll_len):
        step_data = rl_step_data()
        list_step_data.append(step_data)
    list_step_data.append(rl_step_data(last=True))  # last step
    return list_step_data


def get_fake_rl_trajectory(batch_size=3, unroll_len=4):
    data_batch = [fake_rl_data_batch_with_last(unroll_len) for _ in range(batch_size)]
    return data_batch<|MERGE_RESOLUTION|>--- conflicted
+++ resolved
@@ -1,14 +1,9 @@
 from typing import Sequence
 import torch
 
-<<<<<<< HEAD
-from .meta import *
-# from distar.ctools.data.collate_fn import default_collate_with_dim
-=======
 from ding.utils.data import default_collate
 from .meta import MAX_DELAY, MAX_ENTITY_NUM, NUM_ACTIONS, ENTITY_TYPE_NUM, NUM_UPGRADES, NUM_CUMULATIVE_STAT_ACTIONS, \
     NUM_BEGINNING_ORDER_ACTIONS, NUM_UNIT_MIX_ABILITIES, NUM_QUEUE_ACTION, NUM_BUFFS, NUM_ADDON, MAX_SELECTED_UNITS_NUM
->>>>>>> d7a25637
 
 H, W = 152, 160
 

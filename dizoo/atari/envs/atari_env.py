from typing import Any, List, Union, Sequence
import copy
import numpy as np
import gym

from ding.envs import BaseEnv, BaseEnvTimestep, BaseEnvInfo, update_shape
from ding.envs.common.env_element import EnvElement, EnvElementInfo
from ding.utils import ENV_REGISTRY
from ding.torch_utils import to_tensor, to_ndarray, to_list
from .atari_wrappers import wrap_deepmind, wrap_deepmind_mr

<<<<<<< HEAD
ATARIENV_INFO_DICT = {
    'PongNoFrameskip-v4': BaseEnvInfo(
        agent_num=1,
        obs_space=EnvElementInfo(
            shape=(210, 160, 3),
            value={
                'min': 0,
                'max': 255,
                'dtype': np.float32
            },
        ),
        act_space=EnvElementInfo(
            shape=(1, ),
            value={
                'min': 0,
                'max': 6,
                'dtype': np.int64
            },
        ),
        rew_space=EnvElementInfo(
            shape=1,
            value={
                'min': -1,
                'max': 1,
                'dtype': np.float32
            },
        ),
        use_wrappers=None,
    ),
    'QbertNoFrameskip-v4': BaseEnvInfo(
        agent_num=1,
        obs_space=EnvElementInfo(
            shape=(210, 160, 3),
            value={
                'min': 0,
                'max': 255,
                'dtype': np.float32
            },
        ),
        act_space=EnvElementInfo(
            shape=(1, ),
            value={
                'min': 0,
                'max': 6,
                'dtype': np.int64
            },
        ),
        rew_space=EnvElementInfo(
            shape=1,
            value={
                'min': -1,
                'max': 1,
                'dtype': np.float32
            },
        ),
        use_wrappers=None,
    ),
    'SpaceInvadersNoFrameskip-v4': BaseEnvInfo(
        agent_num=1,
        obs_space=EnvElementInfo(
            shape=(210, 160, 3),
            value={
                'min': 0,
                'max': 255,
                'dtype': np.float32
            },
        ),
        act_space=EnvElementInfo(
            shape=(1, ),
            value={
                'min': 0,
                'max': 6,
                'dtype': np.int64,
            },
        ),
        rew_space=EnvElementInfo(
            shape=1,
            value={
                'min': -1,
                'max': 1,
                'dtype': np.float32
            },
        ),
        use_wrappers=None,
    ),
    'EnduroNoFrameskip-v4': BaseEnvInfo(
        agent_num=1,
        obs_space=EnvElementInfo(
            shape=(210, 160, 3),
            value={
                'min': 0,
                'max': 255,
                'dtype': np.float32
            },
        ),
        act_space=EnvElementInfo(
            shape=(1, ),
            value={
                'min': 0,
                'max': 9,
                'dtype': np.float32
            },
        ),
        rew_space=EnvElementInfo(
            shape=1,
            value={
                'min': -1,
                'max': 1,
                'dtype': np.float32
            },
        ),
        use_wrappers=None,
    ),
    'MontezumaRevengeDeterministic-v4': BaseEnvInfo(
        agent_num=1,
        obs_space=EnvElementInfo(
            shape=(210, 160, 3),
            value={
                'min': 0,
                'max': 255,
                'dtype': np.float32
            },
        ),
        act_space=EnvElementInfo(
            shape=(1, ),
            value={
                'min': 0,
                'max': 18,
                'dtype': np.int64,
            },
        ),
        rew_space=EnvElementInfo(
            shape=1,
            value={
                'min': -1,
                'max': 1,
                'dtype': np.float32
            },
        ),
        use_wrappers=None,
    ),
}

=======
>>>>>>> 62d61b5b

@ENV_REGISTRY.register("atari")
class AtariEnv(BaseEnv):

    def __init__(self, cfg: dict) -> None:
        self._cfg = cfg
        self._init_flag = False

    def reset(self) -> np.ndarray:
        if not self._init_flag:
            self._env = self._make_env()
            self._observation_space = self._env.observation_space
            self._action_space = self._env.action_space
            self._reward_space = gym.spaces.Box(
                low=self._env.reward_range[0], high=self._env.reward_range[1], shape=(1, ), dtype=np.float32
            )
            self._init_flag = True
        if hasattr(self, '_seed') and hasattr(self, '_dynamic_seed') and self._dynamic_seed:
            np_seed = 100 * np.random.randint(1, 1000)
            self._env.seed(self._seed + np_seed)
        elif hasattr(self, '_seed'):
            self._env.seed(self._seed)
        obs = self._env.reset()
        obs = to_ndarray(obs)
        self._final_eval_reward = 0.
        return obs

    def close(self) -> None:
        if self._init_flag:
            self._env.close()
        self._init_flag = False

    def seed(self, seed: int, dynamic_seed: bool = True) -> None:
        self._seed = seed
        self._dynamic_seed = dynamic_seed
        np.random.seed(self._seed)

    def step(self, action: np.ndarray) -> BaseEnvTimestep:
        assert isinstance(action, np.ndarray), type(action)
        action = action.item()
        obs, rew, done, info = self._env.step(action)
        # self._env.render()
        self._final_eval_reward += rew
        obs = to_ndarray(obs)
        rew = to_ndarray([rew]).astype(np.float32)  # wrapped to be transfered to a Tensor with shape (1,)
        if done:
            info['final_eval_reward'] = self._final_eval_reward
        return BaseEnvTimestep(obs, rew, done, info)

    def random_action(self) -> np.ndarray:
        random_action = self.action_space.sample()
        random_action = to_ndarray([random_action], dtype=np.int64)
        return random_action

    @property
    def observation_space(self) -> gym.spaces.Space:
        return self._observation_space

    @property
    def action_space(self) -> gym.spaces.Space:
        return self._action_space

    @property
    def reward_space(self) -> gym.spaces.Space:
        return self._reward_space

    def _make_env(self):
        return wrap_deepmind(
            self._cfg.env_id,
            frame_stack=self._cfg.frame_stack,
            episode_life=self._cfg.is_train,
            clip_rewards=self._cfg.is_train
        )

    def __repr__(self) -> str:
        return "DI-engine Atari Env({})".format(self._cfg.env_id)

    @staticmethod
    def create_collector_env_cfg(cfg: dict) -> List[dict]:
        collector_env_num = cfg.pop('collector_env_num')
        cfg = copy.deepcopy(cfg)
        cfg.is_train = True
        return [cfg for _ in range(collector_env_num)]

    @staticmethod
    def create_evaluator_env_cfg(cfg: dict) -> List[dict]:
        evaluator_env_num = cfg.pop('evaluator_env_num')
        cfg = copy.deepcopy(cfg)
        cfg.is_train = False
        return [cfg for _ in range(evaluator_env_num)]


@ENV_REGISTRY.register('atari_mr')
class AtariEnvMR(AtariEnv):

    def reset(self) -> np.ndarray:
        if not self._init_flag:
<<<<<<< HEAD
            self._env = self._make_env(only_info=False)
=======
            self._env = self._make_env()
            self._observation_space = self._env.observation_space
            self._action_space = self._env.action_space
            self._reward_space = gym.spaces.Box(
                low=self._env.reward_range[0], high=self._env.reward_range[1], shape=(1, ), dtype=np.float32
            )
>>>>>>> 62d61b5b
            self._init_flag = True
        if hasattr(self, '_seed'):
            np_seed = 100 * np.random.randint(1, 1000)
            self._env.seed(self._seed + np_seed)
        obs = self._env.reset()
        obs = to_ndarray(obs)
        self._final_eval_reward = 0.
        return obs

<<<<<<< HEAD
    def _make_env(self, only_info=False):
=======
    def _make_env(self):
>>>>>>> 62d61b5b
        return wrap_deepmind_mr(
            self._cfg.env_id,
            frame_stack=self._cfg.frame_stack,
            episode_life=self._cfg.is_train,
<<<<<<< HEAD
            clip_rewards=self._cfg.is_train,
            only_info=only_info
        )

    def info(self) -> BaseEnvInfo:
        if self._cfg.env_id in ATARIENV_INFO_DICT:
            info = copy.deepcopy(ATARIENV_INFO_DICT[self._cfg.env_id])
            info.use_wrappers = self._make_env(only_info=True)
            obs_shape, act_shape, rew_shape = update_shape(
                info.obs_space.shape, info.act_space.shape, info.rew_space.shape, info.use_wrappers.split('\n')
            )
            info.obs_space.shape = obs_shape
            info.act_space.shape = act_shape
            info.rew_space.shape = rew_shape
            return info
        else:
            raise NotImplementedError('{} not found in ATARIENV_INFO_DICT [{}]'\
                .format(self._cfg.env_id, ATARIENV_INFO_DICT.keys()))
=======
            clip_rewards=self._cfg.is_train
        )
>>>>>>> 62d61b5b
<|MERGE_RESOLUTION|>--- conflicted
+++ resolved
@@ -9,152 +9,6 @@
 from ding.torch_utils import to_tensor, to_ndarray, to_list
 from .atari_wrappers import wrap_deepmind, wrap_deepmind_mr
 
-<<<<<<< HEAD
-ATARIENV_INFO_DICT = {
-    'PongNoFrameskip-v4': BaseEnvInfo(
-        agent_num=1,
-        obs_space=EnvElementInfo(
-            shape=(210, 160, 3),
-            value={
-                'min': 0,
-                'max': 255,
-                'dtype': np.float32
-            },
-        ),
-        act_space=EnvElementInfo(
-            shape=(1, ),
-            value={
-                'min': 0,
-                'max': 6,
-                'dtype': np.int64
-            },
-        ),
-        rew_space=EnvElementInfo(
-            shape=1,
-            value={
-                'min': -1,
-                'max': 1,
-                'dtype': np.float32
-            },
-        ),
-        use_wrappers=None,
-    ),
-    'QbertNoFrameskip-v4': BaseEnvInfo(
-        agent_num=1,
-        obs_space=EnvElementInfo(
-            shape=(210, 160, 3),
-            value={
-                'min': 0,
-                'max': 255,
-                'dtype': np.float32
-            },
-        ),
-        act_space=EnvElementInfo(
-            shape=(1, ),
-            value={
-                'min': 0,
-                'max': 6,
-                'dtype': np.int64
-            },
-        ),
-        rew_space=EnvElementInfo(
-            shape=1,
-            value={
-                'min': -1,
-                'max': 1,
-                'dtype': np.float32
-            },
-        ),
-        use_wrappers=None,
-    ),
-    'SpaceInvadersNoFrameskip-v4': BaseEnvInfo(
-        agent_num=1,
-        obs_space=EnvElementInfo(
-            shape=(210, 160, 3),
-            value={
-                'min': 0,
-                'max': 255,
-                'dtype': np.float32
-            },
-        ),
-        act_space=EnvElementInfo(
-            shape=(1, ),
-            value={
-                'min': 0,
-                'max': 6,
-                'dtype': np.int64,
-            },
-        ),
-        rew_space=EnvElementInfo(
-            shape=1,
-            value={
-                'min': -1,
-                'max': 1,
-                'dtype': np.float32
-            },
-        ),
-        use_wrappers=None,
-    ),
-    'EnduroNoFrameskip-v4': BaseEnvInfo(
-        agent_num=1,
-        obs_space=EnvElementInfo(
-            shape=(210, 160, 3),
-            value={
-                'min': 0,
-                'max': 255,
-                'dtype': np.float32
-            },
-        ),
-        act_space=EnvElementInfo(
-            shape=(1, ),
-            value={
-                'min': 0,
-                'max': 9,
-                'dtype': np.float32
-            },
-        ),
-        rew_space=EnvElementInfo(
-            shape=1,
-            value={
-                'min': -1,
-                'max': 1,
-                'dtype': np.float32
-            },
-        ),
-        use_wrappers=None,
-    ),
-    'MontezumaRevengeDeterministic-v4': BaseEnvInfo(
-        agent_num=1,
-        obs_space=EnvElementInfo(
-            shape=(210, 160, 3),
-            value={
-                'min': 0,
-                'max': 255,
-                'dtype': np.float32
-            },
-        ),
-        act_space=EnvElementInfo(
-            shape=(1, ),
-            value={
-                'min': 0,
-                'max': 18,
-                'dtype': np.int64,
-            },
-        ),
-        rew_space=EnvElementInfo(
-            shape=1,
-            value={
-                'min': -1,
-                'max': 1,
-                'dtype': np.float32
-            },
-        ),
-        use_wrappers=None,
-    ),
-}
-
-=======
->>>>>>> 62d61b5b
 
 @ENV_REGISTRY.register("atari")
 class AtariEnv(BaseEnv):
@@ -252,16 +106,12 @@
 
     def reset(self) -> np.ndarray:
         if not self._init_flag:
-<<<<<<< HEAD
-            self._env = self._make_env(only_info=False)
-=======
             self._env = self._make_env()
             self._observation_space = self._env.observation_space
             self._action_space = self._env.action_space
             self._reward_space = gym.spaces.Box(
                 low=self._env.reward_range[0], high=self._env.reward_range[1], shape=(1, ), dtype=np.float32
             )
->>>>>>> 62d61b5b
             self._init_flag = True
         if hasattr(self, '_seed'):
             np_seed = 100 * np.random.randint(1, 1000)
@@ -271,35 +121,10 @@
         self._final_eval_reward = 0.
         return obs
 
-<<<<<<< HEAD
-    def _make_env(self, only_info=False):
-=======
     def _make_env(self):
->>>>>>> 62d61b5b
         return wrap_deepmind_mr(
             self._cfg.env_id,
             frame_stack=self._cfg.frame_stack,
             episode_life=self._cfg.is_train,
-<<<<<<< HEAD
-            clip_rewards=self._cfg.is_train,
-            only_info=only_info
-        )
-
-    def info(self) -> BaseEnvInfo:
-        if self._cfg.env_id in ATARIENV_INFO_DICT:
-            info = copy.deepcopy(ATARIENV_INFO_DICT[self._cfg.env_id])
-            info.use_wrappers = self._make_env(only_info=True)
-            obs_shape, act_shape, rew_shape = update_shape(
-                info.obs_space.shape, info.act_space.shape, info.rew_space.shape, info.use_wrappers.split('\n')
-            )
-            info.obs_space.shape = obs_shape
-            info.act_space.shape = act_shape
-            info.rew_space.shape = rew_shape
-            return info
-        else:
-            raise NotImplementedError('{} not found in ATARIENV_INFO_DICT [{}]'\
-                .format(self._cfg.env_id, ATARIENV_INFO_DICT.keys()))
-=======
             clip_rewards=self._cfg.is_train
-        )
->>>>>>> 62d61b5b
+        )
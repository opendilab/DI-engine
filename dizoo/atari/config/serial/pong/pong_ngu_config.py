--- conflicted
+++ resolved
@@ -5,13 +5,7 @@
 evaluator_env_num = 5
 nstep = 5
 pong_ppo_rnd_config = dict(
-<<<<<<< HEAD
     exp_name='pong_ngu_seed0',
-=======
-    # exp_name='debug_pong_ngu_ul98_er01_n32_rlbs2e4_fixepseval',
-    exp_name='debug_pong_ngu_ul40_er01_n32_rlbs2e4_fixepseval',
-
->>>>>>> 1ca8b10f
     env=dict(
         collector_env_num=collector_env_num,
         evaluator_env_num=evaluator_env_num,
@@ -27,11 +21,7 @@
         action_shape=6,
         batch_size=320,
         update_per_collect=int(10),  # 32*100/64=50
-<<<<<<< HEAD
         only_use_last_five_frames_for_icm_rnd=False,
-=======
-        only_use_last_five_frames_for_icm_rnd=False,  # TODO(pu): True
->>>>>>> 1ca8b10f
         clear_buffer_per_iters=10,
         nstep=nstep,
         hidden_size_list=[128, 128, 64],
@@ -119,15 +109,5 @@
 
 
 if __name__ == "__main__":
-<<<<<<< HEAD
     from ding.entry import serial_pipeline_reward_model_ngu
-    serial_pipeline_reward_model_ngu([main_config, create_config], seed=0)
-=======
-    import argparse
-
-    parser = argparse.ArgumentParser()
-    parser.add_argument('--seed', '-s', type=int, default=0)
-    args = parser.parse_args()
-
-    train(args)
->>>>>>> 1ca8b10f
+    serial_pipeline_reward_model_ngu([main_config, create_config], seed=0)
from easydict import EasyDict

pong_dqn_config = dict(
<<<<<<< HEAD
    exp_name='pong_dqn',
=======
    exp_name='pong_dqn_seed0',
>>>>>>> 8a108c7c
    env=dict(
        collector_env_num=8,
        evaluator_env_num=8,
        n_evaluator_episode=8,
        stop_value=20,
        env_id='PongNoFrameskip-v4',
        frame_stack=4,
        manager=dict(shared_memory=False, )
    ),
    policy=dict(
        cuda=True,
        priority=False,
        model=dict(
            obs_shape=[4, 84, 84],
            action_shape=6,
            encoder_hidden_size_list=[128, 128, 512],
        ),
        nstep=3,
        discount_factor=0.99,
        learn=dict(
            update_per_collect=10,
            batch_size=32,
            learning_rate=0.0001,
            target_update_freq=500,
        ),
        collect=dict(n_sample=96, ),
        eval=dict(evaluator=dict(eval_freq=4000, )),
        other=dict(
            eps=dict(
                type='exp',
                start=1.,
                end=0.05,
                decay=250000,
            ),
            replay_buffer=dict(replay_buffer_size=100000, ),
        ),
    ),
)
pong_dqn_config = EasyDict(pong_dqn_config)
main_config = pong_dqn_config
pong_dqn_create_config = dict(
    env=dict(
        type='atari',
        import_names=['dizoo.atari.envs.atari_env'],
    ),
    env_manager=dict(type='subprocess'),
    policy=dict(type='dqn'),
)
pong_dqn_create_config = EasyDict(pong_dqn_create_config)
create_config = pong_dqn_create_config

if __name__ == '__main__':
    # or you can enter `ding -m serial -c pong_dqn_config.py -s 0`
    from ding.entry import serial_pipeline
    serial_pipeline((main_config, create_config), seed=0)<|MERGE_RESOLUTION|>--- conflicted
+++ resolved
@@ -1,11 +1,7 @@
 from easydict import EasyDict
 
 pong_dqn_config = dict(
-<<<<<<< HEAD
-    exp_name='pong_dqn',
-=======
     exp_name='pong_dqn_seed0',
->>>>>>> 8a108c7c
     env=dict(
         collector_env_num=8,
         evaluator_env_num=8,

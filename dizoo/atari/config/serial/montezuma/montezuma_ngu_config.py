from easydict import EasyDict

<<<<<<< HEAD
collector_env_num = 8
evaluator_env_num = 5
nstep = 5
montezuma_ppo_rnd_config = dict(
    exp_name='montezuma_ngu_seed0',
=======
from ding.entry import serial_pipeline_reward_model_ngu

print(torch.cuda.is_available(), torch.__version__)
collector_env_num = 32
evaluator_env_num = 5
nstep = 5
montezuma_ppo_rnd_config = dict(
    # Note: 
    # 1. at least 1e9 timesteps, i.e., 1000 million, the reward may increase, please be patient.
    # 2. the larger unroll_lenth and replay buffer size may have better results, but also require more memory.
    # exp_name='debug_montezuma_ngu_ul298_er01_n32_rlbs1e4',
    # exp_name='debug_montezuma_ngu_ul40_er01_n32_rlbs1e4',
    # exp_name='debug_montezuma_ngu_ul98_er01_n32_rlbs3e3_maxstep1e6',
    exp_name='debug_montezuma_ngu_ul198_er01_n32_rlbs2e3_maxstep1e6',


>>>>>>> 1ca8b10f
    env=dict(
        collector_env_num=collector_env_num,
        evaluator_env_num=evaluator_env_num,
        n_evaluator_episode=5,
        env_id='MontezumaRevengeNoFrameskip-v4',
        stop_value=int(1e5),
        frame_stack=4,
    ),
    rnd_reward_model=dict(
        intrinsic_reward_type='add',  # 'assign'
        learning_rate=0.001,
        obs_shape=[4, 84, 84],
<<<<<<< HEAD
        action_shape=6,
        batch_size=128,
        update_per_collect=int(75),  # 32*300/128=75
        only_use_last_five_frames_for_icm_rnd=False,
=======
        action_shape=18,
        batch_size=320,
        update_per_collect=int(10),  # 32*100/64=50
        only_use_last_five_frames_for_icm_rnd=False,  # TODO(pu): True
>>>>>>> 1ca8b10f
        clear_buffer_per_iters=10,
        nstep=nstep,
        hidden_size_list=[128, 128, 64],
        type='rnd-ngu',
    ),
    episodic_reward_model=dict(
        intrinsic_reward_type='add',
        learning_rate=0.001,
        obs_shape=[4, 84, 84],
        action_shape=18,
        batch_size=320,
        update_per_collect=int(10),  # 32*100/64=50
        only_use_last_five_frames_for_icm_rnd=False,  # TODO(pu): True
        clear_buffer_per_iters=10,
        nstep=nstep,
        hidden_size_list=[128, 128, 64],
        type='episodic',
    ),
    policy=dict(
        cuda=True,
        on_policy=False,
        priority=True,
        priority_IS_weight=True,
        discount_factor=0.997,
        burnin_step=2,
        nstep=nstep,
        unroll_len=198,#40,#298,
        model=dict(
            obs_shape=[4, 84, 84],
            action_shape=18,
            encoder_hidden_size_list=[128, 128, 512],
            collector_env_num=collector_env_num,
        ),
        learn=dict(
            update_per_collect=8,
            batch_size=64,
            learning_rate=0.0005,
            target_update_theta=0.001,
        ),
        collect=dict(
            # NOTE it is important that don't include key n_sample here, to make sure self._traj_len=INF
            each_iter_n_sample=32,
            env_num=collector_env_num,
        ),
        eval=dict(env_num=evaluator_env_num, ),
        other=dict(
            eps=dict(
                type='exp',
                start=0.95,
                end=0.05,
                decay=1e5,
            ),
            replay_buffer=dict(
                replay_buffer_size=int(2e3),
                # (Float type) How much prioritization is used: 0 means no prioritization while 1 means full prioritization
                alpha=0.6,
                # (Float type)  How much correction is used: 0 means no correction while 1 means full correction
                beta=0.4,
            )
        ),
    ),
)
montezuma_ppo_rnd_config = EasyDict(montezuma_ppo_rnd_config)
main_config = montezuma_ppo_rnd_config
montezuma_ppo_rnd_create_config = dict(
    env=dict(
        type='atari',
        import_names=['dizoo.atari.envs.atari_env'],
    ),
    env_manager=dict(type='subprocess'),
    policy=dict(type='ngu'),
<<<<<<< HEAD
=======
    # reward_model=dict(type='rnd'),
>>>>>>> 1ca8b10f
    rnd_reward_model=dict(type='rnd-ngu'),
    episodic_reward_model=dict(type='episodic'),
    collector=dict(type='sample_ngu', )
)
montezuma_ppo_rnd_create_config = EasyDict(montezuma_ppo_rnd_create_config)
create_config = montezuma_ppo_rnd_create_config

if __name__ == "__main__":
    from ding.entry import serial_pipeline_reward_model_ngu
    serial_pipeline_reward_model_ngu([main_config, create_config], seed=0)<|MERGE_RESOLUTION|>--- conflicted
+++ resolved
@@ -1,29 +1,10 @@
 from easydict import EasyDict
 
-<<<<<<< HEAD
 collector_env_num = 8
 evaluator_env_num = 5
 nstep = 5
 montezuma_ppo_rnd_config = dict(
     exp_name='montezuma_ngu_seed0',
-=======
-from ding.entry import serial_pipeline_reward_model_ngu
-
-print(torch.cuda.is_available(), torch.__version__)
-collector_env_num = 32
-evaluator_env_num = 5
-nstep = 5
-montezuma_ppo_rnd_config = dict(
-    # Note: 
-    # 1. at least 1e9 timesteps, i.e., 1000 million, the reward may increase, please be patient.
-    # 2. the larger unroll_lenth and replay buffer size may have better results, but also require more memory.
-    # exp_name='debug_montezuma_ngu_ul298_er01_n32_rlbs1e4',
-    # exp_name='debug_montezuma_ngu_ul40_er01_n32_rlbs1e4',
-    # exp_name='debug_montezuma_ngu_ul98_er01_n32_rlbs3e3_maxstep1e6',
-    exp_name='debug_montezuma_ngu_ul198_er01_n32_rlbs2e3_maxstep1e6',
-
-
->>>>>>> 1ca8b10f
     env=dict(
         collector_env_num=collector_env_num,
         evaluator_env_num=evaluator_env_num,
@@ -36,17 +17,10 @@
         intrinsic_reward_type='add',  # 'assign'
         learning_rate=0.001,
         obs_shape=[4, 84, 84],
-<<<<<<< HEAD
-        action_shape=6,
-        batch_size=128,
-        update_per_collect=int(75),  # 32*300/128=75
-        only_use_last_five_frames_for_icm_rnd=False,
-=======
         action_shape=18,
         batch_size=320,
         update_per_collect=int(10),  # 32*100/64=50
         only_use_last_five_frames_for_icm_rnd=False,  # TODO(pu): True
->>>>>>> 1ca8b10f
         clear_buffer_per_iters=10,
         nstep=nstep,
         hidden_size_list=[128, 128, 64],
@@ -118,10 +92,6 @@
     ),
     env_manager=dict(type='subprocess'),
     policy=dict(type='ngu'),
-<<<<<<< HEAD
-=======
-    # reward_model=dict(type='rnd'),
->>>>>>> 1ca8b10f
     rnd_reward_model=dict(type='rnd-ngu'),
     episodic_reward_model=dict(type='episodic'),
     collector=dict(type='sample_ngu', )

--- conflicted
+++ resolved
@@ -26,22 +26,14 @@
             batch_size=32,
             learning_rate=0.0001,
             target_update_freq=500,
-<<<<<<< HEAD
             lambda1=1.0,
             lambda2=1.0,
             lambda3=1e-5,
             per_train_iter_k=10,
-            expert_replay_buffer_size=10000,  # justify the buffer size of the expert buffer 
-=======
-            lambda1 = 1.0,
-            lambda2 = 1.0,
-            lambda3 = 1e-5,
-            per_train_iter_k = 10,
-            expert_replay_buffer_size = 10000, # justify the buffer size of the expert buffer
->>>>>>> e6cc0604
+            expert_replay_buffer_size=10000,  # justify the buffer size of the expert buffer
         ),
         collect=dict(n_sample=100, demonstration_info_path='path'
-                     ),  #Users should add their own path here (path should lead to a well-trained model)
+                     ),  # Users should add their own path here (path should lead to a well-trained model)
         eval=dict(evaluator=dict(eval_freq=4000, )),
         other=dict(
             eps=dict(

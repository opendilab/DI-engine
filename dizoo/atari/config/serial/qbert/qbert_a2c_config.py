from copy import deepcopy
from ding.entry import serial_pipeline
from easydict import EasyDict

qbert_a2c_config = dict(
    env=dict(
        collector_env_num=16,
        evaluator_env_num=4,
        n_evaluator_episode=8,
        stop_value=1000000,
        env_id='QbertNoFrameskip-v4',
        frame_stack=4,
        manager=dict(shared_memory=False, )
    ),
    policy=dict(
        cuda=True,
        model=dict(
            obs_shape=[4, 84, 84],
            action_shape=6,
            encoder_hidden_size_list=[32, 64, 64, 256],
            actor_head_hidden_size=256,
            critic_head_hidden_size=256,
            critic_head_layer_num=2,
        ),
        learn=dict(
<<<<<<< HEAD
            batch_size=160,
=======
            batch_size=300,
>>>>>>> 8a108c7c
            # (bool) Whether to normalize advantage. Default to False.
            adv_norm=False,
            learning_rate=0.0001414,
            # (float) loss weight of the value network, the weight of policy network is set to 1
            value_weight=0.5,
            # (float) loss weight of the entropy regularization, the weight of policy network is set to 1
            entropy_weight=0.01,
            grad_norm=0.5,
            betas=(0.0, 0.99),
        ),
        collect=dict(
            # (int) collect n_sample data, train model 1 times
            n_sample=160,
            # (float) the trade-off factor lambda to balance 1step td and mc
            gae_lambda=0.99,
            discount_factor=0.99,
        ),
        eval=dict(evaluator=dict(eval_freq=500, )),
    ),
)
main_config = EasyDict(qbert_a2c_config)

qbert_a2c_create_config = dict(
    env=dict(
        type='atari',
        import_names=['dizoo.atari.envs.atari_env'],
    ),
    env_manager=dict(type='subprocess'),
    policy=dict(type='a2c'),
)
create_config = EasyDict(qbert_a2c_create_config)

if __name__ == '__main__':
    serial_pipeline((main_config, create_config), seed=0)<|MERGE_RESOLUTION|>--- conflicted
+++ resolved
@@ -23,11 +23,7 @@
             critic_head_layer_num=2,
         ),
         learn=dict(
-<<<<<<< HEAD
-            batch_size=160,
-=======
             batch_size=300,
->>>>>>> 8a108c7c
             # (bool) Whether to normalize advantage. Default to False.
             adv_norm=False,
             learning_rate=0.0001414,

--- conflicted
+++ resolved
@@ -11,7 +11,7 @@
         stop_value=30000,
         env_id='QbertNoFrameskip-v4',
         frame_stack=4,
-        manager=dict(shared_memory=False, )
+        manager=dict(shared_memory=False, reset_inplace=True)
     ),
     policy=dict(
         cuda=True,
@@ -49,11 +49,7 @@
         type='atari',
         import_names=['dizoo.atari.envs.atari_env'],
     ),
-<<<<<<< HEAD
-    env_manager=dict(type='subprocess', reset_inplace=True),
-=======
     env_manager=dict(type='subprocess'),
->>>>>>> 67f7a396
     policy=dict(type='sql'),
 )
 qbert_sql_create_config = EasyDict(qbert_sql_create_config)

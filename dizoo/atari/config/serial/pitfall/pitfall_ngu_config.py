import torch
from easydict import EasyDict

from ding.entry import serial_pipeline_reward_model_ngu

print(torch.cuda.is_available(), torch.__version__)
<<<<<<< HEAD
# collector_env_num = 32
collector_env_num = 3
=======
collector_env_num = 32
>>>>>>> 883ddcfe
evaluator_env_num = 5
nstep = 5
pitfall_ppo_rnd_config = dict(
    # Note: 
    # 1. at least 1e10 timesteps, i.e., 10000 million, the reward may increase, please be patient.
    # 2. the larger unroll_lenth and replay buffer size may have better results, but also require more memory.
    # exp_name='debug_pitfall_ngu_ul298_er01_n32_rlbs2e4',
    # exp_name='debug_pitfall_ngu_ul98_er01_n32_rlbs2e4',
    # exp_name='debug_pitfall_ngu_ul40_er01_n32_rlbs2e4',
    exp_name='debug_pitfall_ngu_ul98_er01_n32_rlbs3e3_maxstep1e6',


    env=dict(
        collector_env_num=collector_env_num,
        evaluator_env_num=evaluator_env_num,
        n_evaluator_episode=5,
        env_id='PitfallNoFrameskip-v4',
        stop_value=int(1e5),
        frame_stack=4,
    ),
    rnd_reward_model=dict(
        intrinsic_reward_type='add',  # 'assign'
        learning_rate=1e-4,
        obs_shape=[4, 84, 84],
        action_shape=18,
        batch_size=320,
        update_per_collect=int(10),  # 32*100/64=50
        only_use_last_five_frames_for_icm_rnd=False,  # TODO(pu): True
        clear_buffer_per_iters=10,
        nstep=nstep,
        hidden_size_list=[128, 128, 64],
        type='rnd-ngu',
    ),
    episodic_reward_model=dict(
        intrinsic_reward_type='add',
        learning_rate=1e-4,
        obs_shape=[4, 84, 84],
        action_shape=18,
        batch_size=320,
        update_per_collect=int(10),  # 32*100/64=50
        only_use_last_five_frames_for_icm_rnd=False,
        clear_buffer_per_iters=10,
        nstep=nstep,
        hidden_size_list=[128, 128, 64],
        type='episodic',
    ),
    policy=dict(
        cuda=True,
        on_policy=False,
        priority=True,
        priority_IS_weight=True,
        discount_factor=0.997,
        burnin_step=2,
        nstep=nstep,
        unroll_len=98,#98,  # TODO(pu): according to the episode length
        model=dict(
            obs_shape=[4, 84, 84],
            action_shape=18,
            encoder_hidden_size_list=[128, 128, 512],
            collector_env_num=collector_env_num,
        ),
        learn=dict(
            update_per_collect=8,
            batch_size=64,
            learning_rate=0.0005,
            target_update_theta=0.001,
        ),
        collect=dict(
            # NOTE it is important that don't include key n_sample here, to make sure self._traj_len=INF
            each_iter_n_sample=32,
            env_num=collector_env_num,
        ),
        eval=dict(env_num=evaluator_env_num, ),
        other=dict(
            eps=dict(
                type='exp',
                start=0.95,
                end=0.05,
                decay=1e5,
            ),
            replay_buffer=dict(
                replay_buffer_size=int(3e3),  # TODO(pu)
                # (Float type) How much prioritization is used: 0 means no prioritization while 1 means full prioritization
                alpha=0.6,
                # (Float type)  How much correction is used: 0 means no correction while 1 means full correction
                beta=0.4,
            )
        ),
    ),
)
pitfall_ppo_rnd_config = EasyDict(pitfall_ppo_rnd_config)
main_config = pitfall_ppo_rnd_config
pitfall_ppo_rnd_create_config = dict(
    env=dict(
        type='atari',
        import_names=['dizoo.atari.envs.atari_env'],
    ),
    env_manager=dict(type='base'),
    # env_manager=dict(type='subprocess'),
    policy=dict(type='ngu'),
    rnd_reward_model=dict(type='rnd-ngu'),
    episodic_reward_model=dict(type='episodic'),
    collector=dict(type='sample_ngu',)
)
pitfall_ppo_rnd_create_config = EasyDict(pitfall_ppo_rnd_create_config)
create_config = pitfall_ppo_rnd_create_config

# if __name__ == "__main__":
#     serial_pipeline_reward_model_ngu([main_config, create_config], seed=0)


def train(args):
    serial_pipeline_reward_model_ngu([main_config, create_config], seed=args.seed)


if __name__ == "__main__":
    import argparse

    parser = argparse.ArgumentParser()
    parser.add_argument('--seed', '-s', type=int, default=0)
    args = parser.parse_args()

    train(args)<|MERGE_RESOLUTION|>--- conflicted
+++ resolved
@@ -4,12 +4,7 @@
 from ding.entry import serial_pipeline_reward_model_ngu
 
 print(torch.cuda.is_available(), torch.__version__)
-<<<<<<< HEAD
-# collector_env_num = 32
-collector_env_num = 3
-=======
 collector_env_num = 32
->>>>>>> 883ddcfe
 evaluator_env_num = 5
 nstep = 5
 pitfall_ppo_rnd_config = dict(

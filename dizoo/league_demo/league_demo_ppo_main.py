import os
import copy
import gym
import numpy as np
import torch
from tensorboardX import SummaryWriter

from ding.config import compile_config
from ding.worker import BaseLearner, BattleEpisodeSerialCollector, BattleInteractionSerialEvaluator, NaiveReplayBuffer
from ding.envs import BaseEnvManager, DingEnvWrapper
from ding.policy import PPOPolicy
from ding.model import VAC
from ding.utils import set_pkg_seed
from dizoo.league_demo.game_env import GameEnv
from dizoo.league_demo.demo_league import DemoLeague
from dizoo.league_demo.league_demo_ppo_config import league_demo_ppo_config
from ding.utils.scheduler_module import Scheduler
from easydict import EasyDict
from ding.utils.default_helper import deep_merge_dicts

class EvalPolicy1:

    def __init__(self, optimal_policy: list) -> None:
        assert len(optimal_policy) == 2
        self.optimal_policy = optimal_policy

    def forward(self, data: dict) -> dict:
        return {
            env_id: {
                'action': torch.from_numpy(np.random.choice([0, 1], p=self.optimal_policy, size=(1, )))
            }
            for env_id in data.keys()
        }

    def reset(self, data_id: list = []) -> None:
        pass


class EvalPolicy2:
    def forward(self, data: dict) -> dict:
        return {
            env_id: {
                'action': torch.from_numpy(np.random.choice([0, 1], p=[0.5, 0.5], size=(1, )))
            }
            for env_id in data.keys()
        }

    def reset(self, data_id: list = []) -> None:
        pass


def main(cfg, seed=0, max_iterations=int(1e10)):
    cfg = compile_config(
        cfg,
        BaseEnvManager,
        PPOPolicy,
        BaseLearner,
        BattleEpisodeSerialCollector,
        BattleInteractionSerialEvaluator,
        NaiveReplayBuffer,
        save_cfg=True
    )
    env_type = cfg.env.env_type
    collector_env_num, evaluator_env_num = cfg.env.collector_env_num, cfg.env.evaluator_env_num
    evaluator_env1 = BaseEnvManager(
        env_fn=[lambda: GameEnv(env_type) for _ in range(evaluator_env_num)], cfg=cfg.env.manager
    )
    evaluator_env2 = BaseEnvManager(
        env_fn=[lambda: GameEnv(env_type) for _ in range(evaluator_env_num)], cfg=cfg.env.manager
    )
    evaluator_env3 = BaseEnvManager(
        env_fn=[lambda: GameEnv(env_type) for _ in range(evaluator_env_num)], cfg=cfg.env.manager
    )

    evaluator_env1.seed(seed, dynamic_seed=False)
    evaluator_env2.seed(seed, dynamic_seed=False)
    evaluator_env3.seed(seed, dynamic_seed=False)
    set_pkg_seed(seed, use_cuda=cfg.policy.cuda)

    tb_logger = SummaryWriter(os.path.join('./{}/log/'.format(cfg.exp_name), 'serial'))
    league = DemoLeague(cfg.policy.other.league)
    eval_policy1 = EvalPolicy1(evaluator_env1._env_ref.optimal_policy)
    eval_policy2 = EvalPolicy2()
    policies = {}
    learners = {}
    collectors = {}

    for player_id in league.active_players_ids:
        # default set the same arch model(different init weight)
        model = VAC(**cfg.policy.model)
        policy = PPOPolicy(cfg.policy, model=model)
        policies[player_id] = policy
        collector_env = BaseEnvManager(
            env_fn=[lambda: GameEnv(env_type) for _ in range(collector_env_num)], cfg=cfg.env.manager
        )
        collector_env.seed(seed)

        learners[player_id] = BaseLearner(
            cfg.policy.learn.learner,
            policy.learn_mode,
            tb_logger=tb_logger,
            exp_name=cfg.exp_name,
            instance_name=player_id + '_learner'
        )
        collectors[player_id] = BattleEpisodeSerialCollector(
            cfg.policy.collect.collector,
            collector_env,
            tb_logger=tb_logger,
            exp_name=cfg.exp_name,
            instance_name=player_id + '_colllector',
        )

    model = VAC(**cfg.policy.model)
    policy = PPOPolicy(cfg.policy, model=model)
    policies['historical'] = policy
    # use initial policy as another eval_policy
    eval_policy3 = PPOPolicy(cfg.policy, model=copy.deepcopy(model)).collect_mode

    main_key = [k for k in learners.keys() if k.startswith('main_player')][0]
    main_player = league.get_player_by_id(main_key)
    main_learner = learners[main_key]
    main_collector = collectors[main_key]
    # collect_mode ppo use multimonial sample for selecting action
    evaluator1_cfg = copy.deepcopy(cfg.policy.eval.evaluator)
    evaluator1_cfg.stop_value = cfg.env.stop_value[0]
    evaluator1 = BattleInteractionSerialEvaluator(
        evaluator1_cfg,
        evaluator_env1, [policies[main_key].collect_mode, eval_policy1],
        tb_logger,
        exp_name=cfg.exp_name,
        instance_name='fixed_evaluator'
    )
    evaluator2_cfg = copy.deepcopy(cfg.policy.eval.evaluator)
    evaluator2_cfg.stop_value = cfg.env.stop_value[1]
    evaluator2 = BattleInteractionSerialEvaluator(
        evaluator2_cfg,
        evaluator_env2, [policies[main_key].collect_mode, eval_policy2],
        tb_logger,
        exp_name=cfg.exp_name,
        instance_name='uniform_evaluator'
    )
    evaluator3_cfg = copy.deepcopy(cfg.policy.eval.evaluator)
    evaluator3_cfg.stop_value = 99999999  # stop_value of evaluator3 is a placeholder
    evaluator3 = BattleInteractionSerialEvaluator(
        evaluator3_cfg,
        evaluator_env3, [policies[main_key].collect_mode, eval_policy3],
        tb_logger,
        exp_name=cfg.exp_name,
        instance_name='init_evaluator'
    )

    def load_checkpoint_fn(player_id: str, ckpt_path: str):
        state_dict = torch.load(ckpt_path)
        policies[player_id].learn_mode.load_state_dict(state_dict)

<<<<<<< HEAD
    def load_checkpoint_fn(player_id: str, ckpt_path: str):
        state_dict = torch.load(ckpt_path)
        policies[player_id].learn_mode.load_state_dict(state_dict)

=======
>>>>>>> 13189018
    torch.save(policies['historical'].learn_mode.state_dict(), league.reset_checkpoint_path)
    league.load_checkpoint = load_checkpoint_fn
    for player_id, player_ckpt_path in zip(league.active_players_ids, league.active_players_ckpts):
        torch.save(policies[player_id].collect_mode.state_dict(), player_ckpt_path)
        league.judge_snapshot(player_id, force=True)
    init_main_player_rating = league.metric_env.create_rating(mu=0)

    user_scheduler_config = cfg.policy.get('scheduler',{})
    merged_scheduler_config = EasyDict(deep_merge_dicts(Scheduler.config, user_scheduler_config))
    para_scheduler = Scheduler(cfg, merged_scheduler_config)

    for run_iter in range(max_iterations):
        if evaluator1.should_eval(main_learner.train_iter):
            stop_flag1, reward, episode_info = evaluator1.eval(
                main_learner.save_checkpoint, main_learner.train_iter, main_collector.envstep
            )
            win_loss_result = [e['result'] for e in episode_info[0]]
<<<<<<< HEAD
            # set fixed NE policy trueskill equal 20
            main_player.rating = league.metric_env.rate_1vsC(
                main_player.rating, league.metric_env.create_rating(mu=20), win_loss_result
=======
            # set fixed NE policy trueskill(exposure) equal 10
            main_player.rating = league.metric_env.rate_1vsC(
                main_player.rating, league.metric_env.create_rating(mu=10, sigma=1e-8), win_loss_result
>>>>>>> 13189018
            )
            tb_logger.add_scalar('fixed_evaluator_step/reward_mean', reward, main_collector.envstep)
        
        if evaluator2.should_eval(main_learner.train_iter):
            stop_flag2, reward, episode_info = evaluator2.eval(
                main_learner.save_checkpoint, main_learner.train_iter, main_collector.envstep
            )
            win_loss_result = [e['result'] for e in episode_info[0]]
<<<<<<< HEAD
            # set random(uniform) policy trueskill equal 0
            main_player.rating = league.metric_env.rate_1vsC(
                main_player.rating, league.metric_env.create_rating(mu=0), win_loss_result
            )
            tb_logger.add_scalar('uniform_evaluator_step/reward_mean', reward, main_collector.envstep)
        
=======
            # set random(uniform) policy trueskill(exposure) equal 0
            main_player.rating = league.metric_env.rate_1vsC(
                main_player.rating, league.metric_env.create_rating(mu=0, sigma=1e-8), win_loss_result
            )
            tb_logger.add_scalar('uniform_evaluator_step/reward_mean', reward, main_collector.envstep)
        if evaluator3.should_eval(main_learner.train_iter):
            _, reward, episode_info = evaluator3.eval(
                main_learner.save_checkpoint, main_learner.train_iter, main_collector.envstep
            )
            win_loss_result = [e['result'] for e in episode_info[0]]
            # use init main player as another evaluator metric
            main_player.rating, init_main_player_rating = league.metric_env.rate_1vs1(
                main_player.rating, init_main_player_rating, win_loss_result
            )
            tb_logger.add_scalar('init_evaluator_step/reward_mean', reward, main_collector.envstep)
            tb_logger.add_scalar(
                'league/init_main_player_trueskill', init_main_player_rating.exposure, main_collector.envstep
            )
>>>>>>> 13189018
        if stop_flag1 and stop_flag2:
            break

        if merged_scheduler_config.schedule_flag:
            metrics = float(main_player.rating.exposure)
            para_scheduler.step(metrics,cfg.policy)

        for player_id, player_ckpt_path in zip(league.active_players_ids, league.active_players_ckpts):
            tb_logger.add_scalar(
                'league/{}_trueskill'.format(player_id),
                league.get_player_by_id(player_id).rating.exposure, main_collector.envstep
            )
            collector, learner = collectors[player_id], learners[player_id]
            job = league.get_job_info(player_id)
            opponent_player_id = job['player_id'][1]
            # print('job player: {}'.format(job['player_id']))
            if 'historical' in opponent_player_id:
                opponent_policy = policies['historical'].collect_mode
                opponent_path = job['checkpoint_path'][1]
                opponent_policy.load_state_dict(torch.load(opponent_path, map_location='cpu'))
            else:
                opponent_policy = policies[opponent_player_id].collect_mode
            collector.reset_policy([policies[player_id].collect_mode, opponent_policy])
            train_data, episode_info = collector.collect(train_iter=learner.train_iter)
            train_data, episode_info = train_data[0], episode_info[0]  # only use launch player data for training
            for d in train_data:
                d['adv'] = d['reward']

            for i in range(cfg.policy.learn.update_per_collect):
                learner.train(train_data, collector.envstep)
            torch.save(learner.policy.state_dict(), player_ckpt_path)

            player_info = learner.learn_info
            player_info['player_id'] = player_id
            league.update_active_player(player_info)
            league.judge_snapshot(player_id)
            # set eval_flag=True to enable trueskill update
            job_finish_info = {
                'eval_flag': True,
                'launch_player': job['launch_player'],
                'player_id': job['player_id'],
                'result': [e['result'] for e in episode_info],
            }
            league.finish_job(job_finish_info)
        if run_iter % 100 == 0:
            print(repr(league.payoff))


if __name__ == "__main__":
    main(league_demo_ppo_config)<|MERGE_RESOLUTION|>--- conflicted
+++ resolved
@@ -17,6 +17,7 @@
 from ding.utils.scheduler_module import Scheduler
 from easydict import EasyDict
 from ding.utils.default_helper import deep_merge_dicts
+
 
 class EvalPolicy1:
 
@@ -153,13 +154,6 @@
         state_dict = torch.load(ckpt_path)
         policies[player_id].learn_mode.load_state_dict(state_dict)
 
-<<<<<<< HEAD
-    def load_checkpoint_fn(player_id: str, ckpt_path: str):
-        state_dict = torch.load(ckpt_path)
-        policies[player_id].learn_mode.load_state_dict(state_dict)
-
-=======
->>>>>>> 13189018
     torch.save(policies['historical'].learn_mode.state_dict(), league.reset_checkpoint_path)
     league.load_checkpoint = load_checkpoint_fn
     for player_id, player_ckpt_path in zip(league.active_players_ids, league.active_players_ckpts):
@@ -167,7 +161,7 @@
         league.judge_snapshot(player_id, force=True)
     init_main_player_rating = league.metric_env.create_rating(mu=0)
 
-    user_scheduler_config = cfg.policy.get('scheduler',{})
+    user_scheduler_config = cfg.policy.get('scheduler', {})
     merged_scheduler_config = EasyDict(deep_merge_dicts(Scheduler.config, user_scheduler_config))
     para_scheduler = Scheduler(cfg, merged_scheduler_config)
 
@@ -177,31 +171,17 @@
                 main_learner.save_checkpoint, main_learner.train_iter, main_collector.envstep
             )
             win_loss_result = [e['result'] for e in episode_info[0]]
-<<<<<<< HEAD
-            # set fixed NE policy trueskill equal 20
-            main_player.rating = league.metric_env.rate_1vsC(
-                main_player.rating, league.metric_env.create_rating(mu=20), win_loss_result
-=======
             # set fixed NE policy trueskill(exposure) equal 10
             main_player.rating = league.metric_env.rate_1vsC(
                 main_player.rating, league.metric_env.create_rating(mu=10, sigma=1e-8), win_loss_result
->>>>>>> 13189018
             )
             tb_logger.add_scalar('fixed_evaluator_step/reward_mean', reward, main_collector.envstep)
-        
+
         if evaluator2.should_eval(main_learner.train_iter):
             stop_flag2, reward, episode_info = evaluator2.eval(
                 main_learner.save_checkpoint, main_learner.train_iter, main_collector.envstep
             )
             win_loss_result = [e['result'] for e in episode_info[0]]
-<<<<<<< HEAD
-            # set random(uniform) policy trueskill equal 0
-            main_player.rating = league.metric_env.rate_1vsC(
-                main_player.rating, league.metric_env.create_rating(mu=0), win_loss_result
-            )
-            tb_logger.add_scalar('uniform_evaluator_step/reward_mean', reward, main_collector.envstep)
-        
-=======
             # set random(uniform) policy trueskill(exposure) equal 0
             main_player.rating = league.metric_env.rate_1vsC(
                 main_player.rating, league.metric_env.create_rating(mu=0, sigma=1e-8), win_loss_result
@@ -220,13 +200,12 @@
             tb_logger.add_scalar(
                 'league/init_main_player_trueskill', init_main_player_rating.exposure, main_collector.envstep
             )
->>>>>>> 13189018
         if stop_flag1 and stop_flag2:
             break
 
         if merged_scheduler_config.schedule_flag:
             metrics = float(main_player.rating.exposure)
-            para_scheduler.step(metrics,cfg.policy)
+            para_scheduler.step(metrics.cfg.policy)
 
         for player_id, player_ckpt_path in zip(league.active_players_ids, league.active_players_ckpts):
             tb_logger.add_scalar(

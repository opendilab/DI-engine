from easydict import EasyDict
from ding.rl_utils.efficientzero.game_base_config import GameBaseConfig, DiscreteSupport

game_config = EasyDict(dict(
    # TODO:
    env_name='PongNoFrameskip-v4',
    image_based=True,
    device='cuda',  # TODO
    # device='cpu',
    action_space_size=6,
    amp_type='none',
    obs_shape=(12, 96, 96),
    image_channel=3,
    gray_scale=False,
    downsample=True,  # Downsample observations before representation network (See paper appendix Network Architecture)

    env_num=8,
    max_episode_steps=int(1e5),
    test_max_episode_steps=int(1e5),
    num_simulations=50,
    batch_size=256,
    game_history_max_length=200,
    total_transitions=int(1e6),
    num_unroll_steps=5,
    td_steps=5,

    # debug
    # env_num=2,
    # test_max_episode_steps=int(1e2),
    # num_simulations=2,
    # batch_size=8,
    # game_history_max_length=20,
    # total_transitions=int(1e3),
    # num_unroll_steps=5,
    # td_steps=3,

    # TODO
    clip_reward=False,
    # clip_reward=True,

    use_max_priority=True,
    use_priority=True,
    root_dirichlet_alpha=0.3,
    root_exploration_fraction=0.25,
    auto_td_steps=int(0.3 * 2e5),
    use_root_value=True,
    mini_infer_size=2,
    use_augmentation=False,
    vis_result=True,

    priority_prob_alpha=0.6,
    priority_prob_beta=0.4,
    prioritized_replay_eps=1e-6,

    # UCB formula
    pb_c_base=19652,
    pb_c_init=1.25,

    value_support=DiscreteSupport(-300, 300, delta=1),
    reward_support=DiscreteSupport(-300, 300, delta=1),
    max_grad_norm=5,

    max_training_steps=int(1e6),
    change_temperature=True,
    test_interval=10000,
    log_interval=1000,
    vis_interval=1000,
    checkpoint_interval=100,
    target_model_interval=200,
    save_ckpt_interval=10000,
    discount=0.997,
    dirichlet_alpha=0.3,
    value_delta_max=0.01,
    num_actors=1,
    # network initialization/ & normalization
    episode_life=True,
    init_zero=True,
    # storage efficient
    cvt_string=False,
    # lr scheduler
    lr_warm_up=0.01,
    lr_init=0.2,
    lr_decay_rate=0.1,
    lr_decay_steps=100000,
    auto_td_steps_ratio=0.3,
    # replay window
    start_transitions=8,
    transition_num=1,
    # frame skip & stack observation
    frame_skip=4,
    stacked_observations=4,
    # coefficient
    reward_loss_coeff=1,
    value_loss_coeff=0.25,
    policy_loss_coeff=1,
    consistency_coeff=2,
    # reward sum
    lstm_hidden_size=512,
    lstm_horizon_len=5,
    # siamese
    proj_hid=1024,
    proj_out=1024,
    pred_hid=512,
    pred_out=1024,

    bn_mt=0.1,
    blocks=1,  # Number of blocks in the ResNet
    channels=64,  # Number of channels in the ResNet
    reduced_channels_reward=16,  # x36 Number of channels in reward head
    reduced_channels_value=16,  # x36 Number of channels in value head
    reduced_channels_policy=16,  # x36 Number of channels in policy head
    resnet_fc_reward_layers=[32],  # Define the hidden layers in the reward head of the dynamic network
    resnet_fc_value_layers=[32],  # Define the hidden layers in the value head of the prediction network
    resnet_fc_policy_layers=[32],  # Define the hidden layers in the policy head of the prediction network
<<<<<<< HEAD

=======
    downsample=True,  # Downsample observations before representation network (See paper appendix Network Architecture)

    # TODO(pu):
    env_name='PongNoFrameskip-v4',
    device='cuda',
    action_space_size=6,
    amp_type='none',
    obs_shape=(12, 96, 96),
    gray_scale=False,
    use_max_priority=True,
    use_priority=True,
    root_dirichlet_alpha=0.3,
    root_exploration_fraction=0.25,
    auto_td_steps=int(0.3 * 2e5),
    use_root_value=True,
    mini_infer_size=2,
    use_augmentation=False,
    vis_result=True,
    image_channel=3,

    env_num=8,
    test_episodes=8,
    game_history_length=400,
    history_length=400,
    total_transitions=int(1e6),
    priority_prob_alpha=0.6,
    priority_prob_beta=0.4,
    prioritized_replay_eps=1e-6,

    max_moves=int(1e5),  # TODO
    test_max_moves=int(1e5),
    num_simulations=50,  # TODO
    num_unroll_steps=5,
    td_steps=5,
    batch_size=256,  # TODO

    # UCB formula
    pb_c_base=19652,
    pb_c_init=1.25,

    value_support=DiscreteSupport(-300, 300, delta=1),
    reward_support=DiscreteSupport(-300, 300, delta=1),
    max_grad_norm=5,
>>>>>>> 1ecf6a27
))

game_config = GameBaseConfig(game_config)<|MERGE_RESOLUTION|>--- conflicted
+++ resolved
@@ -112,53 +112,6 @@
     resnet_fc_reward_layers=[32],  # Define the hidden layers in the reward head of the dynamic network
     resnet_fc_value_layers=[32],  # Define the hidden layers in the value head of the prediction network
     resnet_fc_policy_layers=[32],  # Define the hidden layers in the policy head of the prediction network
-<<<<<<< HEAD
-
-=======
-    downsample=True,  # Downsample observations before representation network (See paper appendix Network Architecture)
-
-    # TODO(pu):
-    env_name='PongNoFrameskip-v4',
-    device='cuda',
-    action_space_size=6,
-    amp_type='none',
-    obs_shape=(12, 96, 96),
-    gray_scale=False,
-    use_max_priority=True,
-    use_priority=True,
-    root_dirichlet_alpha=0.3,
-    root_exploration_fraction=0.25,
-    auto_td_steps=int(0.3 * 2e5),
-    use_root_value=True,
-    mini_infer_size=2,
-    use_augmentation=False,
-    vis_result=True,
-    image_channel=3,
-
-    env_num=8,
-    test_episodes=8,
-    game_history_length=400,
-    history_length=400,
-    total_transitions=int(1e6),
-    priority_prob_alpha=0.6,
-    priority_prob_beta=0.4,
-    prioritized_replay_eps=1e-6,
-
-    max_moves=int(1e5),  # TODO
-    test_max_moves=int(1e5),
-    num_simulations=50,  # TODO
-    num_unroll_steps=5,
-    td_steps=5,
-    batch_size=256,  # TODO
-
-    # UCB formula
-    pb_c_base=19652,
-    pb_c_init=1.25,
-
-    value_support=DiscreteSupport(-300, 300, delta=1),
-    reward_support=DiscreteSupport(-300, 300, delta=1),
-    max_grad_norm=5,
->>>>>>> 1ecf6a27
 ))
 
 game_config = GameBaseConfig(game_config)
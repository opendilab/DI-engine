from typing import Any, List, Union, Optional
import time
import gym
import copy
import numpy as np
from easydict import EasyDict
from ding.envs import BaseEnv, BaseEnvTimestep, BaseEnvInfo
from ding.envs.common.env_element import EnvElementInfo
from ding.torch_utils import to_ndarray, to_list
from ding.utils import ENV_REGISTRY


@ENV_REGISTRY.register('cartpole')
class CartPoleEnv(BaseEnv):

    def __init__(self, cfg: dict = {}) -> None:
        self._cfg = cfg
        self._init_flag = False
        self._replay_path = None
        self._observation_space = gym.spaces.Box(
            low=np.array([-4.8, float("-inf"), -0.42, float("-inf")]),
            high=np.array([4.8, float("inf"), 0.42, float("inf")]),
            shape=(4, ),
            dtype=np.float32
        )
        self._action_space = gym.spaces.Discrete(2)
        self._reward_space = gym.spaces.Box(low=0.0, high=1.0, shape=(1, ), dtype=np.float32)

    def reset(self) -> np.ndarray:
        if not self._init_flag:
            self._env = gym.make('CartPole-v0')
            if self._replay_path is not None:
                self._env = gym.wrappers.Monitor(
                    self._env, self._replay_path, video_callable=lambda episode_id: True, force=True
                )
            self._init_flag = True
        if hasattr(self, '_seed') and hasattr(self, '_dynamic_seed') and self._dynamic_seed:
            np_seed = 100 * np.random.randint(1, 1000)
            self._env.seed(self._seed + np_seed)
        elif hasattr(self, '_seed'):
            self._env.seed(self._seed)
        self._final_eval_reward = 0
        obs = self._env.reset()
        obs = to_ndarray(obs).astype(np.float32)
        return obs

    def close(self) -> None:
        if self._init_flag:
            self._env.close()
        self._init_flag = False

    def seed(self, seed: int, dynamic_seed: bool = True) -> None:
        self._seed = seed
        self._dynamic_seed = dynamic_seed
        np.random.seed(self._seed)

    def step(self, action: np.ndarray) -> BaseEnvTimestep:
        assert isinstance(action, np.ndarray), type(action)
        if action.shape == (1, ):
            action = action.squeeze()  # 0-dim array
        obs, rew, done, info = self._env.step(action)
        self._final_eval_reward += rew
        if done:
            info['final_eval_reward'] = self._final_eval_reward
        obs = to_ndarray(obs).astype(np.float32)
<<<<<<< HEAD
        rew = to_ndarray([rew])  # wrapped to be transfered to a array with shape (1,)
=======
        rew = to_ndarray([rew]).astype(np.float32)  # wrapped to be transfered to a array with shape (1,)
>>>>>>> 62d61b5b
        return BaseEnvTimestep(obs, rew, done, info)

    def enable_save_replay(self, replay_path: Optional[str] = None) -> None:
        if replay_path is None:
            replay_path = './video'
        self._replay_path = replay_path

    def random_action(self) -> np.ndarray:
        random_action = self.action_space.sample()
        random_action = to_ndarray([random_action], dtype=np.int64)
        return random_action

    @property
    def observation_space(self) -> gym.spaces.Space:
        return self._observation_space

    @property
    def action_space(self) -> gym.spaces.Space:
        return self._action_space

    @property
    def reward_space(self) -> gym.spaces.Space:
        return self._reward_space

    def __repr__(self) -> str:
        return "DI-engine CartPole Env"<|MERGE_RESOLUTION|>--- conflicted
+++ resolved
@@ -63,11 +63,7 @@
         if done:
             info['final_eval_reward'] = self._final_eval_reward
         obs = to_ndarray(obs).astype(np.float32)
-<<<<<<< HEAD
-        rew = to_ndarray([rew])  # wrapped to be transfered to a array with shape (1,)
-=======
         rew = to_ndarray([rew]).astype(np.float32)  # wrapped to be transfered to a array with shape (1,)
->>>>>>> 62d61b5b
         return BaseEnvTimestep(obs, rew, done, info)
 
     def enable_save_replay(self, replay_path: Optional[str] = None) -> None:

--- conflicted
+++ resolved
@@ -1,11 +1,7 @@
 from easydict import EasyDict
 
 cartpole_c51_config = dict(
-<<<<<<< HEAD
-    exp_name='cartpole_c51',
-=======
     exp_name='cartpole_c51_seed0',
->>>>>>> 62d61b5b
     env=dict(
         collector_env_num=8,
         evaluator_env_num=5,

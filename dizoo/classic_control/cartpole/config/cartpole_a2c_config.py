--- conflicted
+++ resolved
@@ -2,11 +2,7 @@
 from easydict import EasyDict
 
 cartpole_a2c_config = dict(
-<<<<<<< HEAD
-    exp_name='cartpole_a2c',
-=======
     exp_name='cartpole_a2c_seed0',
->>>>>>> 62d61b5b
     env=dict(
         collector_env_num=8,
         evaluator_env_num=5,

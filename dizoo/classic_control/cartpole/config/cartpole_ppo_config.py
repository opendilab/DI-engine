from easydict import EasyDict

cartpole_ppo_config = dict(
    exp_name='cartpole_ppo',
    env=dict(
        collector_env_num=8,
        evaluator_env_num=5,
        n_evaluator_episode=5,
        stop_value=195,
    ),
    policy=dict(
        cuda=False,
        continuous=False,
        model=dict(
            obs_shape=4,
            action_shape=2,
            encoder_hidden_size_list=[64, 64, 128],
            critic_head_hidden_size=128,
            actor_head_hidden_size=128,
        ),
        learn=dict(
            epoch_per_collect=2,
            batch_size=64,
            learning_rate=0.001,
            value_weight=0.5,
            entropy_weight=0.01,
            clip_ratio=0.2,
            learner=dict(
                hook=dict(save_ckpt_after_iter=100)
            ),
        ),
        collect=dict(
            n_sample=256,
            unroll_len=1,
            discount_factor=0.9,
            gae_lambda=0.95,
        ),
        eval=dict(
            evaluator=dict(
<<<<<<< HEAD
                eval_freq=1000,
                cfg_type='InteractionSerialEvaluatorDict',
                stop_value=195,
                n_episode=5,
=======
                eval_freq=100,
>>>>>>> 303b4d36
            ),
        ),
    ),
)
cartpole_ppo_config = EasyDict(cartpole_ppo_config)
main_config = cartpole_ppo_config
cartpole_ppo_create_config = dict(
    env=dict(
        type='cartpole',
        import_names=['dizoo.classic_control.cartpole.envs.cartpole_env'],
    ),
    env_manager=dict(type='base'),
    policy=dict(type='ppo'),
)
cartpole_ppo_create_config = EasyDict(cartpole_ppo_create_config)
create_config = cartpole_ppo_create_config<|MERGE_RESOLUTION|>--- conflicted
+++ resolved
@@ -37,14 +37,7 @@
         ),
         eval=dict(
             evaluator=dict(
-<<<<<<< HEAD
-                eval_freq=1000,
-                cfg_type='InteractionSerialEvaluatorDict',
-                stop_value=195,
-                n_episode=5,
-=======
                 eval_freq=100,
->>>>>>> 303b4d36
             ),
         ),
     ),

--- conflicted
+++ resolved
@@ -10,11 +10,7 @@
     ),
     policy=dict(
         cuda=False,
-<<<<<<< HEAD
-        continuous=False,
-=======
         action_space='discrete',
->>>>>>> 8a108c7c
         model=dict(
             obs_shape=4,
             action_shape=2,
@@ -38,18 +34,7 @@
             discount_factor=0.9,
             gae_lambda=0.95,
         ),
-<<<<<<< HEAD
-        eval=dict(
-            evaluator=dict(
-                eval_freq=1000,
-                cfg_type='InteractionSerialEvaluatorDict',
-                stop_value=195,
-                n_episode=5,
-            ),
-        ),
-=======
         eval=dict(evaluator=dict(eval_freq=100, ), ),
->>>>>>> 8a108c7c
     ),
 )
 cartpole_ppo_config = EasyDict(cartpole_ppo_config)

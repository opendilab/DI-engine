--- conflicted
+++ resolved
@@ -1,8 +1,4 @@
 from easydict import EasyDict
-<<<<<<< HEAD
-=======
-from ding.entry import serial_pipeline_reward_model_offpolicy
->>>>>>> e1d3887e
 
 cartpole_ppo_icm_config = dict(
     exp_name='cartpole_ppo_icm_seed0',
@@ -62,13 +58,8 @@
 cartpole_ppo_icm_create_config = EasyDict(cartpole_ppo_icm_create_config)
 create_config = cartpole_ppo_icm_create_config
 
-<<<<<<< HEAD
-if __name__ == "__main__":
-    # or you can enter `ding -m serial_reward_model -c cartpole_ppo_icm_config.py -s 0`
-    from ding.entry import serial_pipeline_reward_model
+if __name__ == '__main__':
+    # TODO: confirm which mode to be used in CLI
+    from ding.entry import serial_pipeline_reward_model_offpolicy
 
-    serial_pipeline_reward_model((main_config, create_config), seed=0)
-=======
-if __name__ == '__main__':
-    serial_pipeline_reward_model_offpolicy([main_config, create_config], seed=0)
->>>>>>> e1d3887e
+    serial_pipeline_reward_model_offpolicy([main_config, create_config], seed=0)
--- conflicted
+++ resolved
@@ -23,20 +23,13 @@
         learn=dict(
             batch_size=64,
             learning_rate=0.001,
-<<<<<<< HEAD
             lambda1=1,
             lambda2=3.0,
-            lambda3=
-            0,  # set this to be 0 (L2 loss = 0) with expert_replay_buffer_size = 0 and lambda1 = 0 recover the one step pdd dqn
+            # set this to be 0 (L2 loss = 0) with expert_replay_buffer_size = 0 and lambda1 = 0
+            # recover the one step pdd dqn
+            lambda3=0,
             per_train_iter_k=10,
-            expert_replay_buffer_size=10000,  # justify the buffer size of the expert buffer 
-=======
-            lambda1 = 1,
-            lambda2 = 3.0,
-            lambda3 = 0,  # set this to be 0 (L2 loss = 0) with expert_replay_buffer_size = 0 and lambda1 = 0 recover the one step pdd dqn
-            per_train_iter_k = 10,
-            expert_replay_buffer_size = 10000, # justify the buffer size of the expert buffer
->>>>>>> e6cc0604
+            expert_replay_buffer_size=10000,  # justify the buffer size of the expert buffer
         ),
         # Users should add their own path here (path should lead to a well-trained model)
         collect=dict(n_sample=8, demonstration_info_path='path'),

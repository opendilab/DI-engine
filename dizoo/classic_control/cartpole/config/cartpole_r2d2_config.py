from easydict import EasyDict

collector_env_num = 8
evaluator_env_num = 8
cartpole_r2d2_config = dict(
    exp_name='cartpole_r2d2_seed0',
    env=dict(
        collector_env_num=collector_env_num,
        evaluator_env_num=evaluator_env_num,
        n_evaluator_episode=evaluator_env_num,
        stop_value=195,
    ),
    policy=dict(
        cuda=False,
        priority=False,
        priority_IS_weight=False,
        model=dict(
            obs_shape=4,
            action_shape=2,
            encoder_hidden_size_list=[128, 128, 64],
        ),
        discount_factor=0.997,
        nstep=5,
        burnin_step=2,
        # (int) the whole sequence length to unroll the RNN network minus
        # the timesteps of burnin part,
<<<<<<< HEAD
        # i.e., <the whole sequence length> = <burnin_step> + <unroll_len>
        unroll_len=40,
=======
        # i.e., <the whole sequence length> = <unroll_len> = <burnin_step> + <learn_unroll_len>
        learn_unroll_len=40,
>>>>>>> 23a74498
        learn=dict(
            # according to the R2D2 paper, actor parameter update interval is 400
            # environment timesteps, and in per collect phase, we collect 32 sequence
            # samples, the length of each sample sequence is <burnin_step> + <unroll_len>,
            # which is 100 in our seeting, 32*100/400=8, so we set update_per_collect=8
            # in most environments
            update_per_collect=5,
            batch_size=64,
            learning_rate=0.0005,
<<<<<<< HEAD
            target_update_freq=100,
=======
            target_update_theta=0.001,
>>>>>>> 23a74498
        ),
        collect=dict(
            # NOTE: It is important that set key traj_len_inf=True here,
            # to make sure self._traj_len=INF in serial_sample_collector.py.
            # In R2D2 policy, for each collect_env, we want to collect data of length self._traj_len=INF
            # unless the episode enters the 'done' state.
            # In each collect phase, we collect a total of <n_sample> sequence samples.
            n_sample=32,
<<<<<<< HEAD
            unroll_len=2 + 40,
=======
            traj_len_inf=True,
>>>>>>> 23a74498
            env_num=collector_env_num,
        ),
        eval=dict(env_num=evaluator_env_num, evaluator=dict(eval_freq=20)),
        other=dict(
            eps=dict(
                type='exp',
                start=0.95,
                end=0.05,
                decay=10000,
            ), replay_buffer=dict(replay_buffer_size=100000, )
        ),
    ),
)
cartpole_r2d2_config = EasyDict(cartpole_r2d2_config)
main_config = cartpole_r2d2_config
cartpole_r2d2_create_config = dict(
    env=dict(
        type='cartpole',
        import_names=['dizoo.classic_control.cartpole.envs.cartpole_env'],
    ),
    env_manager=dict(type='base'),
    policy=dict(type='r2d2'),
)
cartpole_r2d2_create_config = EasyDict(cartpole_r2d2_create_config)
create_config = cartpole_r2d2_create_config

if __name__ == "__main__":
    # or you can enter `ding -m serial -c cartpole_r2d2_config.py -s 0`
    from ding.entry import serial_pipeline
    serial_pipeline((main_config, create_config), seed=0)<|MERGE_RESOLUTION|>--- conflicted
+++ resolved
@@ -19,18 +19,13 @@
             action_shape=2,
             encoder_hidden_size_list=[128, 128, 64],
         ),
-        discount_factor=0.997,
+        discount_factor=0.995,
         nstep=5,
         burnin_step=2,
         # (int) the whole sequence length to unroll the RNN network minus
         # the timesteps of burnin part,
-<<<<<<< HEAD
-        # i.e., <the whole sequence length> = <burnin_step> + <unroll_len>
-        unroll_len=40,
-=======
         # i.e., <the whole sequence length> = <unroll_len> = <burnin_step> + <learn_unroll_len>
         learn_unroll_len=40,
->>>>>>> 23a74498
         learn=dict(
             # according to the R2D2 paper, actor parameter update interval is 400
             # environment timesteps, and in per collect phase, we collect 32 sequence
@@ -40,11 +35,7 @@
             update_per_collect=5,
             batch_size=64,
             learning_rate=0.0005,
-<<<<<<< HEAD
-            target_update_freq=100,
-=======
             target_update_theta=0.001,
->>>>>>> 23a74498
         ),
         collect=dict(
             # NOTE: It is important that set key traj_len_inf=True here,
@@ -53,11 +44,8 @@
             # unless the episode enters the 'done' state.
             # In each collect phase, we collect a total of <n_sample> sequence samples.
             n_sample=32,
-<<<<<<< HEAD
             unroll_len=2 + 40,
-=======
             traj_len_inf=True,
->>>>>>> 23a74498
             env_num=collector_env_num,
         ),
         eval=dict(env_num=evaluator_env_num, evaluator=dict(eval_freq=20)),

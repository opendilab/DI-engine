from easydict import EasyDict
import torch

collector_env_num = 8
evaluator_env_num = 5
cartpole_r2d2_config = dict(
    exp_name='cartpole_r2d2_bs20_n5_ul40_upc8_tuf2500_ed1e4_rbs1e5',
    env=dict(
        collector_env_num=collector_env_num,
        evaluator_env_num=evaluator_env_num,
        n_evaluator_episode=5,
        stop_value=195,
    ),
    policy=dict(
        cuda=False,
        priority=False,
        priority_IS_weight=False,
        model=dict(
            obs_shape=4,
            action_shape=2,
            encoder_hidden_size_list=[128, 128, 64],
        ),
        discount_factor=0.997,
        burnin_step=10,
        nstep=5,
        # (int) the whole sequence length to unroll the RNN network minus
        # the timesteps of burnin part,
        # i.e., <the whole sequence length> = <burnin_step> + <unroll_len>
        unroll_len=20,
        learn=dict(
            # according to the R2D2 paper, actor parameter update interval is 400
            # environment timesteps, and in per collect phase, we collect 32 sequence
<<<<<<< HEAD
            # samples, the length of each samlpe sequence is <burnin_step> + <unroll_len>,
=======
            # samples, the length of each sample sequence is <burnin_step> + <unroll_len>,
>>>>>>> 8a108c7c
            # which is 100 in our seeting, 32*100/400=8, so we set update_per_collect=8
            # in most environments
            update_per_collect=8,
            batch_size=64,
            learning_rate=0.0005,
            # according to the R2D2 paper, the target network update interval is 2500
            target_update_freq=2500,
        ),
        collect=dict(
            n_sample=32,
            env_num=collector_env_num,
        ),
        eval=dict(env_num=evaluator_env_num, evaluator=dict(eval_freq=20)),
        other=dict(
            eps=dict(
                type='exp',
                start=0.95,
                end=0.05,
                decay=10000,
            ), replay_buffer=dict(replay_buffer_size=100000, )
        ),
    ),
)
cartpole_r2d2_config = EasyDict(cartpole_r2d2_config)
main_config = cartpole_r2d2_config
cartpole_r2d2_create_config = dict(
    env=dict(
        type='cartpole',
        import_names=['dizoo.classic_control.cartpole.envs.cartpole_env'],
    ),
    env_manager=dict(type='base'),
    policy=dict(type='r2d2'),
)
cartpole_r2d2_create_config = EasyDict(cartpole_r2d2_create_config)
create_config = cartpole_r2d2_create_config

if __name__ == "__main__":
    from ding.entry import serial_pipeline
    serial_pipeline([main_config, create_config], seed=0)<|MERGE_RESOLUTION|>--- conflicted
+++ resolved
@@ -30,11 +30,7 @@
         learn=dict(
             # according to the R2D2 paper, actor parameter update interval is 400
             # environment timesteps, and in per collect phase, we collect 32 sequence
-<<<<<<< HEAD
-            # samples, the length of each samlpe sequence is <burnin_step> + <unroll_len>,
-=======
             # samples, the length of each sample sequence is <burnin_step> + <unroll_len>,
->>>>>>> 8a108c7c
             # which is 100 in our seeting, 32*100/400=8, so we set update_per_collect=8
             # in most environments
             update_per_collect=8,

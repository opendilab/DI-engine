from easydict import EasyDict

cartpole_dqn_config = dict(
<<<<<<< HEAD
    exp_name='cartpole_dqn',
=======
    exp_name='cartpole_dqn_seed0',
>>>>>>> 62d61b5b
    env=dict(
        collector_env_num=8,
        evaluator_env_num=5,
        n_evaluator_episode=5,
        stop_value=195,
        replay_path='cartpole_dqn/video',
    ),
    policy=dict(
        load_path='',
        cuda=False,
        model=dict(
            obs_shape=4,
            action_shape=2,
            encoder_hidden_size_list=[128, 128, 64],
            dueling=True,
        ),
        nstep=1,
        discount_factor=0.97,
        learn=dict(
            batch_size=64,
            learning_rate=0.001,
        ),
        collect=dict(n_sample=8),
        eval=dict(evaluator=dict(eval_freq=40, )),
        other=dict(
            eps=dict(
                type='exp',
                start=0.95,
                end=0.1,
                decay=10000,
            ),
            replay_buffer=dict(replay_buffer_size=20000, ),
        ),
    ),
)
cartpole_dqn_config = EasyDict(cartpole_dqn_config)
main_config = cartpole_dqn_config
cartpole_dqn_create_config = dict(
    env=dict(
        type='cartpole',
        import_names=['dizoo.classic_control.cartpole.envs.cartpole_env'],
    ),
    env_manager=dict(type='base'),
    policy=dict(type='dqn'),
)
cartpole_dqn_create_config = EasyDict(cartpole_dqn_create_config)
create_config = cartpole_dqn_create_config<|MERGE_RESOLUTION|>--- conflicted
+++ resolved
@@ -1,11 +1,7 @@
 from easydict import EasyDict
 
 cartpole_dqn_config = dict(
-<<<<<<< HEAD
-    exp_name='cartpole_dqn',
-=======
     exp_name='cartpole_dqn_seed0',
->>>>>>> 62d61b5b
     env=dict(
         collector_env_num=8,
         evaluator_env_num=5,
@@ -14,7 +10,6 @@
         replay_path='cartpole_dqn/video',
     ),
     policy=dict(
-        load_path='',
         cuda=False,
         model=dict(
             obs_shape=4,

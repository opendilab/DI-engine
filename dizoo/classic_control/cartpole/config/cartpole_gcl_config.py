--- conflicted
+++ resolved
@@ -1,11 +1,7 @@
 from easydict import EasyDict
 
 cartpole_gcl_ppo_onpolicy_config = dict(
-<<<<<<< HEAD
     exp_name='cartpole_gcl_seed0',
-=======
-    exp_name='cartpole_guided_cost_seedo',
->>>>>>> e1d3887e
     env=dict(
         collector_env_num=8,
         evaluator_env_num=5,
@@ -78,12 +74,7 @@
 create_config = cartpole_gcl_ppo_onpolicy_create_config
 
 if __name__ == "__main__":
-<<<<<<< HEAD
     # TODO: confirm which mode to be used in CLI
     from ding.entry import serial_pipeline_guided_cost
 
-    serial_pipeline_guided_cost((main_config, create_config), seed=0)
-=======
-    from ding.entry import serial_pipeline_guided_cost
-    serial_pipeline_guided_cost([main_config, create_config], seed=0)
->>>>>>> e1d3887e
+    serial_pipeline_guided_cost((main_config, create_config), seed=0)
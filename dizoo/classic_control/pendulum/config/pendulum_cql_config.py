from easydict import EasyDict

<<<<<<< HEAD
pendulum_cql_config = dict(
    exp_name='pendulum_cql',
=======
pendulum_cql_default_config = dict(
    exp_name='pendulum_cql_seed0',
>>>>>>> ac155ed1
    env=dict(
        evaluator_env_num=5,
        act_scale=True,
        n_evaluator_episode=5,
        stop_value=-250,
    ),
    policy=dict(
        cuda=True,
        model=dict(
            obs_shape=3,
            action_shape=1,
            twin_critic=True,
            action_space='reparameterization',
            actor_head_hidden_size=128,
            critic_head_hidden_size=128,
        ),
        learn=dict(
            train_epoch=30000,
            batch_size=128,
            learning_rate_q=3e-4,
            learning_rate_policy=1e-3,
            learning_rate_alpha=1e-3,
            ignore_done=True,
            target_theta=0.005,
            discount_factor=0.99,
            alpha=0.2,
            auto_alpha=True,
            lagrange_thresh=-1.0,
            min_q_weight=5.0,
        ),
        collect=dict(
<<<<<<< HEAD
            data_type='hdf5',
            data_path='./pendulum_sac_data_generation/expert_demos.hdf5',
=======
            n_sample=48,
            unroll_len=1,
            data_type='hdf5',
            data_path='./sac/expert_demos.hdf5',
            collector_logit=False,
>>>>>>> ac155ed1
        ),
        command=dict(),
        eval=dict(evaluator=dict(eval_freq=100, )),
    ),
)

pendulum_cql_config = EasyDict(pendulum_cql_config)
main_config = pendulum_cql_config

pendulum_cql_create_config = dict(
    env=dict(
        type='pendulum',
        import_names=['dizoo.classic_control.pendulum.envs.pendulum_env'],
    ),
    env_manager=dict(type='base'),
    policy=dict(
        type='cql',
        import_names=['ding.policy.cql'],
    ),
)
<<<<<<< HEAD
pendulum_cql_create_config = EasyDict(pendulum_cql_create_config)
create_config = pendulum_cql_create_config
=======
pendulum_cql_default_create_config = EasyDict(pendulum_cql_default_create_config)
create_config = pendulum_cql_default_create_config

if __name__ == "__main__":
    # or you can enter `ding -m serial -c pendulum_cql_config.py -s 0`
    from ding.entry import serial_pipeline
    serial_pipeline([main_config, create_config], seed=0)
>>>>>>> ac155ed1
<|MERGE_RESOLUTION|>--- conflicted
+++ resolved
@@ -1,12 +1,7 @@
 from easydict import EasyDict
 
-<<<<<<< HEAD
 pendulum_cql_config = dict(
     exp_name='pendulum_cql',
-=======
-pendulum_cql_default_config = dict(
-    exp_name='pendulum_cql_seed0',
->>>>>>> ac155ed1
     env=dict(
         evaluator_env_num=5,
         act_scale=True,
@@ -38,16 +33,9 @@
             min_q_weight=5.0,
         ),
         collect=dict(
-<<<<<<< HEAD
             data_type='hdf5',
             data_path='./pendulum_sac_data_generation/expert_demos.hdf5',
-=======
-            n_sample=48,
-            unroll_len=1,
-            data_type='hdf5',
-            data_path='./sac/expert_demos.hdf5',
             collector_logit=False,
->>>>>>> ac155ed1
         ),
         command=dict(),
         eval=dict(evaluator=dict(eval_freq=100, )),
@@ -68,15 +56,10 @@
         import_names=['ding.policy.cql'],
     ),
 )
-<<<<<<< HEAD
 pendulum_cql_create_config = EasyDict(pendulum_cql_create_config)
 create_config = pendulum_cql_create_config
-=======
-pendulum_cql_default_create_config = EasyDict(pendulum_cql_default_create_config)
-create_config = pendulum_cql_default_create_config
 
 if __name__ == "__main__":
-    # or you can enter `ding -m serial -c pendulum_cql_config.py -s 0`
-    from ding.entry import serial_pipeline
-    serial_pipeline([main_config, create_config], seed=0)
->>>>>>> ac155ed1
+    # or you can enter `ding -m serial_offline -c pendulum_cql_config.py -s 0`
+    from ding.entry import serial_pipeline_offline
+    serial_pipeline_offline([main_config, create_config], seed=0)
from easydict import EasyDict
from ding.entry import serial_pipeline_for_anytrading

stocks_dqn_config = dict(
<<<<<<< HEAD
    exp_name='stocks_test_v29',
=======
    exp_name='stocks_test_v31',
>>>>>>> 136b72d7
    env=dict(
        # Whether to use shared memory. Only effective if "env_manager_type" is 'subprocess'
        # Env number respectively for collector and evaluator.
        collector_env_num=8,
        evaluator_env_num=8,
        env_id='stocks-v0',
        n_evaluator_episode=8,
        stop_value=2,
        # one trading year.
        eps_length=253,
        # associated with the feature length.
        window_size=20,
        # the path to save result image.
        save_path='./fig/',
        # the raw data file name
        stocks_data_filename = 'STOCKS_GOOGL',
        # the stocks range percentage used by train/test
        train_range = 0.8,
        test_range = -0.2,
    ),
    policy=dict(
        # Whether to use cuda for network.
        cuda=True,
        model=dict(
<<<<<<< HEAD
            obs_shape=142,
=======
            obs_shape=62,
>>>>>>> 136b72d7
            action_shape=5,
            encoder_hidden_size_list=[128],
            head_layer_num=1,
            # Whether to use dueling head.
            dueling=True,
        ),
        # Reward's future discount factor, aka. gamma.
        discount_factor=0.99,
        # How many steps in td error.
        nstep=3,
        # learn_mode config
        learn=dict(
            update_per_collect=10,
            batch_size=64,
            learning_rate=0.001,
            # Frequency of target network update.
            target_update_freq=100,
            ignore_done=True,
        ),
        # collect_mode config
        collect=dict(
            # You can use either "n_sample" or "n_episode" in collector.collect.
            # Get "n_sample" samples per collect.
            n_sample=64,
            # Cut trajectories into pieces with length "unroll_len".
            unroll_len=1,
        ),
        # command_mode config
        other=dict(
            # Epsilon greedy with decay.
            eps=dict(
                # Decay type. Support ['exp', 'linear'].
                type='exp',
                start=0.95,
                end=0.1,
                decay=50000,
            ),
            replay_buffer=dict(replay_buffer_size=100000, )
        ),
    ),
)
stocks_dqn_config = EasyDict(stocks_dqn_config)
main_config = stocks_dqn_config

stocks_dqn_create_config = dict(
    env=dict(
        type='stocks-v0',
        import_names=['dizoo.gym_anytrading.envs.stocks_env'],
    ),
    # env_manager=dict(type='subprocess'),
    env_manager=dict(type='base'),
    policy=dict(type='dqn'),
)
stocks_dqn_create_config = EasyDict(stocks_dqn_create_config)
create_config = stocks_dqn_create_config

if __name__ == "__main__":
    serial_pipeline_for_anytrading([main_config, create_config], seed=0, max_env_step=int(1e7))<|MERGE_RESOLUTION|>--- conflicted
+++ resolved
@@ -2,11 +2,7 @@
 from ding.entry import serial_pipeline_for_anytrading
 
 stocks_dqn_config = dict(
-<<<<<<< HEAD
     exp_name='stocks_test_v29',
-=======
-    exp_name='stocks_test_v31',
->>>>>>> 136b72d7
     env=dict(
         # Whether to use shared memory. Only effective if "env_manager_type" is 'subprocess'
         # Env number respectively for collector and evaluator.
@@ -31,11 +27,7 @@
         # Whether to use cuda for network.
         cuda=True,
         model=dict(
-<<<<<<< HEAD
-            obs_shape=142,
-=======
             obs_shape=62,
->>>>>>> 136b72d7
             action_shape=5,
             encoder_hidden_size_list=[128],
             head_layer_num=1,

from time import time
import pytest
import numpy as np
from easydict import EasyDict
from dizoo.box2d.lunarlander.envs import LunarLanderEnv


@pytest.mark.envtest
<<<<<<< HEAD
=======
@pytest.mark.parametrize(
    'cfg', [
        EasyDict({
            'env_id': 'LunarLander-v2',
            'act_scale': False
        }),
        EasyDict({
            'env_id': 'LunarLanderContinuous-v2',
            'act_scale': True
        })
    ]
)
>>>>>>> 62d61b5b
class TestLunarLanderEnvEnv:

    def test_naive(self, cfg):
        env = LunarLanderEnv(cfg)
        env.seed(314)
        assert env._seed == 314
        obs = env.reset()
        assert obs.shape == (8, )
        for i in range(10):
            random_action = env.random_action()
            timestep = env.step(random_action)
            print(timestep)
            assert isinstance(timestep.obs, np.ndarray)
            assert isinstance(timestep.done, bool)
            assert timestep.obs.shape == (8, )
            assert timestep.reward.shape == (1, )
            assert timestep.reward >= env.reward_space.low
            assert timestep.reward <= env.reward_space.high
            # assert isinstance(timestep, tuple)
        print(env.observation_space, env.action_space, env.reward_space)
        env.close()<|MERGE_RESOLUTION|>--- conflicted
+++ resolved
@@ -6,8 +6,6 @@
 
 
 @pytest.mark.envtest
-<<<<<<< HEAD
-=======
 @pytest.mark.parametrize(
     'cfg', [
         EasyDict({
@@ -20,7 +18,6 @@
         })
     ]
 )
->>>>>>> 62d61b5b
 class TestLunarLanderEnvEnv:
 
     def test_naive(self, cfg):

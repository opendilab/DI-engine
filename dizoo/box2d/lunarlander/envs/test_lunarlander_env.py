--- conflicted
+++ resolved
@@ -6,8 +6,6 @@
 
 
 @pytest.mark.envtest
-<<<<<<< HEAD
-=======
 @pytest.mark.parametrize(
     'cfg', [
         EasyDict({
@@ -20,7 +18,6 @@
         })
     ]
 )
->>>>>>> 8a108c7c
 class TestLunarLanderEnvEnv:
 
     def test_naive(self, cfg):

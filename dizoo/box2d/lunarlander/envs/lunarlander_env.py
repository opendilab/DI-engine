from typing import Any, List, Union, Optional
import time
import gym
import numpy as np
from ding.envs import BaseEnv, BaseEnvTimestep, BaseEnvInfo
from ding.envs.common.env_element import EnvElement, EnvElementInfo
from ding.torch_utils import to_ndarray, to_list
from ding.utils import ENV_REGISTRY
from ding.envs.common import affine_transform


@ENV_REGISTRY.register('lunarlander')
class LunarLanderEnv(BaseEnv):

    def __init__(self, cfg: dict) -> None:
        self._cfg = cfg
        self._init_flag = False
        # env_id: LunarLander-v2, LunarLanderContinuous-v2
        self._env_id = cfg.env_id
        if 'Continuous' in self._env_id:
            self._act_scale = cfg.act_scale  # act_scale only works in continous env
        else:
            self._act_scale = False

    def reset(self) -> np.ndarray:
        if not self._init_flag:
            self._env = gym.make(self._cfg.env_id)
            self._observation_space = self._env.observation_space
            self._action_space = self._env.action_space
            self._reward_space = gym.spaces.Box(
                low=self._env.reward_range[0], high=self._env.reward_range[1], shape=(1, ), dtype=np.float32
            )
            self._init_flag = True
        if hasattr(self, '_seed') and hasattr(self, '_dynamic_seed') and self._dynamic_seed:
            np_seed = 100 * np.random.randint(1, 1000)
            self._env.seed(self._seed + np_seed)
        elif hasattr(self, '_seed'):
            self._env.seed(self._seed)
        self._final_eval_reward = 0
        obs = self._env.reset()
        obs = to_ndarray(obs).astype(np.float32)
        return obs

    def close(self) -> None:
        if self._init_flag:
            self._env.close()
        self._init_flag = False

    def render(self) -> None:
        self._env.render()

    def seed(self, seed: int, dynamic_seed: bool = True) -> None:
        self._seed = seed
        self._dynamic_seed = dynamic_seed
        np.random.seed(self._seed)

    def step(self, action: np.ndarray) -> BaseEnvTimestep:
        assert isinstance(action, np.ndarray), type(action)
        if action.shape == (1, ):
<<<<<<< HEAD
            action = action.squeeze()  # 0-dim array
        obs, rew, done, info = self._env.step(action)
        # self._env.render()
        rew = float(rew)
=======
            action = action.item()  # 0-dim array
        if self._act_scale:
            action = affine_transform(action, min_val=-1, max_val=1)
        obs, rew, done, info = self._env.step(action)
>>>>>>> 62d61b5b
        self._final_eval_reward += rew
        if done:
            info['final_eval_reward'] = self._final_eval_reward
        obs = to_ndarray(obs).astype(np.float32)
        rew = to_ndarray([rew])  # wrapped to be transfered to a array with shape (1,)
        return BaseEnvTimestep(obs, rew, done, info)

    def enable_save_replay(self, replay_path: Optional[str] = None) -> None:
        if replay_path is None:
            replay_path = './video'
        self._replay_path = replay_path
        # this function can lead to the meaningless result
        self._env = gym.wrappers.Monitor(
            self._env, self._replay_path, video_callable=lambda episode_id: True, force=True
        )

    def random_action(self) -> np.ndarray:
        random_action = self.action_space.sample()
        if isinstance(random_action, np.ndarray):
            pass
        elif isinstance(random_action, int):
            random_action = to_ndarray([random_action], dtype=np.int64)
        return random_action

    @property
    def observation_space(self) -> gym.spaces.Space:
        return self._observation_space

    @property
    def action_space(self) -> gym.spaces.Space:
        return self._action_space

    @property
    def reward_space(self) -> gym.spaces.Space:
        return self._reward_space

    def __repr__(self) -> str:
        return "DI-engine LunarLander Env"<|MERGE_RESOLUTION|>--- conflicted
+++ resolved
@@ -57,17 +57,10 @@
     def step(self, action: np.ndarray) -> BaseEnvTimestep:
         assert isinstance(action, np.ndarray), type(action)
         if action.shape == (1, ):
-<<<<<<< HEAD
-            action = action.squeeze()  # 0-dim array
-        obs, rew, done, info = self._env.step(action)
-        # self._env.render()
-        rew = float(rew)
-=======
             action = action.item()  # 0-dim array
         if self._act_scale:
             action = affine_transform(action, min_val=-1, max_val=1)
         obs, rew, done, info = self._env.step(action)
->>>>>>> 62d61b5b
         self._final_eval_reward += rew
         if done:
             info['final_eval_reward'] = self._final_eval_reward

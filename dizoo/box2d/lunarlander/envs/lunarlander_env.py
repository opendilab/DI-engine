from typing import Any, List, Union, Optional
import time
import gym
import numpy as np
from ding.envs import BaseEnv, BaseEnvTimestep, BaseEnvInfo
from ding.envs.common.env_element import EnvElement, EnvElementInfo
from ding.torch_utils import to_ndarray, to_list
from ding.utils import ENV_REGISTRY
from ding.envs.common import affine_transform


@ENV_REGISTRY.register('lunarlander')
class LunarLanderEnv(BaseEnv):

    def __init__(self, cfg: dict) -> None:
        self._cfg = cfg
        self._init_flag = False
        # env_id: LunarLander-v2, LunarLanderContinuous-v2
        self._env_id = cfg.env_id
        if 'Continuous' in self._env_id:
            self._act_scale = cfg.act_scale  # act_scale only works in continous env
        else:
            self._act_scale = False

    def reset(self) -> np.ndarray:
        if not self._init_flag:
            self._env = gym.make(self._cfg.env_id)
            self._observation_space = self._env.observation_space
            self._action_space = self._env.action_space
            self._reward_space = gym.spaces.Box(
                low=self._env.reward_range[0], high=self._env.reward_range[1], shape=(1, ), dtype=np.float32
            )
            self._init_flag = True
        if hasattr(self, '_seed') and hasattr(self, '_dynamic_seed') and self._dynamic_seed:
            np_seed = 100 * np.random.randint(1, 1000)
            self._env.seed(self._seed + np_seed)
        elif hasattr(self, '_seed'):
            self._env.seed(self._seed)
        self._final_eval_reward = 0
        obs = self._env.reset()
        obs = to_ndarray(obs).astype(np.float32)
        return obs

    def close(self) -> None:
        if self._init_flag:
            self._env.close()
        self._init_flag = False

    def render(self) -> None:
        self._env.render()

    def seed(self, seed: int, dynamic_seed: bool = True) -> None:
        self._seed = seed
        self._dynamic_seed = dynamic_seed
        np.random.seed(self._seed)

    def step(self, action: np.ndarray) -> BaseEnvTimestep:
        assert isinstance(action, np.ndarray), type(action)
        if action.shape == (1, ):
<<<<<<< HEAD
            action = action.squeeze()  # 0-dim array
=======
            action = action.item()  # 0-dim array
        if self._act_scale:
            action = affine_transform(action, min_val=-1, max_val=1)
>>>>>>> 8a108c7c
        obs, rew, done, info = self._env.step(action)
        # self._env.render()
        rew = float(rew)
        self._final_eval_reward += rew
        if done:
            info['final_eval_reward'] = self._final_eval_reward
        obs = to_ndarray(obs).astype(np.float32)
        rew = to_ndarray([rew])  # wrapped to be transfered to a array with shape (1,)
        return BaseEnvTimestep(obs, rew, done, info)

    def enable_save_replay(self, replay_path: Optional[str] = None) -> None:
        if replay_path is None:
            replay_path = './video'
        self._replay_path = replay_path
        # this function can lead to the meaningless result
        self._env = gym.wrappers.Monitor(
            self._env, self._replay_path, video_callable=lambda episode_id: True, force=True
        )

    def random_action(self) -> np.ndarray:
        random_action = self.action_space.sample()
        if isinstance(random_action, np.ndarray):
            pass
        elif isinstance(random_action, int):
            random_action = to_ndarray([random_action], dtype=np.int64)
        return random_action

    @property
    def observation_space(self) -> gym.spaces.Space:
        return self._observation_space

    @property
    def action_space(self) -> gym.spaces.Space:
        return self._action_space

    @property
    def reward_space(self) -> gym.spaces.Space:
        return self._reward_space

    def __repr__(self) -> str:
        return "DI-engine LunarLander Env"<|MERGE_RESOLUTION|>--- conflicted
+++ resolved
@@ -57,13 +57,9 @@
     def step(self, action: np.ndarray) -> BaseEnvTimestep:
         assert isinstance(action, np.ndarray), type(action)
         if action.shape == (1, ):
-<<<<<<< HEAD
-            action = action.squeeze()  # 0-dim array
-=======
             action = action.item()  # 0-dim array
         if self._act_scale:
             action = affine_transform(action, min_val=-1, max_val=1)
->>>>>>> 8a108c7c
         obs, rew, done, info = self._env.step(action)
         # self._env.render()
         rew = float(rew)

--- conflicted
+++ resolved
@@ -53,14 +53,6 @@
                 end=0.05,
                 decay=1e5,
             ),
-<<<<<<< HEAD
-            replay_buffer=dict(replay_buffer_size=50000,
-                               # (Float type) How much prioritization is used: 0 means no prioritization while 1 means full prioritization
-                               alpha=0.6,
-                               # (Float type)  How much correction is used: 0 means no correction while 1 means full correction
-                               beta=0.4,
-                               )
-=======
             replay_buffer=dict(
                 replay_buffer_size=50000,
                 # (Float type) How much prioritization is used: 0 means no prioritization while 1 means full prioritization
@@ -68,7 +60,6 @@
                 # (Float type)  How much correction is used: 0 means no correction while 1 means full correction
                 beta=0.4,
             )
->>>>>>> 62d61b5b
         ),
     ),
 )

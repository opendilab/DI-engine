from easydict import EasyDict

<<<<<<< HEAD

collector_env_num = 32
evaluator_env_num = 5
=======
collector_env_num = 8
evaluator_env_num = 8
>>>>>>> 2b803356
nstep = 5
lunarlander_ngu_config = dict(
    exp_name='lunarlander_ngu_seed0',
    env=dict(
        collector_env_num=collector_env_num,
        evaluator_env_num=evaluator_env_num,
        env_id='LunarLander-v2',
        n_evaluator_episode=8,
        stop_value=195,
    ),
    rnd_reward_model=dict(
        intrinsic_reward_type='add',  # 'assign'
        learning_rate=5e-4,
        obs_shape=8,
        action_shape=4,
        batch_size=320,  # transitions
        update_per_collect=int(10),  # 32*100/320=10
        only_use_last_five_frames_for_icm_rnd=False,  # TODO(pu): True
        clear_buffer_per_iters=10,
        nstep=nstep,
        hidden_size_list=[128, 128, 64],
<<<<<<< HEAD
        type='rnd-ngu',
=======
        type='rnd',
>>>>>>> 2b803356
    ),
    episodic_reward_model=dict(
        intrinsic_reward_type='add',
        learning_rate=5e-4,
        obs_shape=8,
        action_shape=4,
        batch_size=320,  # transitions
        update_per_collect=int(10),  # 32*100/320=10
        only_use_last_five_frames_for_icm_rnd=False,  # TODO(pu): True
        clear_buffer_per_iters=10,
        nstep=nstep,
        hidden_size_list=[128, 128, 64],
        type='episodic',
    ),
    policy=dict(
        cuda=True,
        priority=True,
        priority_IS_weight=True,
        discount_factor=0.997,
        burnin_step=2,
        nstep=nstep,
        unroll_len=98,  # TODO(pu): according to the episode length
        model=dict(
            obs_shape=8,
            action_shape=4,
            encoder_hidden_size_list=[128, 128, 512],
            collector_env_num=collector_env_num,
        ),
        learn=dict(
            update_per_collect=8,
            batch_size=32,
            learning_rate=1e-4,
            target_update_theta=0.001,
        ),
        collect=dict(
            # NOTE it is important that don't include key n_sample here, to make sure self._traj_len=INF
            each_iter_n_sample=320,
            env_num=collector_env_num,
        ),
        eval=dict(env_num=evaluator_env_num, ),
        other=dict(
            eps=dict(
                type='exp',
                start=0.95,
                end=0.05,
                decay=1e5,
            ),
            replay_buffer=dict(replay_buffer_size=int(5e4),
                               # (Float type) How much prioritization is used: 0 means no prioritization while 1 means full prioritization
                               alpha=0.6,
                               # (Float type)  How much correction is used: 0 means no correction while 1 means full correction
                               beta=0.4,
                               )
        ),
    ),
)
lunarlander_ngu_config = EasyDict(lunarlander_ngu_config)
main_config = lunarlander_ngu_config
lunarlander_ngu_create_config = dict(
    env=dict(
        type='lunarlander',
        import_names=['dizoo.box2d.lunarlander.envs.lunarlander_env'],
    ),
    env_manager=dict(type='subprocess'),
    policy=dict(type='ngu'),
    rnd_reward_model=dict(type='rnd-ngu'),
    episodic_reward_model=dict(type='episodic'),
    collector=dict(type='sample_ngu',)
)
lunarlander_ngu_create_config = EasyDict(lunarlander_ngu_create_config)
create_config = lunarlander_ngu_create_config

if __name__ == "__main__":
    from ding.entry import serial_pipeline_reward_model_ngu
<<<<<<< HEAD
    serial_pipeline_reward_model_ngu([main_config, create_config], seed=0)
    
=======
    serial_pipeline_reward_model_ngu([main_config, create_config], seed=0)
>>>>>>> 2b803356
<|MERGE_RESOLUTION|>--- conflicted
+++ resolved
@@ -1,13 +1,8 @@
 from easydict import EasyDict
 
-<<<<<<< HEAD
 
-collector_env_num = 32
-evaluator_env_num = 5
-=======
 collector_env_num = 8
 evaluator_env_num = 8
->>>>>>> 2b803356
 nstep = 5
 lunarlander_ngu_config = dict(
     exp_name='lunarlander_ngu_seed0',
@@ -29,11 +24,7 @@
         clear_buffer_per_iters=10,
         nstep=nstep,
         hidden_size_list=[128, 128, 64],
-<<<<<<< HEAD
         type='rnd-ngu',
-=======
-        type='rnd',
->>>>>>> 2b803356
     ),
     episodic_reward_model=dict(
         intrinsic_reward_type='add',
@@ -108,9 +99,5 @@
 
 if __name__ == "__main__":
     from ding.entry import serial_pipeline_reward_model_ngu
-<<<<<<< HEAD
     serial_pipeline_reward_model_ngu([main_config, create_config], seed=0)
-    
-=======
-    serial_pipeline_reward_model_ngu([main_config, create_config], seed=0)
->>>>>>> 2b803356
+    
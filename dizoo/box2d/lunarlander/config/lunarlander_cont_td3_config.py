--- conflicted
+++ resolved
@@ -12,14 +12,8 @@
         stop_value=200,
     ),
     policy=dict(
-<<<<<<< HEAD
         cuda=True,
-        priority=False,
-        random_collect_size=25000,
-=======
-        cuda=False,
         random_collect_size=10000,
->>>>>>> afcfa517
         model=dict(
             obs_shape=8,
             action_shape=2,
@@ -43,13 +37,8 @@
             n_sample=256,
             noise_sigma=0.1,
         ),
-<<<<<<< HEAD
-        eval=dict(evaluator=dict(eval_freq=100, ), ),
-        other=dict(replay_buffer=dict(replay_buffer_size=int(1e6), ), ),
-=======
         eval=dict(evaluator=dict(eval_freq=1000, ), ),
         other=dict(replay_buffer=dict(replay_buffer_size=int(1e5), ), ),
->>>>>>> afcfa517
     ),
 )
 lunarlander_td3_config = EasyDict(lunarlander_td3_config)

from typing import Dict
import gym
import numpy as np

from ding.envs import ObsNormWrapper, RewardNormWrapper, DelayRewardWrapper, FinalEvalRewardEnv


def wrap_mujoco(
        env_id,
        norm_obs: Dict = dict(use_norm=False, ),
        norm_reward: Dict = dict(use_norm=False, ),
<<<<<<< HEAD
        only_info=False
=======
        delay_reward_step: int = 1
>>>>>>> 8a108c7c
) -> gym.Env:
    r"""
    Overview:
        Wrap Mujoco Env to preprocess env step's return info, e.g. observation normalization, reward normalization, etc.
    Arguments:
        - env_id (:obj:`str`): Mujoco environment id, for example "HalfCheetah-v3"
        - norm_obs (:obj:`EasyDict`): Whether to normalize observation or not
        - norm_reward (:obj:`EasyDict`): Whether to normalize reward or not. For evaluator, environment's reward \
            should not be normalized: Either ``norm_reward`` is None or ``norm_reward.use_norm`` is False can do this.
    Returns:
        - wrapped_env (:obj:`gym.Env`): The wrapped mujoco environment
    """
<<<<<<< HEAD
    if not only_info:
        env = gym.make(env_id)
        if norm_obs is not None and norm_obs.use_norm:
            env = ObsNormEnv(env)
        if norm_reward is not None and norm_reward.use_norm:
            env = RewardNormEnv(env, norm_reward.reward_discount)
        return env
    else:
        wrapper_info = ''
        if norm_obs is not None and norm_obs.use_norm:
            wrapper_info = ObsNormEnv.__name__ + '\n'
        if norm_reward is not None and norm_reward.use_norm:
            wrapper_info += RewardNormEnv.__name__ + '\n'
        return wrapper_info
=======
    env = gym.make(env_id)
    env = FinalEvalRewardEnv(env)
    if norm_obs is not None and norm_obs.use_norm:
        env = ObsNormWrapper(env)
    if norm_reward is not None and norm_reward.use_norm:
        env = RewardNormWrapper(env, norm_reward.reward_discount)
    if delay_reward_step > 1:
        env = DelayRewardWrapper(env, delay_reward_step)

    return env
>>>>>>> 8a108c7c
<|MERGE_RESOLUTION|>--- conflicted
+++ resolved
@@ -9,11 +9,7 @@
         env_id,
         norm_obs: Dict = dict(use_norm=False, ),
         norm_reward: Dict = dict(use_norm=False, ),
-<<<<<<< HEAD
-        only_info=False
-=======
         delay_reward_step: int = 1
->>>>>>> 8a108c7c
 ) -> gym.Env:
     r"""
     Overview:
@@ -26,22 +22,6 @@
     Returns:
         - wrapped_env (:obj:`gym.Env`): The wrapped mujoco environment
     """
-<<<<<<< HEAD
-    if not only_info:
-        env = gym.make(env_id)
-        if norm_obs is not None and norm_obs.use_norm:
-            env = ObsNormEnv(env)
-        if norm_reward is not None and norm_reward.use_norm:
-            env = RewardNormEnv(env, norm_reward.reward_discount)
-        return env
-    else:
-        wrapper_info = ''
-        if norm_obs is not None and norm_obs.use_norm:
-            wrapper_info = ObsNormEnv.__name__ + '\n'
-        if norm_reward is not None and norm_reward.use_norm:
-            wrapper_info += RewardNormEnv.__name__ + '\n'
-        return wrapper_info
-=======
     env = gym.make(env_id)
     env = FinalEvalRewardEnv(env)
     if norm_obs is not None and norm_obs.use_norm:
@@ -51,5 +31,4 @@
     if delay_reward_step > 1:
         env = DelayRewardWrapper(env, delay_reward_step)
 
-    return env
->>>>>>> 8a108c7c
+    return env
from typing import Any, Union, List, Optional
import copy
import numpy as np
from easydict import EasyDict
import gym

from ding.envs import BaseEnv, BaseEnvTimestep, BaseEnvInfo, update_shape
from ding.envs.common.env_element import EnvElement, EnvElementInfo
from ding.envs.common.common_function import affine_transform
from ding.torch_utils import to_ndarray, to_list
<<<<<<< HEAD
from .mujoco_wrappers import wrap_mujoco
=======
>>>>>>> 8a108c7c
from ding.utils import ENV_REGISTRY
from .mujoco_wrappers import wrap_mujoco


@ENV_REGISTRY.register('mujoco')
class MujocoEnv(BaseEnv):

    @classmethod
    def default_config(cls: type) -> EasyDict:
        cfg = EasyDict(copy.deepcopy(cls.config))
        cfg.cfg_type = cls.__name__ + 'Dict'
        return cfg

    config = dict(
        use_act_scale=False,
        delay_reward_step=0,
    )

    def __init__(self, cfg: dict) -> None:
        self._cfg = cfg
        self._use_act_scale = cfg.use_act_scale
        self._delay_reward_step = cfg.delay_reward_step
        self._init_flag = False
        self._replay_path = None

    def reset(self) -> np.ndarray:
        if not self._init_flag:
            self._env = self._make_env()
            self._observation_space = self._env.observation_space
            self._action_space = self._env.action_space
            self._reward_space = gym.spaces.Box(
                low=self._env.reward_range[0], high=self._env.reward_range[1], shape=(1, ), dtype=np.float32
            )
            self._init_flag = True
        if hasattr(self, '_seed') and hasattr(self, '_dynamic_seed') and self._dynamic_seed:
            np_seed = 100 * np.random.randint(1, 1000)
            self._env.seed(self._seed + np_seed)
        elif hasattr(self, '_seed'):
            self._env.seed(self._seed)
        if self._replay_path is not None:
            self._env = gym.wrappers.Monitor(
                self._env, self._replay_path, video_callable=lambda episode_id: True, force=True
            )
            self._env = gym.wrappers.RecordVideo(self._env, './videos/' + str('time()') + '/')  # time()
        obs = self._env.reset()
        obs = to_ndarray(obs).astype('float32')
        return obs

    def close(self) -> None:
        if self._init_flag:
            self._env.close()
        self._init_flag = False

    def seed(self, seed: int, dynamic_seed: bool = True) -> None:
        self._seed = seed
        self._dynamic_seed = dynamic_seed
        np.random.seed(self._seed)

    def step(self, action: Union[np.ndarray, list]) -> BaseEnvTimestep:
        action = to_ndarray(action)
        if self._use_act_scale:
            action_range = {'min': self.action_space.low[0], 'max': self.action_space.high[0], 'dtype': np.float32}
            action = affine_transform(action, min_val=action_range['min'], max_val=action_range['max'])
        obs, rew, done, info = self._env.step(action)
<<<<<<< HEAD
        self._final_eval_reward += rew
        obs = to_ndarray(obs).astype('float32')
        rew = to_ndarray([rew])  # wrapped to be transfered to a array with shape (1,)
        if done:
            info['final_eval_reward'] = self._final_eval_reward
        return BaseEnvTimestep(obs, rew, done, info)

    def info(self) -> BaseEnvInfo:
        if self._cfg.env_id in MUJOCO_INFO_DICT:
            info = copy.deepcopy(MUJOCO_INFO_DICT[self._cfg.env_id])
            info.use_wrappers = self._make_env(only_info=True)
            obs_shape, act_shape, rew_shape = update_shape(
                info.obs_space.shape, info.act_space.shape, info.rew_space.shape, info.use_wrappers.split('\n')
            )
            info.obs_space.shape = obs_shape
            info.act_space.shape = act_shape
            info.rew_space.shape = rew_shape
            return info
        else:
            keys = MUJOCO_INFO_DICT.keys()
            raise NotImplementedError('{} not found in MUJOCO_INFO_DICT [{}]'.format(self._cfg.env_id, keys))

    def _make_env(self, only_info=False):
=======
        obs = to_ndarray(obs).astype(np.float32)
        rew = to_ndarray([rew]).astype(np.float32)
        return BaseEnvTimestep(obs, rew, done, info)

    def _make_env(self):
>>>>>>> 8a108c7c
        return wrap_mujoco(
            self._cfg.env_id,
            norm_obs=self._cfg.get('norm_obs', None),
            norm_reward=self._cfg.get('norm_reward', None),
            delay_reward_step=self._delay_reward_step
        )

    def enable_save_replay(self, replay_path: Optional[str] = None) -> None:
        if replay_path is None:
            replay_path = './video'
        self._replay_path = replay_path

    def random_action(self) -> np.ndarray:
        return self.action_space.sample()

    def __repr__(self) -> str:
        return "DI-engine Mujoco Env({})".format(self._cfg.env_id)

    @staticmethod
    def create_collector_env_cfg(cfg: dict) -> List[dict]:
        collector_cfg = copy.deepcopy(cfg)
        collector_env_num = collector_cfg.pop('collector_env_num', 1)
        return [collector_cfg for _ in range(collector_env_num)]

    @staticmethod
    def create_evaluator_env_cfg(cfg: dict) -> List[dict]:
        evaluator_cfg = copy.deepcopy(cfg)
        evaluator_env_num = evaluator_cfg.pop('evaluator_env_num', 1)
        evaluator_cfg.norm_reward.use_norm = False
        return [evaluator_cfg for _ in range(evaluator_env_num)]

    @property
    def observation_space(self) -> gym.spaces.Space:
        return self._observation_space

    @property
    def action_space(self) -> gym.spaces.Space:
        return self._action_space

    @property
    def reward_space(self) -> gym.spaces.Space:
        return self._reward_space<|MERGE_RESOLUTION|>--- conflicted
+++ resolved
@@ -8,10 +8,6 @@
 from ding.envs.common.env_element import EnvElement, EnvElementInfo
 from ding.envs.common.common_function import affine_transform
 from ding.torch_utils import to_ndarray, to_list
-<<<<<<< HEAD
-from .mujoco_wrappers import wrap_mujoco
-=======
->>>>>>> 8a108c7c
 from ding.utils import ENV_REGISTRY
 from .mujoco_wrappers import wrap_mujoco
 
@@ -76,37 +72,11 @@
             action_range = {'min': self.action_space.low[0], 'max': self.action_space.high[0], 'dtype': np.float32}
             action = affine_transform(action, min_val=action_range['min'], max_val=action_range['max'])
         obs, rew, done, info = self._env.step(action)
-<<<<<<< HEAD
-        self._final_eval_reward += rew
-        obs = to_ndarray(obs).astype('float32')
-        rew = to_ndarray([rew])  # wrapped to be transfered to a array with shape (1,)
-        if done:
-            info['final_eval_reward'] = self._final_eval_reward
-        return BaseEnvTimestep(obs, rew, done, info)
-
-    def info(self) -> BaseEnvInfo:
-        if self._cfg.env_id in MUJOCO_INFO_DICT:
-            info = copy.deepcopy(MUJOCO_INFO_DICT[self._cfg.env_id])
-            info.use_wrappers = self._make_env(only_info=True)
-            obs_shape, act_shape, rew_shape = update_shape(
-                info.obs_space.shape, info.act_space.shape, info.rew_space.shape, info.use_wrappers.split('\n')
-            )
-            info.obs_space.shape = obs_shape
-            info.act_space.shape = act_shape
-            info.rew_space.shape = rew_shape
-            return info
-        else:
-            keys = MUJOCO_INFO_DICT.keys()
-            raise NotImplementedError('{} not found in MUJOCO_INFO_DICT [{}]'.format(self._cfg.env_id, keys))
-
-    def _make_env(self, only_info=False):
-=======
         obs = to_ndarray(obs).astype(np.float32)
         rew = to_ndarray([rew]).astype(np.float32)
         return BaseEnvTimestep(obs, rew, done, info)
 
     def _make_env(self):
->>>>>>> 8a108c7c
         return wrap_mujoco(
             self._cfg.env_id,
             norm_obs=self._cfg.get('norm_obs', None),

from easydict import EasyDict
from ding.entry import serial_pipeline_onpolicy

collector_env_num = 8
evaluator_env_num = 8
halfcheetah_ppo_default_config = dict(
<<<<<<< HEAD
    # exp_name="halfcheetah_onppo_ig",
    exp_name="halfcheetah_onppo_ig_epc100",
    # exp_name="halfcheetah_onppo_noig",
=======
    # exp_name="result_mujoco/halfcheetah_onppo_noig",
    exp_name="result_mujoco/halfcheetah_onppo_ig_fix",
    # exp_name="debug/debug_halfcheetah_onppo_ig_fix",
>>>>>>> a2ef24d8

    env=dict(
        env_id='HalfCheetah-v3',
        norm_obs=dict(use_norm=False, ),
        norm_reward=dict(use_norm=False, ),
        collector_env_num=collector_env_num,
        evaluator_env_num=evaluator_env_num,
        use_act_scale=True,
        n_evaluator_episode=10,
        # n_evaluator_episode=1,
        stop_value=12000,
    ),
    policy=dict(
        cuda=True,
        recompute_adv=True,
        continuous=True,
        on_policy=True,
        model=dict(
            continuous=True,
            obs_shape=17,
            action_shape=6,
        ),
        learn=dict(
<<<<<<< HEAD
            epoch_per_collect=100,#10,
            update_per_collect=1,
            batch_size=64,#320,
            learning_rate=3e-4,
            value_weight=0.5,
=======
            epoch_per_collect=10,#10,
            update_per_collect=1,
            batch_size=64,#320,
            learning_rate=3e-4,
            value_weight=0.25,#0.5,
>>>>>>> a2ef24d8
            entropy_weight=0,#0.001,
            clip_ratio=0.2,
            adv_norm=True,
            value_norm=True,
<<<<<<< HEAD
            # ignore_done=False,
=======
            # for onppo, when we recompute adv, we need the key done in data to split traj, so we must use ignore_done=False here, 
            # but when we add key traj_flag in data as the backup for key done, we could choose to use ignore_done=True
            # for halfcheetah, the length=1000
>>>>>>> a2ef24d8
            ignore_done=True,
            grad_clip_type='clip_norm',
            grad_clip_value=0.5,

        ),
        collect=dict(
            collector_env_num=collector_env_num,
            n_sample=2048,#3200,
            unroll_len=1,
            discount_factor=0.99,
            gae_lambda=0.97,#0.95,
        ),
        eval=dict(evaluator=dict(eval_freq=5000, )),
    ),
)
halfcheetah_ppo_default_config = EasyDict(halfcheetah_ppo_default_config)
main_config = halfcheetah_ppo_default_config

halfcheetah_ppo_create_default_config = dict(
    env=dict(
        type='mujoco',
        import_names=['dizoo.mujoco.envs.mujoco_env'],
    ),
    env_manager=dict(type='subprocess'),
    # env_manager=dict(type='base'),
    policy=dict(type='ppo', ),
)
halfcheetah_ppo_create_default_config = EasyDict(halfcheetah_ppo_create_default_config)
create_config = halfcheetah_ppo_create_default_config

if __name__ == "__main__":
    serial_pipeline_onpolicy([main_config, create_config], seed=0)<|MERGE_RESOLUTION|>--- conflicted
+++ resolved
@@ -1,18 +1,12 @@
 from easydict import EasyDict
 from ding.entry import serial_pipeline_onpolicy
 
-collector_env_num = 8
-evaluator_env_num = 8
+collector_env_num = 1
+evaluator_env_num = 1
 halfcheetah_ppo_default_config = dict(
-<<<<<<< HEAD
-    # exp_name="halfcheetah_onppo_ig",
-    exp_name="halfcheetah_onppo_ig_epc100",
-    # exp_name="halfcheetah_onppo_noig",
-=======
     # exp_name="result_mujoco/halfcheetah_onppo_noig",
     exp_name="result_mujoco/halfcheetah_onppo_ig_fix",
     # exp_name="debug/debug_halfcheetah_onppo_ig_fix",
->>>>>>> a2ef24d8
 
     env=dict(
         env_id='HalfCheetah-v3',
@@ -36,30 +30,18 @@
             action_shape=6,
         ),
         learn=dict(
-<<<<<<< HEAD
-            epoch_per_collect=100,#10,
-            update_per_collect=1,
-            batch_size=64,#320,
-            learning_rate=3e-4,
-            value_weight=0.5,
-=======
             epoch_per_collect=10,#10,
             update_per_collect=1,
             batch_size=64,#320,
             learning_rate=3e-4,
             value_weight=0.25,#0.5,
->>>>>>> a2ef24d8
             entropy_weight=0,#0.001,
             clip_ratio=0.2,
             adv_norm=True,
             value_norm=True,
-<<<<<<< HEAD
-            # ignore_done=False,
-=======
-            # for onppo, when we recompute adv, we need the key done in data to split traj, so we must use ignore_done=False here, 
+            # for onppo, when we recompute adv, we need the key done in data to split traj, so we must use ignore_done=False here,
             # but when we add key traj_flag in data as the backup for key done, we could choose to use ignore_done=True
             # for halfcheetah, the length=1000
->>>>>>> a2ef24d8
             ignore_done=True,
             grad_clip_type='clip_norm',
             grad_clip_value=0.5,
@@ -83,8 +65,8 @@
         type='mujoco',
         import_names=['dizoo.mujoco.envs.mujoco_env'],
     ),
-    env_manager=dict(type='subprocess'),
-    # env_manager=dict(type='base'),
+    # env_manager=dict(type='subprocess'),
+    env_manager=dict(type='base'),
     policy=dict(type='ppo', ),
 )
 halfcheetah_ppo_create_default_config = EasyDict(halfcheetah_ppo_create_default_config)

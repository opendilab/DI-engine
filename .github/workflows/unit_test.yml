--- conflicted
+++ resolved
@@ -3,7 +3,7 @@
 
 name: unit_test
 
-on: [push]
+on: [push, pull_request]
 
 jobs:
   test_unittest:
@@ -20,10 +20,7 @@
         with:
           python-version: ${{ matrix.python-version }}
       - name: do_unittest
-<<<<<<< HEAD
-=======
         timeout-minutes: 60
->>>>>>> 8a108c7c
         run: |
           python -m pip install .
           python -m pip install ".[test,k8s]"

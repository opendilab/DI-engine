--- conflicted
+++ resolved
@@ -3,7 +3,7 @@
 
 name: unit_test
 
-on: [push]
+on: [push, pull_request]
 
 jobs:
   test_unittest:
@@ -20,10 +20,7 @@
         with:
           python-version: ${{ matrix.python-version }}
       - name: do_unittest
-<<<<<<< HEAD
-=======
         timeout-minutes: 60
->>>>>>> 62d61b5b
         run: |
           python -m pip install box2d-py
           python -m pip install .

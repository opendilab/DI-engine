# This workflow will check flake style
# For more information see: https://help.github.com/actions/language-and-framework-guides/using-python-with-github-actions

name: doc

on:
  push:
<<<<<<< HEAD
    branches: [main]
=======
    branches: [main, '*doc*']
>>>>>>> 8a108c7c

jobs:
  doc:
    runs-on: ubuntu-latest
    strategy:
      matrix:
        python-version: [3.8]

    steps:
      - uses: actions/checkout@v2
      - name: Set up Python ${{ matrix.python-version }}
        uses: actions/setup-python@v2
        with:
          python-version: ${{ matrix.python-version }}
      - name: Generate
        run: |
          python -m pip install .
          git clone -b main https://github.com/opendilab/DI-engine-docs.git
          cd DI-engine-docs
          python -m pip install -r requirements.txt
          make html
          mv build/html ../public
          rm -rf build
      - name: Deploy
        uses: JamesIves/github-pages-deploy-action@3.7.1
        with:
          GITHUB_TOKEN: ${{ secrets.GITHUB_TOKEN }}
          BRANCH: gh-pages # The branch the action should deploy to.
          FOLDER: public # The folder the action should deploy.
          CLEAN: true # Automatically remove deleted files from the deploy branch<|MERGE_RESOLUTION|>--- conflicted
+++ resolved
@@ -5,11 +5,7 @@
 
 on:
   push:
-<<<<<<< HEAD
-    branches: [main]
-=======
     branches: [main, '*doc*']
->>>>>>> 8a108c7c
 
 jobs:
   doc:

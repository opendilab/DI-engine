--- conflicted
+++ resolved
@@ -38,11 +38,7 @@
             - weight (:obj:`torch.FloatTensor` or :obj:`None`): :math:`(B, )`
             - policy_loss (:obj:`torch.FloatTensor`): :math:`()`, 0-dim tensor
             - value_loss (:obj:`torch.FloatTensor`): :math:`()`
-<<<<<<< HEAD
-            - entropy_loss (:obj:`torch.FloatTensor`): :math:`()`
-=======
 
->>>>>>> b1f0b3ef
         .. note::
             adv is already normalized value (adv - adv.mean()) / (adv.std() + 1e-8), and there are many
             ways to calculate this mean and std, like among data buffer or train batch, so we don't couple

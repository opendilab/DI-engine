--- conflicted
+++ resolved
@@ -6,12 +6,7 @@
 import torch.nn.functional as F
 from nervex.rl_utils.value_rescale import value_transform, value_inv_transform
 
-<<<<<<< HEAD
 q_1step_td_data = namedtuple('q_1step_td_data', ['q', 'next_q', 'act', 'next_act', 'reward', 'done', 'weight'])
-=======
-q_1step_td_data = namedtuple(
-    'q_1step_td_data', ['q', 'next_q', 'act', 'reward', 'done', 'weight'])
->>>>>>> 6675c13a
 
 
 def q_1step_td_error(
@@ -32,12 +27,8 @@
 
 
 dist_1step_td_data = namedtuple(
-<<<<<<< HEAD
     'dist_1step_td_data', ['dist', 'next_dist', 'act', 'next_act', 'reward', 'done', 'weight']
 )
-=======
-    'dist_1step_td_data', ['dist', 'next_dist', 'act', 'reward', 'done', 'weight'])
->>>>>>> 6675c13a
 
 
 def dist_1step_td_error(
@@ -47,12 +38,8 @@
         v_max: float,
         n_atom: int,
 ) -> torch.Tensor:
-<<<<<<< HEAD
     dist, next_dist, act, next_act, reward, done, weight = data
-=======
-    dist, next_dist, act, reward, done, weight = data
     device = torch.device("cuda" if reward.is_cuda else "cpu")
->>>>>>> 6675c13a
     assert len(act.shape) == 1, act.shape
     assert len(reward.shape) == 1, reward.shape
     reward = reward.unsqueeze(-1)
@@ -73,12 +60,10 @@
     u = b.ceil().long()
 
     proj_dist = torch.zeros_like(next_dist)
-    offset = torch.linspace(0, (batch_size - 1) * n_atom, batch_size).unsqueeze(
-        1).expand(batch_size, n_atom).long().to(device)
-    proj_dist.view(-1).index_add_(0, (l + offset).view(-1),
-                                  (next_dist * (u.float() - b)).view(-1))
-    proj_dist.view(-1).index_add_(0, (u + offset).view(-1),
-                                  (next_dist * (b - l.float())).view(-1))
+    offset = torch.linspace(0, (batch_size - 1) * n_atom, batch_size).unsqueeze(1).expand(batch_size,
+                                                                                          n_atom).long().to(device)
+    proj_dist.view(-1).index_add_(0, (l + offset).view(-1), (next_dist * (u.float() - b)).view(-1))
+    proj_dist.view(-1).index_add_(0, (u + offset).view(-1), (next_dist * (b - l.float())).view(-1))
 
     log_p = torch.log(dist[batch_range, act])
 
@@ -87,14 +72,9 @@
     return loss
 
 
-<<<<<<< HEAD
 dist_nstep_td_data = namedtuple(
     'dist_1step_td_data', ['dist', 'next_n_dist', 'act', 'next_n_act', 'reward', 'done', 'weight']
 )
-=======
-dist_nstep_td_data = namedtuple('dist_1step_td_data', [
-                                'dist', 'next_n_dist', 'act', 'reward', 'done', 'weight'])
->>>>>>> 6675c13a
 
 
 def dist_nstep_td_error(
@@ -124,12 +104,8 @@
         - reward (:obj:`torch.FloatTensor`): :math:`(T, B)`, where T is timestep(nstep)
         - done (:obj:`torch.BoolTensor`) :math:`(B, )`, whether done in last timestep
     """
-<<<<<<< HEAD
     dist, next_n_dist, act, next_n_act, reward, done, weight = data
-=======
-    dist, next_n_dist, act, reward, done, weight = data
     device = torch.device("cuda" if reward.is_cuda else "cpu")
->>>>>>> 6675c13a
     assert len(act.shape) == 1, act.shape
     reward_factor = torch.ones(nstep).to(device)
     for i in range(1, nstep):
@@ -153,12 +129,10 @@
     u = b.ceil().long()
 
     proj_dist = torch.zeros_like(next_n_dist)
-    offset = torch.linspace(0, (batch_size - 1) * n_atom,
-                            batch_size).unsqueeze(1).expand(batch_size, n_atom).long().to(device)
-    proj_dist.view(-1).index_add_(0, (l + offset).view(-1),
-                                  (next_n_dist * (u.float() - b)).view(-1))
-    proj_dist.view(-1).index_add_(0, (u + offset).view(-1),
-                                  (next_n_dist * (b - l.float())).view(-1))
+    offset = torch.linspace(0, (batch_size - 1) * n_atom, batch_size).unsqueeze(1).expand(batch_size,
+                                                                                          n_atom).long().to(device)
+    proj_dist.view(-1).index_add_(0, (l + offset).view(-1), (next_n_dist * (u.float() - b)).view(-1))
+    proj_dist.view(-1).index_add_(0, (u + offset).view(-1), (next_n_dist * (b - l.float())).view(-1))
 
     log_p = torch.log(dist[batch_range, act])
 
@@ -167,8 +141,7 @@
     return loss
 
 
-v_1step_td_data = namedtuple(
-    'v_1step_td_data', ['v', 'next_v', 'reward', 'done', 'weight'])
+v_1step_td_data = namedtuple('v_1step_td_data', ['v', 'next_v', 'reward', 'done', 'weight'])
 
 
 def v_1step_td_error(
@@ -187,12 +160,8 @@
 
 
 q_nstep_td_data = namedtuple(
-<<<<<<< HEAD
     'q_nstep_td_data', ['q', 'next_n_q', 'action', 'next_n_action', 'reward', 'done', 'weight']
 )
-=======
-    'q_nstep_td_data', ['q', 'next_n_q', 'action', 'reward', 'done', 'weight'])
->>>>>>> 6675c13a
 
 
 def q_nstep_td_error(
@@ -221,12 +190,8 @@
         - reward (:obj:`torch.FloatTensor`): :math:`(T, B)`, where T is timestep(nstep)
         - done (:obj:`torch.BoolTensor`) :math:`(B, )`, whether done in last timestep
     """
-<<<<<<< HEAD
     q, next_n_q, action, next_n_action, reward, done, weight = data
-=======
-    q, next_n_q, action, reward, done, weight = data
     device = torch.device("cuda" if reward.is_cuda else "cpu")
->>>>>>> 6675c13a
     assert len(action.shape) == 1, action.shape
     if weight is None:
         weight = torch.ones_like(action)
@@ -276,12 +241,8 @@
         - reward (:obj:`torch.FloatTensor`): :math:`(T, B)`, where T is timestep(nstep)
         - done (:obj:`torch.BoolTensor`) :math:`(B, )`, whether done in last timestep
     """
-<<<<<<< HEAD
     q, next_n_q, action, next_n_action, reward, done, weight = data
-=======
-    q, next_n_q, action, reward, done, weight = data
     device = torch.device("cuda" if reward.is_cuda else "cpu")
->>>>>>> 6675c13a
     assert len(action.shape) == 1, action.shape
     if weight is None:
         weight = torch.ones_like(action)

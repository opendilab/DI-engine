from .exploration import epsilon_greedy, create_noise_generator
from .ppo import ppo_data, ppo_loss, ppo_info, ppo_error
from .gae import gae_data, gae
from .a2c import a2c_data, a2c_error
<<<<<<< HEAD
from .td import q_nstep_td_data, q_nstep_td_error, q_1step_td_data, q_1step_td_error, td_lambda_data, td_lambda_error, \
    q_1step_td_data_continuous, q_1step_td_error_continuous
=======
from .td import q_nstep_td_data, q_nstep_td_error, q_1step_td_data, q_1step_td_error, td_lambda_data, td_lambda_error,\
    q_nstep_td_error_with_rescale
>>>>>>> 4178a700
from .vtrace import vtrace_loss, compute_importance_weights
from .upgo import upgo_loss
from .adder import Adder
from .value_rescale import value_transform, value_inv_transform
from .vtrace import vtrace_data, vtrace_error<|MERGE_RESOLUTION|>--- conflicted
+++ resolved
@@ -2,13 +2,8 @@
 from .ppo import ppo_data, ppo_loss, ppo_info, ppo_error
 from .gae import gae_data, gae
 from .a2c import a2c_data, a2c_error
-<<<<<<< HEAD
-from .td import q_nstep_td_data, q_nstep_td_error, q_1step_td_data, q_1step_td_error, td_lambda_data, td_lambda_error, \
-    q_1step_td_data_continuous, q_1step_td_error_continuous
-=======
 from .td import q_nstep_td_data, q_nstep_td_error, q_1step_td_data, q_1step_td_error, td_lambda_data, td_lambda_error,\
-    q_nstep_td_error_with_rescale
->>>>>>> 4178a700
+    q_nstep_td_error_with_rescale, q_1step_td_data_continuous, q_1step_td_error_continuous
 from .vtrace import vtrace_loss, compute_importance_weights
 from .upgo import upgo_loss
 from .adder import Adder

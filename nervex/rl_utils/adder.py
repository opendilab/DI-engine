from typing import List, Dict, Any, Optional, Callable, Tuple, Union
from collections import deque
import copy
import numpy as np
import torch

from nervex.utils import list_split, lists_to_dicts
from .gae import gae, gae_data


class Adder(object):
    """
    Overview:
        Adder is a component that handles different transformations and calculations for transitions
        in Collector Module(data generation and processing), such as GAE, n-step return, transition sampling etc.
    Interface:
        __init__, get_traj, get_gae, get_gae_with_default_last_value, get_nstep_return_data, get_train_sample, get_her
    """

    def __init__(
            self,
            use_cuda: bool,
            unroll_len: int,
            last_fn_type: str = 'last',
            null_transition: Optional[dict] = None,
            her_strategy: str = 'future',
            her_replay_k: int = 1,
    ) -> None:
        """
        Overview:
            Initialization method for an adder instance
        Arguments:
            - use_cuda (:obj:`bool`): whether use cuda in all the operations
            - unroll_len (:obj:`int`): learn training unroll length
            - last_fn_type (:obj:`str`): the method type name for dealing with last residual data in a traj \
                after splitting, should be in ['last', 'drop', 'null_padding']
            - null_transition (:obj:`Optional[dict]`): dict type null transition, used in ``null_padding``
            - her_strategu (:obj:`str`): the kind of strategy her use, should be in ['final', 'future', 'episode']
            - her_replay_k (:obj:`int`): the num of new timestep generated for a single timestep
        """
        self._use_cuda = use_cuda
        self._device = 'cuda' if self._use_cuda else 'cpu'
        self._unroll_len = unroll_len
        self._last_fn_type = last_fn_type
        assert self._last_fn_type in ['last', 'drop', 'null_padding']
        self._null_transition = null_transition
        self._her_strategy = her_strategy
        assert self._her_strategy in ['final', 'future', 'episode']
        self._her_replay_k = her_replay_k

    def _get_null_transition(self, template: dict) -> dict:
        """
        Overview:
            Get null transition for padding. If ``self._null_transition`` is None, return input ``template`` instead.
        Arguments:
            - template (:obj:`dict`): the template for null transition.
        Returns:
            - null_transition (:obj:`dict`): the deepcopied null transition.
        """
        if self._null_transition is not None:
            return copy.deepcopy(self._null_transition)
        else:
            return copy.deepcopy(template)

    def get_gae(self, data: List[Dict[str, Any]], last_value: torch.Tensor, gamma: float,
                gae_lambda: float) -> List[Dict[str, Any]]:
        """
        Overview:
            Get GAE advantage for stacked transitions(T timestep, 1 batch). Call ``gae`` for calculation.
        Arguments:
            - data (:obj:`list`): transitions list, each element is a transition dict with at least ['value', 'reward']
            - last_value (:obj:`torch.Tensor`): the last value(i.e.: the T+1 timestep)
            - gamma (:obj:`float`): the future discount factor
            - gae_lambda (:obj:`float`): gae lambda parameter
        Returns:
            - data (:obj:`list`): transitions list like input one, but each element owns extra advantage key 'adv'
        """
        value = torch.stack([d['value'] for d in data] + [last_value])
        reward = torch.stack([d['reward'] for d in data])
        if self._use_cuda:
            value = value.cuda()
            reward = reward.cuda()
        adv = gae(gae_data(value, reward), gamma, gae_lambda)
        if self._use_cuda:
            adv = adv.cpu()
        for i in range(len(data)):
            data[i]['adv'] = adv[i]
        return data

    def get_gae_with_default_last_value(self, data: deque, done: bool, gamma: float,
                                        gae_lambda: float) -> List[Dict[str, Any]]:
        """
        Overview:
            Like ``get_gae`` above to get GAE advantage for stacked transitions. However, this function is designed in
            case ``last_value`` is not passed. If transition is not done yet, it wouold assign last value in ``data``
            as ``last_value``, discard the last element in ``data``(i.e. len(data) would decrease by 1), and then call
            ``get_gae``. Otherwise it would make ``last_value`` equal to 0.
        Arguments:
            - data (:obj:`deque`): transitions list, each element is a transition dict with \
                at least['value', 'reward']
            - done (:obj:`bool`): whether the transition reaches the end of an episode(i.e. whether the env is done)
            - gamma (:obj:`float`): the future discount factor
            - gae_lambda (:obj:`float`): gae lambda parameter
        Returns:
            - data (:obj:`List[Dict[str, Any]]`): transitions list like input one, but each element owns \
                extra advantage key 'adv'
        """
        if done:
            last_value = torch.zeros(1)
        else:
            last_data = data.pop()
            last_value = last_data['value']
        return self.get_gae(data, last_value, gamma, gae_lambda)

    def get_nstep_return_data(
            self,
            data: deque,
            nstep: int,
            cum_reward=False,
            correct_terminate_gamma=True,
            gamma=0.99,
    ) -> deque:
        """
        Overview:
            Process raw traj data by updating keys ['next_obs', 'reward', 'done'] in data's dict element.
        Arguments:
            - data (:obj:`deque`): transitions list, each element is a transition dict
            - nstep (:obj:`int`): number of steps. If equals to 1, return ``data`` directly; \
                Otherwise update with nstep value
        Returns:
            - data (:obj:`deque`): transitions list like input one, but each element updated with \
                nstep value
        """
        if nstep == 1:
            return data
        fake_reward = torch.zeros(1)
        next_obs_flag = 'next_obs' in data[0]
        for i in range(len(data) - nstep):
            # update keys ['next_obs', 'reward', 'done'] with their n-step value
            if next_obs_flag:
<<<<<<< HEAD
                data[i]['next_obs'] = data[i + nstep]['obs']  # do not need deepcopy
=======
                data[i]['next_obs'] = data[i + nstep]['obs']
>>>>>>> 26db2174
            if cum_reward:
                data[i]['reward'] = sum([data[i + j]['reward'] * (gamma ** j) for j in range(nstep)])
            else:
                data[i]['reward'] = torch.cat([data[i + j]['reward'] for j in range(nstep)])
            data[i]['done'] = data[i + nstep - 1]['done']
            if correct_terminate_gamma:
                data[i]['value_gamma'] = gamma ** nstep
        for i in range(max(0, len(data) - nstep), len(data)):
            if next_obs_flag:
<<<<<<< HEAD
                data[i]['next_obs'] = data[-1]['next_obs']  # do not need deepcopy
=======
                data[i]['next_obs'] = data[-1]['next_obs']
>>>>>>> 26db2174
            if cum_reward:
                data[i]['reward'] = sum([data[i + j]['reward'] * (gamma ** j) for j in range(len(data) - i)])
            else:
                data[i]['reward'] = torch.cat(
                    [data[i + j]['reward']
                     for j in range(len(data) - i)] + [fake_reward for _ in range(nstep - (len(data) - i))]
                )
            data[i]['done'] = data[-1]['done']
            if correct_terminate_gamma:
                data[i]['value_gamma'] = gamma ** (len(data) - i - 1)
        return data

    def get_train_sample(self, data: List[Dict[str, Any]]) -> List[Dict[str, Any]]:
        """
        Overview:
            Process raw traj data by updating keys ['next_obs', 'reward', 'done'] in data's dict element.
            If ``self._unroll_len`` equals to 1, which means no process is needed, can directly return ``data``.
            Otherwise, ``data`` will be splitted according to ``self._unroll_len``, process residual part according to
            ``self._last_fn_type`` and call ``lists_to_dicts`` to form sampled training data.
        Arguments:
            - data (:obj:`List[Dict[str, Any]]`): transitions list, each element is a transition dict
        Returns:
            - data (:obj:`List[Dict[str, Any]]`): transitions list processed after unrolling
        """
        if self._unroll_len == 1:
            return data
        else:
            # cut data into pieces whose length is unroll_len
            split_data, residual = list_split(data, step=self._unroll_len)

            def null_padding():
                template = copy.deepcopy(residual[0])
                template['done'] = True
                template['reward'] = torch.zeros_like(template['reward'])
                if 'value_gamma' in template:
                    template['value_gamma'] = 0.
                null_data = [self._get_null_transition(template) for _ in range(miss_num)]
                return null_data

            if residual is not None:
                miss_num = self._unroll_len - len(residual)
                if self._last_fn_type == 'drop':
                    # drop the residual part
                    pass
                elif self._last_fn_type == 'last':
                    if len(split_data) > 0:
                        # copy last datas from split_data's last element, and insert in front of residual
                        last_data = copy.deepcopy(split_data[-1][-miss_num:])
                        split_data.append(last_data + residual)
                    else:
                        # get null transitions using ``null_padding``, and insert behind residual
                        null_data = null_padding()
                        split_data.append(residual + null_data)
                elif self._last_fn_type == 'null_padding':
                    # same to the case of 'last' type and split_data is empty
                    null_data = null_padding()
                    split_data.append(residual + null_data)
            # collate unroll_len dicts according to keys
            if len(split_data) > 0:
                split_data = [lists_to_dicts(d, recursive=True) for d in split_data]
            return split_data

    def get_her(
            self,
            data: List[Dict[str, Any]],
            merge_func: Optional[Callable] = None,
            split_func: Optional[Callable] = None,
            goal_reward_func: Optional[Callable] = None
    ) -> List[Dict[str, Any]]:
        r"""
        Overview:
            Get HER processed transitions from stacked transitions
        Arguments:
            - data (:obj:`List[Dict[str, Any]]`): transitions list, each element is a transition dict
            - merge_func (:obj:`Callable`): the merge function to use, default set to None. If None, \
                then use ``__her_default_merge_func``
            - split_func (:obj:`Callable`): the split function to use, default set to None. If None, \
                then use ``__her_default_split_func``
            - goal_reward_func (:obj:`Callable`): the goal_reward function to use, default set to None. If None, \
                then use ``__her_default_goal_reward_func``
        Returns:
            - new_data (:obj:`List[Dict[str, Any]]`): the processed transitions
        """
        # TODO(nyz) nstep with her
        # TODO(nyz) unroll_len > 1 with her
        if merge_func is None:
            merge_func = Adder.__her_default_merge_func
        if split_func is None:
            split_func = Adder.__her_default_split_func
        if goal_reward_func is None:
            goal_reward_func = Adder.__her_default_goal_reward_func

        new_data = []
        for idx in range(len(data)):
            obs, _, _ = split_func(data[idx]['obs'])
            next_obs, _, achieved_goal = split_func(data[idx]['next_obs'])
            for k in range(self._her_replay_k):
                if self._her_strategy == 'final':
                    p_idx = -1
                elif self._her_strategy == 'episode':
                    p_idx = np.random.randint(0, len(data))
                elif self._her_strategy == 'future':
                    p_idx = np.random.randint(idx, len(data))
                _, _, new_desired_goal = split_func(data[p_idx]['next_obs'])
                timestep = {k: copy.deepcopy(v) for k, v in data[idx].items() if k not in ['obs', 'next_obs', 'reward']}
                timestep['obs'] = merge_func(obs, new_desired_goal)
                timestep['next_obs'] = merge_func(next_obs, new_desired_goal)
                timestep['reward'] = goal_reward_func(achieved_goal, new_desired_goal).to(self._device)
                new_data.append(timestep)

        return new_data

    @staticmethod
    def __her_default_merge_func(x: Any, y: Any) -> Any:
        r"""
        Overview:
            The function to merge obs in HER timestep
        Arguments:
            - x (:obj:`Any`): one of the timestep obs to merge
            - y (:obj:`Any`): another timestep obs to merge
        Returns:
            - ret (:obj:`Any`): the merge obs
        """
        # TODO(nyz) dict/list merge_func
        return torch.cat([x, y], dim=0)

    @staticmethod
    def __her_default_split_func(x: Any) -> Tuple[Any, Any, Any]:
        r"""
        Overview:
            Split the the obs, achieved goal, desired goal
        Arguments:
            - x (:obj:`Any`): the obs to split
        Returns:
            - obs (:obj:`torch.Tensor`): the split obs
            - desired_goal (:obj:`torch.Tensor`): the split desired_goal
            - achieved_goal (:obj:`torch.Tensor`): the achieved_goal
        """
        # TODO(nyz) dict/list split_func
        # achieved_goal = f(obs), default: f == identical function
        obs, desired_goal = torch.chunk(x, 2)
        achieved_goal = obs
        return obs, desired_goal, achieved_goal

    @staticmethod
    def __her_default_goal_reward_func(achieved_goal: torch.Tensor, desired_goal: torch.Tensor) -> torch.Tensor:
        r"""
        Overview:
            Get the corresponding merge reward according to whether the achieved_goal fit the desired_goal
        Arguments:
            - achieved_goal (:obj:`torch.Tensor`): the achieved goal
            - desired_goal (:obj:`torch.Tensor`): the desired_goal
        Returns:
            - goal_reward (:obj:`torch.Tensor`): the goal reward according to \
            whether the achieved_goal fit the disired_goal
        """
        if (achieved_goal == desired_goal).all():
            return torch.FloatTensor([1])
        else:
            return torch.FloatTensor([0])<|MERGE_RESOLUTION|>--- conflicted
+++ resolved
@@ -138,11 +138,7 @@
         for i in range(len(data) - nstep):
             # update keys ['next_obs', 'reward', 'done'] with their n-step value
             if next_obs_flag:
-<<<<<<< HEAD
                 data[i]['next_obs'] = data[i + nstep]['obs']  # do not need deepcopy
-=======
-                data[i]['next_obs'] = data[i + nstep]['obs']
->>>>>>> 26db2174
             if cum_reward:
                 data[i]['reward'] = sum([data[i + j]['reward'] * (gamma ** j) for j in range(nstep)])
             else:
@@ -152,11 +148,7 @@
                 data[i]['value_gamma'] = gamma ** nstep
         for i in range(max(0, len(data) - nstep), len(data)):
             if next_obs_flag:
-<<<<<<< HEAD
                 data[i]['next_obs'] = data[-1]['next_obs']  # do not need deepcopy
-=======
-                data[i]['next_obs'] = data[-1]['next_obs']
->>>>>>> 26db2174
             if cum_reward:
                 data[i]['reward'] = sum([data[i + j]['reward'] * (gamma ** j) for j in range(len(data) - i)])
             else:

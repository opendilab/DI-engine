from typing import List, Dict, Any, Tuple, Union, Optional
from collections import namedtuple, deque
import torch
import copy
import numpy as np

from nervex.torch_utils import Adam, to_device
from nervex.data import default_collate, default_decollate
from nervex.rl_utils import v_1step_td_data, v_1step_td_error, Adder
from nervex.model import QAC, model_wrap
from nervex.utils import POLICY_REGISTRY
from .base_policy import Policy
from .common_utils import default_preprocess_learn


@POLICY_REGISTRY.register('ddpg')
class DDPGPolicy(Policy):
    r"""
    Overview:
        Policy class of DDPG algorithm.
    Property:
        learn_mode, collect_mode, eval_mode
    Config:
           == ==================== ======== ============== ======================================== =======================
           ID Symbol               Type     Default Value   Description                              Other(Shape)
           == ==================== ======== ============== ======================================== =======================
           1  ``type``             str      ddpg           | RL policy register name, refer to      | this arg is optional,
                                                           | registry ``POLICY_REGISTRY``           | a placeholder
           2  ``cuda``             bool     False          | Whether to use cuda for network        | this arg can be diff-
                                                                                                    | erent from modes
           3  | ``learn.-``        bool     False          | Determine whether to ignore done flag  | use ignore_done only
              | ``ignore_done``                            |                                        | in halfcheetah env
           == ==================== ======== ============== ======================================== =======================
    """

    config = dict(
        # (str) RL policy register name (refer to function "POLICY_REGISTRY").
        type='ddpg',
        # (bool) Whether to use cuda for network.
        cuda=False,
        # (bool) Whether the RL algorithm is on-policy or off-policy.
        on_policy=False,
        # (bool) Whether use priority(priority sample, IS weight, update priority)
        priority=False,
        # (bool) Whether use Importance Sampling Weight to correct biased update. If True, priority must be True.
        priority_IS_weight=False,
        model=dict(
            # Whether to use two critic networks or only one.
            # Default False for DDPG, True for TD3.
            twin_critic=False,
        ),
        learn=dict(
            # (bool) Whether to use multi gpu
            multi_gpu=False,
            # How many updates(iterations) to train after collector's one collection.
            # Bigger "update_per_collect" means bigger off-policy.
            # collect data -> update policy-> collect data -> ...
            update_per_collect=1,
            # (int) Minibatch size for gradient descent.
            batch_size=256,
            # Learning rates for actor network(aka. policy).
            learning_rate_actor=1e-3,
            # Learning rates for critic network(aka. Q-network).
            learning_rate_critic=1e-3,
            # (float) L2 norm weight for network parameters.
            weight_decay=0.0,
            # (bool) Whether ignore done(usually for max step termination env. e.g. pendulum)
            ignore_done=False,
            # (int) Interpolation factor in polyak averaging for target networks.
            target_theta=0.005,
            # (float) discount factor for the discounted sum of rewards, aka. gamma.
            discount_factor=0.99,
            # (int) When critic network updates once, how many times will actor network update.
            # Default 1 for DDPG, 2 for TD3.
            actor_update_freq=1,
            # (bool) Whether to add noise on target network's action.
            # Default False for DDPG, True for TD3.
            noise=False,
        ),
        collect=dict(
            # (int) Only one of [n_sample, n_episode] shoule be set
<<<<<<< HEAD
            # n_sample=48,
=======
            n_sample=1,
>>>>>>> ae2e9926
            # (int) Cut trajectories into pieces with length "unroll_len".
            unroll_len=1,
            # It is a must to add noise during collection. So here omits "noise" and only set "noise_sigma".
            noise_sigma=0.1,
            collector=dict(collect_print_freq=1000, ),
        ),
        eval=dict(evaluator=dict(eval_freq=100, ), ),
<<<<<<< HEAD
        other=dict(replay_buffer=dict(replay_buffer_size=20000, ), ),
=======
        other=dict(
            replay_buffer=dict(
                type='priority',
                # (int) Maximum size of replay buffer.
                replay_buffer_size=1000000,
                # (int) Number of size for action selection, which helps exploration for policy update.
                replay_start_size=25000,
            ),
        ),
>>>>>>> ae2e9926
    )

    def _init_learn(self) -> None:
        r"""
        Overview:
            Learn mode init method. Called by ``self.__init__``.
            Init actor and critic optimizers, algorithm config, main and target models.
        """
        self._priority = self._cfg.priority
        self._priority_IS_weight = self._cfg.priority_IS_weight
        # actor and critic optimizer
        self._optimizer_actor = Adam(
            self._model.actor.parameters(),
            lr=self._cfg.learn.learning_rate_actor,
            weight_decay=self._cfg.learn.weight_decay
        )
        self._optimizer_critic = Adam(
            self._model.critic.parameters(),
            lr=self._cfg.learn.learning_rate_critic,
            weight_decay=self._cfg.learn.weight_decay
        )
        self._use_reward_batch_norm = self._cfg.get('use_reward_batch_norm', False)

        self._gamma = self._cfg.learn.discount_factor
        self._actor_update_freq = self._cfg.learn.actor_update_freq
        self._twin_critic = self._cfg.model.twin_critic  # True for TD3, False for DDPG

        # main and target models
        self._target_model = copy.deepcopy(self._model)
        self._target_model = model_wrap(
            self._target_model,
            wrapper_name='target',
            update_type='momentum',
            update_kwargs={'theta': self._cfg.learn.target_theta}
        )
        if self._cfg.learn.noise:
            self._target_model = model_wrap(
                self._target_model,
                wrapper_name='action_noise',
                noise_type='gauss',
                noise_kwargs={
                    'mu': 0.0,
                    'sigma': self._cfg.learn.noise_sigma
                },
                noise_range=self._cfg.learn.noise_range
            )
        self._learn_model = model_wrap(self._model, wrapper_name='base')
        self._learn_model.reset()
        self._target_model.reset()

        self._forward_learn_cnt = 0  # count iterations

    def _forward_learn(self, data: dict) -> Dict[str, Any]:
        r"""
        Overview:
            Forward and backward function of learn mode.
        Arguments:
            - data (:obj:`dict`): Dict type data, including at least ['obs', 'action', 'reward', 'next_obs']
        Returns:
            - info_dict (:obj:`Dict[str, Any]`): Including at least actor and critic lr, different losses.
        """
        loss_dict = {}
        data = default_preprocess_learn(
            data,
            use_priority=self._cfg.priority,
            use_priority_IS_weight=self._cfg.priority_IS_weight,
            ignore_done=self._cfg.learn.ignore_done,
            use_nstep=False
        )
        if self._cuda:
            data = to_device(data, self._device)
        # ====================
        # critic learn forward
        # ====================
        self._learn_model.train()
        self._target_model.train()
        next_obs = data.get('next_obs')
        reward = data.get('reward')
        if self._use_reward_batch_norm:
            reward = (reward - reward.mean()) / (reward.std() + 1e-8)
        # current q value
        q_value = self._learn_model.forward(data, mode='compute_critic')['q_value']
        q_value_dict = {}
        if self._twin_critic:
            q_value_dict['q_value'] = q_value[0].mean()
            q_value_dict['q_value_twin'] = q_value[1].mean()
        else:
            q_value_dict['q_value'] = q_value.mean()
        # target q value. SARSA: first predict next action, then calculate next q value
        with torch.no_grad():
            next_action = self._target_model.forward(next_obs, mode='compute_actor')['action']
            next_data = {'obs': next_obs, 'action': next_action}
            target_q_value = self._target_model.forward(next_data, mode='compute_critic')['q_value']
        if self._twin_critic:
            # TD3: two critic networks
            target_q_value = torch.min(target_q_value[0], target_q_value[1])  # find min one as target q value
            # network1
            td_data = v_1step_td_data(q_value[0], target_q_value, reward, data['done'], data['weight'])
            critic_loss, td_error_per_sample1 = v_1step_td_error(td_data, self._gamma)
            loss_dict['critic_loss'] = critic_loss
            # network2(twin network)
            td_data_twin = v_1step_td_data(q_value[1], target_q_value, reward, data['done'], data['weight'])
            critic_twin_loss, td_error_per_sample2 = v_1step_td_error(td_data_twin, self._gamma)
            loss_dict['critic_twin_loss'] = critic_twin_loss
            td_error_per_sample = (td_error_per_sample1 + td_error_per_sample2) / 2
        else:
            # DDPG: single critic network
            td_data = v_1step_td_data(q_value, target_q_value, reward, data['done'], data['weight'])
            critic_loss, td_error_per_sample = v_1step_td_error(td_data, self._gamma)
            loss_dict['critic_loss'] = critic_loss
        # ================
        # critic update
        # ================
        self._optimizer_critic.zero_grad()
        for k in loss_dict:
            if 'critic' in k:
                loss_dict[k].backward()
        self._optimizer_critic.step()
        # ===============================
        # actor learn forward and update
        # ===============================
        # actor updates every ``self._actor_update_freq`` iters
        if (self._forward_learn_cnt + 1) % self._actor_update_freq == 0:
            actor_data = self._learn_model.forward(data['obs'], mode='compute_actor')
            actor_data['obs'] = data['obs']
            if self._twin_critic:
                actor_loss = -self._learn_model.forward(actor_data, mode='compute_critic')['q_value'][0].mean()
            else:
                actor_loss = -self._learn_model.forward(actor_data, mode='compute_critic')['q_value'].mean()

            loss_dict['actor_loss'] = actor_loss
            # actor update
            self._optimizer_actor.zero_grad()
            actor_loss.backward()
            self._optimizer_actor.step()
        # =============
        # after update
        # =============
        loss_dict['total_loss'] = sum(loss_dict.values())
        self._forward_learn_cnt += 1
        self._target_model.update(self._learn_model.state_dict())
        return {
            'cur_lr_actor': self._optimizer_actor.defaults['lr'],
            'cur_lr_critic': self._optimizer_critic.defaults['lr'],
            # 'q_value': np.array(q_value).mean(),
            'action': data.get('action').mean(),
            'priority': td_error_per_sample.abs().tolist(),
            **loss_dict,
            **q_value_dict,
        }

    def _state_dict_learn(self) -> Dict[str, Any]:
        return {
            'model': self._learn_model.state_dict(),
            'optimizer_actor': self._optimizer_actor.state_dict(),
            'optimizer_critic': self._optimizer_critic.state_dict(),
        }

    def _load_state_dict_learn(self, state_dict: Dict[str, Any]) -> None:
        self._learn_model.load_state_dict(state_dict['model'])
        self._optimizer_actor.load_state_dict(state_dict['optimizer_actor'])
        self._optimizer_critic.load_state_dict(state_dict['optimizer_critic'])

    def _init_collect(self) -> None:
        r"""
        Overview:
            Collect mode init method. Called by ``self.__init__``.
            Init traj and unroll length, adder, collect model.
        """
        self._unroll_len = self._cfg.collect.unroll_len
        self._adder = Adder(self._cuda, self._unroll_len)
        # collect model
        self._collect_model = model_wrap(
            self._model,
            wrapper_name='action_noise',
            noise_type='gauss',
            noise_kwargs={
                'mu': 0.0,
                'sigma': self._cfg.collect.noise_sigma
            },
            noise_range=None
        )
        self._collect_model.reset()

    def _forward_collect(self, data: dict) -> dict:
        r"""
        Overview:
            Forward function of collect mode.
        Arguments:
            - data (:obj:`dict`): Dict type data, including at least ['obs'].
        Returns:
            - output (:obj:`dict`): Dict type data, including at least inferred action according to input obs.
        """
        data_id = list(data.keys())
        data = default_collate(list(data.values()))
        if self._cuda:
            data = to_device(data, self._device)
        self._collect_model.eval()
        with torch.no_grad():
            output = self._collect_model.forward(data, mode='compute_actor')
        if self._cuda:
            output = to_device(output, 'cpu')
        output = default_decollate(output)
        return {i: d for i, d in zip(data_id, output)}

    def _process_transition(self, obs: Any, model_output: dict, timestep: namedtuple) -> Dict[str, Any]:
        r"""
        Overview:
            Generate dict type transition data from inputs.
        Arguments:
            - obs (:obj:`Any`): Env observation
            - model_output (:obj:`dict`): Output of collect model, including at least ['action']
            - timestep (:obj:`namedtuple`): Output after env step, including at least ['obs', 'reward', 'done'] \
                (here 'obs' indicates obs after env step, i.e. next_obs).
        Return:
            - transition (:obj:`Dict[str, Any]`): Dict type transition data.
        """
        transition = {
            'obs': obs,
            'next_obs': timestep.obs,
            'action': model_output['action'],
            'reward': timestep.reward,
            'done': timestep.done,
        }
        return transition

    def _get_train_sample(self, data: deque) -> Union[None, List[Any]]:
        return self._adder.get_train_sample(data)

    def _init_eval(self) -> None:
        r"""
        Overview:
            Evaluate mode init method. Called by ``self.__init__``.
            Init eval model. Unlike learn and collect model, eval model does not need noise.
        """
        self._eval_model = model_wrap(self._model, wrapper_name='base')
        self._eval_model.reset()

    def _forward_eval(self, data: dict) -> dict:
        r"""
        Overview:
            Forward function of collect mode, similar to ``self._forward_collect``.
        Arguments:
            - data (:obj:`dict`): Dict type data, including at least ['obs'].
        Returns:
            - output (:obj:`dict`): Dict type data, including at least inferred action according to input obs.
        """
        data_id = list(data.keys())
        data = default_collate(list(data.values()))
        if self._cuda:
            data = to_device(data, self._device)
        self._eval_model.eval()
        with torch.no_grad():
            output = self._eval_model.forward(data, mode='compute_actor')
        if self._cuda:
            output = to_device(output, 'cpu')
        output = default_decollate(output)
        return {i: d for i, d in zip(data_id, output)}

    def default_model(self) -> Tuple[str, List[str]]:
        return 'qac', ['nervex.model.qac.q_ac']

    def _monitor_vars_learn(self) -> List[str]:
        r"""
        Overview:
            Return variables' name if variables are to used in monitor.
        Returns:
            - vars (:obj:`List[str]`): Variables' name list.
        """
        ret = [
            'cur_lr_actor', 'cur_lr_critic', 'critic_loss', 'actor_loss', 'total_loss', 'q_value', 'q_value_twin',
            'action'
        ]
        if self._twin_critic:
            ret += ['critic_twin_loss']
        return ret


@POLICY_REGISTRY.register('td3')
class TD3Policy(DDPGPolicy):
    r"""
    Overview:
        Policy class of TD3 algorithm. Since DDPG and TD3 share many common things, we can easily derive this TD3
        class from DDPG class by changing ``_actor_update_freq``, ``_twin_critic`` and noise in model wrapper.
    Property:
        learn_mode, collect_mode, eval_mode
    """

    # You can refer to DDPG's default config for more details.
    config = dict(
        type='td3',
        cuda=False,
        on_policy=False,
        priority=False,
        priority_IS_weight=False,
        model=dict(twin_critic=True, ),
        learn=dict(
            multi_gpu=False,
            # How many updates(iterations) to train after collector's one collection.
            # Bigger "update_per_collect" means bigger off-policy.
            # collect data -> update policy-> collect data -> ...
            update_per_collect=1,
            # Minibatch size for gradient descent.
            batch_size=256,
            # Learning rates for actor network(aka. policy).
            learning_rate_actor=1e-3,
            # Learning rates and critic network(aka. Q-network).
            learning_rate_critic=1e-3,
            # (float) L2 norm weight for network parameters.
            weight_decay=0.000,
            # (bool) Whether ignore done(usually for max step termination env. e.g. pendulum)
            ignore_done=False,
            # (int) Interpolation factor in polyak averaging for target networks.
            target_theta=0.005,
            # (float) discount factor for the discounted sum of rewards, aka. gamma.
            discount_factor=0.99,
            # (int) When critic network updates once, how many times will actor network update.
            # Default 1 for DDPG, 2 for TD3.
            actor_update_freq=2,
            # (bool) Whether to add noise on target network's action.
            # Default False for DDPG, True for TD3.
            noise=True,
            # (float) Sigma for smoothing noise added to target policy.
            noise_sigma=0.2,
            # (dict) Limit for range of target policy smoothing noise, aka. noise_clip.
            noise_range=dict(
                min=-0.5,
                max=0.5,
            ),
        ),
        collect=dict(
<<<<<<< HEAD
            # n_sample=48,
=======
            n_sample=1,
            # (int) Cut trajectories into pieces with length "unroll_len".
>>>>>>> ae2e9926
            unroll_len=1,
            # It is a must to add noise during collection. So here omits "noise" and only set "noise_sigma".
            noise_sigma=0.1,
            collector=dict(collect_print_freq=1000, ),
        ),
        eval=dict(evaluator=dict(eval_freq=100, ), ),
<<<<<<< HEAD
        other=dict(replay_buffer=dict(replay_buffer_size=20000, ), ),
=======
        other=dict(
            replay_buffer=dict(
                type='priority',
                # (int) Maximum size of replay buffer
                replay_buffer_size=1000000,
                # (int) Number of size for action selection, which helps exploration for policy update.
                replay_start_size=25000,
            ),
        ),
>>>>>>> ae2e9926
    )<|MERGE_RESOLUTION|>--- conflicted
+++ resolved
@@ -79,11 +79,7 @@
         ),
         collect=dict(
             # (int) Only one of [n_sample, n_episode] shoule be set
-<<<<<<< HEAD
-            # n_sample=48,
-=======
-            n_sample=1,
->>>>>>> ae2e9926
+            # n_sample=1,
             # (int) Cut trajectories into pieces with length "unroll_len".
             unroll_len=1,
             # It is a must to add noise during collection. So here omits "noise" and only set "noise_sigma".
@@ -91,19 +87,14 @@
             collector=dict(collect_print_freq=1000, ),
         ),
         eval=dict(evaluator=dict(eval_freq=100, ), ),
-<<<<<<< HEAD
-        other=dict(replay_buffer=dict(replay_buffer_size=20000, ), ),
-=======
         other=dict(
             replay_buffer=dict(
-                type='priority',
                 # (int) Maximum size of replay buffer.
                 replay_buffer_size=1000000,
                 # (int) Number of size for action selection, which helps exploration for policy update.
                 replay_start_size=25000,
             ),
         ),
->>>>>>> ae2e9926
     )
 
     def _init_learn(self) -> None:
@@ -435,29 +426,20 @@
             ),
         ),
         collect=dict(
-<<<<<<< HEAD
-            # n_sample=48,
-=======
-            n_sample=1,
+            # n_sample=1,
             # (int) Cut trajectories into pieces with length "unroll_len".
->>>>>>> ae2e9926
             unroll_len=1,
             # It is a must to add noise during collection. So here omits "noise" and only set "noise_sigma".
             noise_sigma=0.1,
             collector=dict(collect_print_freq=1000, ),
         ),
         eval=dict(evaluator=dict(eval_freq=100, ), ),
-<<<<<<< HEAD
-        other=dict(replay_buffer=dict(replay_buffer_size=20000, ), ),
-=======
         other=dict(
             replay_buffer=dict(
-                type='priority',
                 # (int) Maximum size of replay buffer
                 replay_buffer_size=1000000,
                 # (int) Number of size for action selection, which helps exploration for policy update.
                 replay_start_size=25000,
             ),
         ),
->>>>>>> ae2e9926
     )
--- conflicted
+++ resolved
@@ -68,10 +68,6 @@
             update_per_collect=20,
             batch_size=32,
             learning_rate=0.0005,
-<<<<<<< HEAD
-=======
-            weight_decay=0.0001,
->>>>>>> ca06c047
             # ==============================================================
             # The following configs is algorithm-specific
             # ==============================================================

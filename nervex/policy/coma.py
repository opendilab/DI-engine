from typing import List, Dict, Any, Tuple, Union, Optional
from collections import namedtuple, deque
import torch
import copy
from easydict import EasyDict

from nervex.torch_utils import Adam, to_device
<<<<<<< HEAD
from nervex.rl_utils import coma_data, coma_error, Adder
from nervex.model import ComaNetwork
from nervex.armor import Armor
=======
from nervex.data import default_collate, default_decollate
from nervex.rl_utils import coma_data, coma_error, epsilon_greedy, Adder
from nervex.model import ComaNetwork, model_wrap
>>>>>>> 2dc87857
from nervex.data import timestep_collate
from nervex.utils import POLICY_REGISTRY
from .base_policy import Policy


@POLICY_REGISTRY.register('coma')
class COMAPolicy(Policy):

    def _init_learn(self) -> None:
        """
        Overview:
            Init the learner model of COMAPolicy

        Arguments:
            .. note::

                The _init_learn method takes the argument from the self._cfg.learn in the config file

            - learning_rate (:obj:`float`): The learning rate fo the optimizer
            - gamma (:obj:`float`): The discount factor
            - lambda (:obj:`float`): The lambda factor, determining the mix of bootstrapping\
                vs further accumulation of multistep returns at each timestep,
            - value_wight(:obj:`float`): The weight of value loss in total loss
            - entropy_weight(:obj:`float`): The weight of entropy loss in total loss
            - agent_num (:obj:`int`): Since this is a multi-agent algorithm, we need to input the agent num.
            - batch_size (:obj:`int`): Need batch size info to init hidden_state plugins
        """
        self._optimizer = Adam(self._model.parameters(), lr=self._cfg.learn.learning_rate)
        algo_cfg = self._cfg.learn.algo
        self._gamma = algo_cfg.discount_factor
        self._lambda = algo_cfg.td_lambda
        self._value_weight = algo_cfg.value_weight
        self._entropy_weight = algo_cfg.entropy_weight

        self._target_model = copy.deepcopy(self._model)
        self._target_model = model_wrap(
            self._target_model,
            wrapper_name='target',
            update_type='momentum',
            update_kwargs={'theta': algo_cfg.target_update_theta}
        )
        self._target_model = model_wrap(
            self._target_model,
            wrapper_name='hidden_state',
            state_num=self._cfg.learn.batch_size,
            init_fn=lambda: [None for _ in range(self._cfg.learn.agent_num)]
        )
        self._learn_model = model_wrap(
            self._model,
            wrapper_name='hidden_state',
            state_num=self._cfg.learn.batch_size,
            init_fn=lambda: [None for _ in range(self._cfg.learn.agent_num)]
        )
        self._learn_model.reset()
        self._target_model.reset()

    def _data_preprocess_learn(self, data: List[Any]) -> dict:
        r"""
        Overview:
            Preprocess the data to fit the required data format for learning

        Arguments:
            - data (:obj:`List[Dict[str, Any]]`): the data collected from collect function, the Dict
                in data should contain keys including at least ['obs', 'action', 'reward']

        Returns:
            - data (:obj:`Dict[str, Any]`): the processed data, including at least \
                ['obs', 'action', 'reward', 'done', 'weight']
        """
        # data preprocess
        data = timestep_collate(data)
        assert set(data.keys()) > set(['obs', 'action', 'reward'])
        if self._use_cuda:
            data = to_device(data, self._device)
        data['weight'] = data.get('weight', None)
        data['done'] = data['done'].float()
        return data

    def _forward_learn(self, data: dict) -> Dict[str, Any]:
        r"""
        Overview:
            Forward and backward function of learn mode, acquire the data and calculate the loss and\
            optimize learner model

        Arguments:
            - data (:obj:`dict`): Dict type data, including at least \
                ['obs', 'action', 'reward', 'done', 'weight']

        Returns:
            - info_dict (:obj:`Dict[str, Any]`): Including cur_lr and total_loss
                - cur_lr (:obj:`float`): Current learning rate
                - total_loss (:obj:`float`): The calculated loss
                - policy_loss (:obj:`float`): The policy(actor) loss of coma
                - value_loss (:obj:`float`): The value(critic) loss of coma
                - entropy_loss (:obj:`float`): The entropy loss
        """
        data = self._data_preprocess_learn(data)
        # forward
        self._learn_model.train()
        self._target_model.train()
        self._learn_model.reset(state=data['prev_state'][0])
        self._target_model.reset(state=data['prev_state'][0])
        q_value = self._learn_model.forward(data, mode='compute_critic')['q_value']
        with torch.no_grad():
            target_q_value = self._target_model.forward(data, mode='compute_critic')['q_value']
        logit = self._learn_model.forward(data, mode='compute_actor')['logit']

        data = coma_data(logit, data['action'], q_value, target_q_value, data['reward'], data['weight'])
        coma_loss = coma_error(data, self._gamma, self._lambda)
        total_loss = coma_loss.policy_loss + self._value_weight * coma_loss.q_value_loss - self._entropy_weight * \
            coma_loss.entropy_loss

        # update
        self._optimizer.zero_grad()
        total_loss.backward()
        self._optimizer.step()
        # after update
        self._target_model.update(self._learn_model.state_dict())
        return {
            'cur_lr': self._optimizer.defaults['lr'],
            'total_loss': total_loss.item(),
            'policy_loss': coma_loss.policy_loss.item(),
            'value_loss': coma_loss.q_value_loss.item(),
            'entropy_loss': coma_loss.entropy_loss.item(),
        }

    def _reset_learn(self, data_id: Optional[List[int]] = None) -> None:
        self._learn_model.reset(data_id=data_id)

    def _state_dict_learn(self) -> Dict[str, Any]:
        return {
            'model': self._learn_model.state_dict(),
            'optimizer': self._optimizer.state_dict(),
        }

    def _load_state_dict_learn(self, state_dict: Dict[str, Any]) -> None:
        self._learn_model.load_state_dict(state_dict['model'])
        self._optimizer.load_state_dict(state_dict['optimizer'])

    def _init_collect(self) -> None:
        r"""
        Overview:
            Collect mode init moethod. Called by ``self.__init__``.
            Init traj and unroll length, adder, collect model.
            Model has eps_greedy_sample wrapper and hidden state wrapper
        """
        self._unroll_len = self._cfg.collect.unroll_len
        self._adder = Adder(self._use_cuda, self._unroll_len)
        self._collect_model = model_wrap(
            self._model,
            wrapper_name='hidden_state',
            state_num=self._cfg.collect.env_num,
            save_prev_state=True,
            init_fn=lambda: [None for _ in range(self._cfg.learn.agent_num)]
        )
        self._collect_model = model_wrap(self._collect_model, wrapper_name='eps_greedy_sample')
        self._collect_model.reset()

    def _forward_collect(self, data: dict, eps: float) -> dict:
        r"""
        Overview:
            Collect output according to eps_greedy plugin

        Arguments:
            - data (:obj:`dict`): Dict type data, including at least ['obs'].

        Returns:
            - data (:obj:`dict`): The collected data
        """
        data_id = list(data.keys())
        data = default_collate(list(data.values()))
        if self._use_cuda:
            data = to_device(data, self._device)
        data = {'obs': data}
        self._collect_model.eval()
        with torch.no_grad():
            output = self._collect_model.forward(data, eps=eps, data_id=data_id, mode='compute_actor')
        if self._use_cuda:
            output = to_device(output, 'cpu')
        output = default_decollate(output)
        return {i: d for i, d in zip(data_id, output)}

    def _reset_collect(self, data_id: Optional[List[int]] = None) -> None:
        self._collect_model.reset(data_id=data_id)

    def _process_transition(self, obs: Any, model_output: dict, timestep: namedtuple) -> dict:
        r"""
        Overview:
            Generate dict type transition data from inputs.
        Arguments:
            - obs (:obj:`Any`): Env observation
            - model_output (:obj:`dict`): Output of collect model, including at least ['action', 'prev_state']
            - timestep (:obj:`namedtuple`): Output after env step, including at least ['obs', 'reward', 'done'] \
                (here 'obs' indicates obs after env step).
        Returns:
            - transition (:obj:`dict`): Dict type transition data.
        """
        transition = {
            'obs': obs,
            'next_obs': timestep.obs,
            'prev_state': model_output['prev_state'],
            'action': model_output['action'],
            'reward': timestep.reward,
            'done': timestep.done,
        }
        return EasyDict(transition)

    def _init_eval(self) -> None:
        r"""
        Overview:
            Evaluate mode init method. Called by ``self.__init__``.
            Init eval model with argmax strategy and hidden_state plugin.
        """
        self._eval_model = model_wrap(
            self._model,
            wrapper_name='hidden_state',
            state_num=self._cfg.eval.env_num,
            save_prev_state=True,
            init_fn=lambda: [None for _ in range(self._cfg.learn.agent_num)]
        )
        self._eval_model = model_wrap(self._eval_model, wrapper_name='argmax_sample')
        self._eval_model.reset()

    def _forward_eval(self, data: dict) -> dict:
        r"""
        Overview:
            Forward function of collect mode, similar to ``self._forward_collect``.

        Arguments:
            - data (:obj:`dict`): Dict type data, including at least ['obs'].

        Returns:
            - output (:obj:`dict`): Dict type data, including at least inferred action according to input obs.
        """
        data_id = list(data.keys())
        data = default_collate(list(data.values()))
        if self._use_cuda:
            data = to_device(data, self._device)
        data = {'obs': data}
        self._eval_model.eval()
        with torch.no_grad():
            output = self._eval_model.forward(data, data_id=data_id, mode='compute_actor')
        if self._use_cuda:
            output = to_device(output, 'cpu')
        output = default_decollate(output)
        return {i: d for i, d in zip(data_id, output)}

    def _reset_eval(self, data_id: Optional[List[int]] = None) -> None:
        self._eval_model.reset(data_id=data_id)

    def _get_train_sample(self, data: deque) -> Union[None, List[Any]]:
        r"""
        Overview:
            Get the trajectory, then sample from trajectory

        Arguments:
            - data (:obj:`deque`): The trajectory's cache

        Returns:
            - samples (:obj:`dict`): The training samples generated
        """
        return self._adder.get_train_sample(data)

    def default_model(self) -> Tuple[str, List[str]]:
        return 'coma', ['nervex.model.coma.coma']

    def _monitor_vars_learn(self) -> List[str]:
        return super()._monitor_vars_learn() + ['policy_loss', 'value_loss', 'entropy_loss']<|MERGE_RESOLUTION|>--- conflicted
+++ resolved
@@ -5,15 +5,9 @@
 from easydict import EasyDict
 
 from nervex.torch_utils import Adam, to_device
-<<<<<<< HEAD
-from nervex.rl_utils import coma_data, coma_error, Adder
-from nervex.model import ComaNetwork
-from nervex.armor import Armor
-=======
 from nervex.data import default_collate, default_decollate
 from nervex.rl_utils import coma_data, coma_error, epsilon_greedy, Adder
 from nervex.model import ComaNetwork, model_wrap
->>>>>>> 2dc87857
 from nervex.data import timestep_collate
 from nervex.utils import POLICY_REGISTRY
 from .base_policy import Policy

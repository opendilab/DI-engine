from typing import List, Dict, Any, Tuple, Union, Optional
from collections import namedtuple, deque
import torch
from easydict import EasyDict

from nervex.torch_utils import Adam, to_device
from nervex.data import default_collate, default_decollate
from nervex.rl_utils import coma_data, coma_error, epsilon_greedy, Adder
from nervex.model import ComaNetwork
from nervex.armor import Armor
from nervex.data import timestep_collate
from nervex.utils import POLICY_REGISTRY
from .base_policy import Policy


@POLICY_REGISTRY.register('coma')
class COMAPolicy(Policy):

    def _init_learn(self) -> None:
        """
        Overview:
            Init the learner armor of COMAPolicy

        Arguments:
            .. note::

                The _init_learn method takes the argument from the self._cfg.learn in the config file

            - learning_rate (:obj:`float`): The learning rate fo the optimizer
            - gamma (:obj:`float`): The discount factor
            - lambda (:obj:`float`): The lambda factor, determining the mix of bootstrapping\
                vs further accumulation of multistep returns at each timestep,
            - value_wight(:obj:`float`): The weight of value loss in total loss
            - entropy_weight(:obj:`float`): The weight of entropy loss in total loss
            - agent_num (:obj:`int`): Since this is a multi-agent algorithm, we need to input the agent num.
            - batch_size (:obj:`int`): Need batch size info to init hidden_state plugins
        """
        self._optimizer = Adam(self._model.parameters(), lr=self._cfg.learn.learning_rate)
        self._armor = Armor(self._model)
        algo_cfg = self._cfg.learn.algo
        self._gamma = algo_cfg.discount_factor
        self._lambda = algo_cfg.td_lambda
        self._value_weight = algo_cfg.value_weight
        self._entropy_weight = algo_cfg.entropy_weight

        self._armor.add_model('target', update_type='momentum', update_kwargs={'theta': algo_cfg.target_update_theta})
        self._armor.add_plugin(
            'main',
            'hidden_state',
            state_num=self._cfg.learn.batch_size,
            init_fn=lambda: [None for _ in range(self._cfg.learn.agent_num)]
        )
        self._armor.add_plugin(
            'target',
            'hidden_state',
            state_num=self._cfg.learn.batch_size,
            init_fn=lambda: [None for _ in range(self._cfg.learn.agent_num)]
        )
        self._armor.reset()
        self._armor.target_reset()

    def _data_preprocess_learn(self, data: List[Any]) -> dict:
        r"""
        Overview:
            Preprocess the data to fit the required data format for learning

        Arguments:
            - data (:obj:`List[Dict[str, Any]]`): the data collected from collect function, the Dict
                in data should contain keys including at least ['obs', 'action', 'reward']

        Returns:
            - data (:obj:`Dict[str, Any]`): the processed data, including at least \
                ['obs', 'action', 'reward', 'done', 'weight']
        """
        # data preprocess
        data = timestep_collate(data)
        assert set(data.keys()) > set(['obs', 'action', 'reward'])
        if self._use_cuda:
            data = to_device(data, self._device)
        data['weight'] = data.get('weight', None)
        data['done'] = data['done'].float()
        return data

    def _forward_learn(self, data: dict) -> Dict[str, Any]:
        r"""
        Overview:
            Forward and backward function of learn mode, acquire the data and calculate the loss and\
            optimize learner model

        Arguments:
            - data (:obj:`dict`): Dict type data, including at least \
                ['obs', 'action', 'reward', 'done', 'weight']

        Returns:
            - info_dict (:obj:`Dict[str, Any]`): Including cur_lr and total_loss
                - cur_lr (:obj:`float`): Current learning rate
                - total_loss (:obj:`float`): The calculated loss
                - policy_loss (:obj:`float`): The policy(actor) loss of coma
                - value_loss (:obj:`float`): The value(critic) loss of coma
                - entropy_loss (:obj:`float`): The entropy loss
        """
        data = self._data_preprocess_learn(data)
        # forward
        self._armor.model.train()
        self._armor.target_model.train()
        self._armor.reset(state=data['prev_state'][0])
        self._armor.target_reset(state=data['prev_state'][0])
        q_value = self._armor.forward(data, param={'mode': 'compute_critic'})['q_value']
        with torch.no_grad():
            target_q_value = self._armor.target_forward(data, param={'mode': 'compute_critic'})['q_value']
        logit = self._armor.forward(data, param={'mode': 'compute_actor'})['logit']

        data = coma_data(logit, data['action'], q_value, target_q_value, data['reward'], data['weight'])
        coma_loss = coma_error(data, self._gamma, self._lambda)
        total_loss = coma_loss.policy_loss + self._value_weight * coma_loss.q_value_loss - self._entropy_weight * \
            coma_loss.entropy_loss

        # update
        self._optimizer.zero_grad()
        total_loss.backward()
        self._optimizer.step()
        # after update
        self._armor.target_update(self._armor.state_dict()['model'])
        return {
            'cur_lr': self._optimizer.defaults['lr'],
            'total_loss': total_loss.item(),
            'policy_loss': coma_loss.policy_loss.item(),
            'value_loss': coma_loss.q_value_loss.item(),
            'entropy_loss': coma_loss.entropy_loss.item(),
        }

    def _reset_learn(self, data_id: Optional[List[int]] = None) -> None:
        self._armor.reset(data_id=data_id)

    def _state_dict_learn(self) -> Dict[str, Any]:
        return {
            'model': self._model.state_dict(),
            'optimizer': self._optimizer.state_dict(),
        }

    def _load_state_dict_learn(self, state_dict: Dict[str, Any]) -> None:
        self._model.load_state_dict(state_dict['model'])
        self._optimizer.load_state_dict(state_dict['optimizer'])

    def _init_collect(self) -> None:
        r"""
        Overview:
            Collect mode init moethod. Called by ``self.__init__``.
            Init traj and unroll length, adder, collect armor.
            Armor has eps_greedy_sample plugin and hidden state plugin
        """
        self._unroll_len = self._cfg.collect.unroll_len
        self._adder = Adder(self._use_cuda, self._unroll_len)
        self._collect_armor = Armor(self._model)
        self._collect_armor.add_plugin(
            'main',
            'hidden_state',
            state_num=self._cfg.collect.env_num,
            save_prev_state=True,
            init_fn=lambda: [None for _ in range(self._cfg.learn.agent_num)]
        )
        self._collect_armor.add_plugin('main', 'eps_greedy_sample')
        self._collect_armor.reset()

    def _forward_collect(self, data: dict, eps: float) -> dict:
        r"""
        Overview:
            Collect output according to eps_greedy plugin

        Arguments:
            - data (:obj:`dict`): Dict type data, including at least ['obs'].

        Returns:
            - data (:obj:`dict`): The collected data
        """
        data_id = list(data.keys())
        data = default_collate(list(data.values()))
        if self._use_cuda:
            data = to_device(data, self._device)
        data = {'obs': data}
        self._collect_armor.model.eval()
        with torch.no_grad():
<<<<<<< HEAD
            output = self._collect_armor.forward(data, eps=self._eps, data_id=data_id, param={'mode': 'compute_actor'})
        return output
=======
            output = self._collect_armor.forward(data, eps=eps, data_id=data_id, param={'mode': 'compute_action'})
        if self._use_cuda:
            output = to_device(output, 'cpu')
        output = default_decollate(output)
        return {i: d for i, d in zip(data_id, output)}

    def _reset_collect(self, data_id: Optional[List[int]] = None) -> None:
        self._collect_armor.reset(data_id=data_id)
>>>>>>> ff330399

    def _process_transition(self, obs: Any, armor_output: dict, timestep: namedtuple) -> dict:
        r"""
        Overview:
            Generate dict type transition data from inputs.
        Arguments:
            - obs (:obj:`Any`): Env observation
            - armor_output (:obj:`dict`): Output of collect armor, including at least ['action', 'prev_state']
            - timestep (:obj:`namedtuple`): Output after env step, including at least ['obs', 'reward', 'done'] \
                (here 'obs' indicates obs after env step).
        Returns:
            - transition (:obj:`dict`): Dict type transition data.
        """
        transition = {
            'obs': obs,
            'next_obs': timestep.obs,
            'prev_state': armor_output['prev_state'],
            'action': armor_output['action'],
            'reward': timestep.reward,
            'done': timestep.done,
        }
        return EasyDict(transition)

    def _init_eval(self) -> None:
        r"""
        Overview:
            Evaluate mode init method. Called by ``self.__init__``.
            Init eval armor with argmax strategy and hidden_state plugin.
        """
        self._eval_armor = Armor(self._model)
        self._eval_armor.add_plugin(
            'main',
            'hidden_state',
            state_num=self._cfg.eval.env_num,
            save_prev_state=True,
            init_fn=lambda: [None for _ in range(self._cfg.learn.agent_num)]
        )
        self._eval_armor.add_plugin('main', 'argmax_sample')
        self._eval_armor.reset()

    def _forward_eval(self, data: dict) -> dict:
        r"""
        Overview:
            Forward function of collect mode, similar to ``self._forward_collect``.

        Arguments:
            - data (:obj:`dict`): Dict type data, including at least ['obs'].

        Returns:
            - output (:obj:`dict`): Dict type data, including at least inferred action according to input obs.
        """
        data_id = list(data.keys())
        data = default_collate(list(data.values()))
        if self._use_cuda:
            data = to_device(data, self._device)
        data = {'obs': data}
        self._eval_armor.model.eval()
        with torch.no_grad():
<<<<<<< HEAD
            output = self._eval_armor.forward(data, data_id=data_id, param={'mode': 'compute_actor'})
        return output

    def _init_command(self) -> None:
        r"""
        Overview:
            Command mode init method. Called by ``self.__init__``.
            Init the self.epsilon_greedy according to eps config
        """
        eps_cfg = self._cfg.command.eps
        self.epsilon_greedy = epsilon_greedy(eps_cfg.start, eps_cfg.end, eps_cfg.decay, eps_cfg.type)

    def _get_setting_collect(self, command_info: dict) -> dict:
        r"""
        Overview:
            Collect mode setting information including eps

        Arguments:
            - command_info (:obj:`dict`): Dict type, including at least ['learner_step']
=======
            output = self._eval_armor.forward(data, data_id=data_id, param={'mode': 'compute_action'})
        if self._use_cuda:
            output = to_device(output, 'cpu')
        output = default_decollate(output)
        return {i: d for i, d in zip(data_id, output)}
>>>>>>> ff330399

    def _reset_eval(self, data_id: Optional[List[int]] = None) -> None:
        self._eval_armor.reset(data_id=data_id)

    def _get_train_sample(self, data: deque) -> Union[None, List[Any]]:
        r"""
        Overview:
            Get the trajectory, then sample from trajectory

        Arguments:
            - data (:obj:`deque`): The trajectory's cache

        Returns:
            - samples (:obj:`dict`): The training samples generated
        """
        return self._adder.get_train_sample(data)

    def default_model(self) -> Tuple[str, List[str]]:
        return 'coma', ['nervex.model.coma.coma']

    def _monitor_vars_learn(self) -> List[str]:
        return super()._monitor_vars_learn() + ['policy_loss', 'value_loss', 'entropy_loss']<|MERGE_RESOLUTION|>--- conflicted
+++ resolved
@@ -180,11 +180,7 @@
         data = {'obs': data}
         self._collect_armor.model.eval()
         with torch.no_grad():
-<<<<<<< HEAD
-            output = self._collect_armor.forward(data, eps=self._eps, data_id=data_id, param={'mode': 'compute_actor'})
-        return output
-=======
-            output = self._collect_armor.forward(data, eps=eps, data_id=data_id, param={'mode': 'compute_action'})
+            output = self._collect_armor.forward(data, eps=eps, data_id=data_id, param={'mode': 'compute_actor'})
         if self._use_cuda:
             output = to_device(output, 'cpu')
         output = default_decollate(output)
@@ -192,7 +188,6 @@
 
     def _reset_collect(self, data_id: Optional[List[int]] = None) -> None:
         self._collect_armor.reset(data_id=data_id)
->>>>>>> ff330399
 
     def _process_transition(self, obs: Any, armor_output: dict, timestep: namedtuple) -> dict:
         r"""
@@ -251,33 +246,11 @@
         data = {'obs': data}
         self._eval_armor.model.eval()
         with torch.no_grad():
-<<<<<<< HEAD
             output = self._eval_armor.forward(data, data_id=data_id, param={'mode': 'compute_actor'})
-        return output
-
-    def _init_command(self) -> None:
-        r"""
-        Overview:
-            Command mode init method. Called by ``self.__init__``.
-            Init the self.epsilon_greedy according to eps config
-        """
-        eps_cfg = self._cfg.command.eps
-        self.epsilon_greedy = epsilon_greedy(eps_cfg.start, eps_cfg.end, eps_cfg.decay, eps_cfg.type)
-
-    def _get_setting_collect(self, command_info: dict) -> dict:
-        r"""
-        Overview:
-            Collect mode setting information including eps
-
-        Arguments:
-            - command_info (:obj:`dict`): Dict type, including at least ['learner_step']
-=======
-            output = self._eval_armor.forward(data, data_id=data_id, param={'mode': 'compute_action'})
         if self._use_cuda:
             output = to_device(output, 'cpu')
         output = default_decollate(output)
         return {i: d for i, d in zip(data_id, output)}
->>>>>>> ff330399
 
     def _reset_eval(self, data_id: Optional[List[int]] = None) -> None:
         self._eval_armor.reset(data_id=data_id)

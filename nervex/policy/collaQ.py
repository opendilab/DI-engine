from typing import List, Dict, Any, Tuple, Union, Optional
from collections import namedtuple, deque
import torch
from easydict import EasyDict

from nervex.torch_utils import Adam, to_device
from nervex.rl_utils import v_1step_td_data, v_1step_td_error, epsilon_greedy, Adder
from nervex.model import CollaQ
from nervex.agent import Agent
from nervex.data import timestep_collate
from .base_policy import Policy, register_policy
from .common_policy import CommonPolicy


class CollaQPolicy(CommonPolicy):
    r"""
    Overview:
        Policy class of CollaQ algorithm. CollaQ is a multiagent reinforcement learning algorithm
    """

    def _init_learn(self) -> None:
        """
        Overview:
            Learn mode init method. Called by ``self.__init__``.
            Init the learner agent of CollaQPolicy
        Arguments:
            .. note::

                The _init_learn method takes the argument from the self._cfg.learn in the config file

            - learning_rate (:obj:`float`): The learning rate fo the optimizer
            - gamma (:obj:`float`): The discount factor
            - alpha (:obj:`float`): the collaQ loss factor, the weight for calculating MARL loss
            - agent_num (:obj:`int`): Since this is a multi-agent algorithm, \
                we need to input the agent num
            - batch_size (:obj:`int`): Need batch size info to init hidden_state plugins
        """
        self._optimizer = Adam(self._model.parameters(), lr=self._cfg.learn.learning_rate)
        self._agent = Agent(self._model)
        algo_cfg = self._cfg.learn.algo
        self._gamma = algo_cfg.discount_factor
        self._alpha = algo_cfg.get("collaQ_loss_factor", 1.0)

        self._agent.add_model('target', update_type='momentum', update_kwargs={'theta': algo_cfg.target_update_theta})
        self._agent.add_plugin(
            'main',
            'hidden_state',
            state_num=self._cfg.learn.batch_size,
            init_fn=lambda: [[None for _ in range(self._cfg.learn.agent_num)] for _ in range(3)]
        )
        self._agent.add_plugin(
            'target',
            'hidden_state',
            state_num=self._cfg.learn.batch_size,
            init_fn=lambda: [[None for _ in range(self._cfg.learn.agent_num)] for _ in range(3)]
        )
        self._agent.add_plugin('main', 'grad', enable_grad=True)
        self._agent.add_plugin('target', 'grad', enable_grad=False)
        self._agent.mode(train=True)
        self._agent.target_mode(train=True)
        self._agent.reset()
        self._agent.target_reset()
        self._learn_setting_set = {}

    def _data_preprocess_learn(self, data: List[Any]) -> dict:
        r"""
        Overview:
            Preprocess the data to fit the required data format for learning

        Arguments:
            - data (:obj:`List[Dict[str, Any]]`): the data collected from collect function

        Returns:
            - data (:obj:`Dict[str, Any]`): the processed data, from \
                [len=B, ele={dict_key: [len=T, ele=Tensor(any_dims)]}] -> {dict_key: Tensor([T, B, any_dims])}
        """
        # data preprocess
        data = timestep_collate(data)
        if self._use_cuda:
            data = to_device(data, 'cuda')
        data['weight'] = data.get('weight', None)
        data['done'] = data['done'].float()
        return data

    def _forward_learn(self, data: dict) -> Dict[str, Any]:
        r"""
        Overview:
            Forward and backward function of learn mode.
        Arguments:
            - data (:obj:`dict`): Dict type data, including at least \
                ['obs', 'next_obs', 'action', 'reward', 'next_obs', 'prev_state', 'done']
        Returns:
            - info_dict (:obj:`Dict[str, Any]`): Including current lr and loss.
        """
        # ====================
        # CollaQ forward
        # ====================
        # for hidden_state plugin, we need to reset the main agent and target agent
        self._agent.reset(state=data['prev_state'][0])
        self._agent.target_reset(state=data['prev_state'][0])
        inputs = {'obs': data['obs'], 'action': data['action']}
        ret = self._agent.forward(inputs, param={'single_step': False})
        total_q = ret['total_q']
        agent_colla_alone_q = ret['agent_colla_alone_q'].sum(-1).sum(-1)
        total_q = self._agent.forward(inputs, param={'single_step': False})['total_q']
        next_inputs = {'obs': data['next_obs']}
        target_total_q = self._agent.target_forward(next_inputs, param={'single_step': False})['total_q']

        # td_loss calculation
        td_data = v_1step_td_data(total_q, target_total_q, data['reward'], data['done'], data['weight'])
        td_loss, _ = v_1step_td_error(td_data, self._gamma)
        # collaQ loss calculation
        colla_loss = (agent_colla_alone_q ** 2).mean()
        # combine loss with factor
        loss = colla_loss * self._alpha + td_loss
        # ====================
        # CollaQ update
        # ====================
        self._optimizer.zero_grad()
        loss.backward()
        self._optimizer.step()
        # =============
        # after update
        # =============
        self._agent.target_update(self._agent.state_dict()['model'])
        return {
            'cur_lr': self._optimizer.defaults['lr'],
            'total_loss': loss.item(),
        }

    def _init_collect(self) -> None:
        r"""
        Overview:
            Collect mode init method. Called by ``self.__init__``.
            Init traj and unroll length, adder, collect agent.
            Enable the eps_greedy_sample and the hidden_state plugin.
        """
        self._traj_len = self._cfg.collect.traj_len
        if self._traj_len == "inf":
            self._traj_len = float("inf")
        self._unroll_len = self._cfg.collect.unroll_len
        self._adder = Adder(self._use_cuda, self._unroll_len)
        self._collect_agent = Agent(self._model)
        self._collect_agent.add_plugin(
            'main',
            'hidden_state',
            state_num=self._cfg.collect.env_num,
            save_prev_state=True,
            init_fn=lambda: [[None for _ in range(self._cfg.learn.agent_num)] for _ in range(3)]
        )
        self._collect_agent.add_plugin('main', 'eps_greedy_sample')
        self._collect_agent.add_plugin('main', 'grad', enable_grad=False)
        self._collect_agent.mode(train=False)
        self._collect_agent.reset()
        self._collect_setting_set = {'eps'}

    def _forward_collect(self, data_id: List[int], data: dict) -> dict:
        r"""
        Overview:
            Forward function for collect mode with eps_greedy
        Arguments:
            - data_id (:obj:`List` of :obj:`int`): Not used, set in arguments for consistency
            - data (:obj:`dict`): Dict type data, including at least ['obs'].
        Returns:
            - data (:obj:`dict`): The collected data
        """
        return self._collect_agent.forward(data, eps=self._eps, data_id=data_id)

    def _process_transition(self, obs: Any, agent_output: dict, timestep: namedtuple) -> dict:
        r"""
        Overview:
            Generate dict type transition data from inputs.
        Arguments:
            - obs (:obj:`Any`): Env observation
            - agent_output (:obj:`dict`): Output of collect agent, including at least \
                ['action', 'prev_state', 'agent_colla_alone_q']
            - timestep (:obj:`namedtuple`): Output after env step, including at least ['obs', 'reward', 'done']\
                (here 'obs' indicates obs after env step).
        Returns:
            - transition (:obj:`dict`): Dict type transition data.
        """
        transition = {
            'obs': obs,
            'next_obs': timestep.obs,
            'prev_state': agent_output['prev_state'],
            'action': agent_output['action'],
            'agent_colla_alone_q': agent_output['agent_colla_alone_q'],
            'reward': timestep.reward,
            'done': timestep.done,
        }
        return EasyDict(transition)

    def _init_eval(self) -> None:
        r"""
        Overview:
            Evaluate mode init method. Called by ``self.__init__``.
            Init eval agent with argmax strategy and the hidden_state plugin.
        """
        self._eval_agent = Agent(self._model)
        self._eval_agent.add_plugin(
            'main',
            'hidden_state',
            state_num=self._cfg.eval.env_num,
            save_prev_state=True,
            init_fn=lambda: [[None for _ in range(self._cfg.learn.agent_num)] for _ in range(3)]
        )
        self._eval_agent.add_plugin('main', 'argmax_sample')
        self._eval_agent.add_plugin('main', 'grad', enable_grad=False)
        self._eval_agent.mode(train=False)
        self._eval_agent.reset()
        self._eval_setting_set = {}

    def _forward_eval(self, data_id: List[int], data: dict) -> dict:
        r"""
        Overview:
            Forward function for eval mode, similar to ``self._forward_collect``.
        Arguments:
            - data_id (:obj:`List[int]`): Not used in this policy.
            - data (:obj:`dict`): Dict type data, including at least ['obs'].
        Returns:
            - output (:obj:`dict`): Dict type data, including at least inferred action according to input obs.
        """
        return self._eval_agent.forward(data, data_id=data_id)

    def _init_command(self) -> None:
        r"""
        Overview:
            Command mode init method. Called by ``self.__init__``.
            Set the eps_greedy rule according to the config for command
        """
        eps_cfg = self._cfg.command.eps
        self.epsilon_greedy = epsilon_greedy(eps_cfg.start, eps_cfg.end, eps_cfg.decay, eps_cfg.type)

    def _get_setting_collect(self, command_info: dict) -> dict:
        r"""
        Overview:
            Collect mode setting information including eps
        Arguments:
            - command_info (:obj:`dict`): Dict type, including at least ['learner_step']
        Returns:
           - collect_setting (:obj:`dict`): Including eps in collect mode.
        """
        learner_step = command_info['learner_step']
        return {'eps': self.epsilon_greedy(learner_step)}

    def _get_train_sample(self, traj_cache: deque) -> Union[None, List[Any]]:
        r"""
        Overview:
            Get the trajectory from the adder
        Arguments:
            - traj (:obj:`deque`): The trajectory's cache
        Returns:
            - samples (:obj:`dict`): The training samples generated
        """
        data = self._adder.get_traj(traj_cache, self._traj_len, return_num=0)
        return self._adder.get_train_sample(data)

<<<<<<< HEAD
    def default_model(self) -> Tuple[str, List[str]]:
        return 'collaq', ['nervex.model.qmix.qmix']
=======
    def _create_model_from_cfg(self, cfg: dict, model_type: Optional[type] = None) -> torch.nn.Module:
        r"""
        Overview:
            Create a model according to input config. This policy will adopt CollaQ network.
        Arguments:
            - cfg (:obj:`dict`): Config.
            - model_type (:obj:`Optional[type]`): If this is not None, this function will create \
                an instance of this.
        Returns:
            - model (:obj:`torch.nn.Module`): Generated model.
        """
        if model_type is None:
            return CollaQ(**cfg.model)
        else:
            return model_type(**cfg.model)
>>>>>>> 7dfef613


register_policy('collaQ', CollaQPolicy)<|MERGE_RESOLUTION|>--- conflicted
+++ resolved
@@ -255,26 +255,8 @@
         data = self._adder.get_traj(traj_cache, self._traj_len, return_num=0)
         return self._adder.get_train_sample(data)
 
-<<<<<<< HEAD
     def default_model(self) -> Tuple[str, List[str]]:
         return 'collaq', ['nervex.model.qmix.qmix']
-=======
-    def _create_model_from_cfg(self, cfg: dict, model_type: Optional[type] = None) -> torch.nn.Module:
-        r"""
-        Overview:
-            Create a model according to input config. This policy will adopt CollaQ network.
-        Arguments:
-            - cfg (:obj:`dict`): Config.
-            - model_type (:obj:`Optional[type]`): If this is not None, this function will create \
-                an instance of this.
-        Returns:
-            - model (:obj:`torch.nn.Module`): Generated model.
-        """
-        if model_type is None:
-            return CollaQ(**cfg.model)
-        else:
-            return model_type(**cfg.model)
->>>>>>> 7dfef613
 
 
 register_policy('collaQ', CollaQPolicy)
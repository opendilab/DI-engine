--- conflicted
+++ resolved
@@ -4,22 +4,12 @@
 import copy
 from easydict import EasyDict
 
-<<<<<<< HEAD
-from nervex.torch_utils import Adam, to_device
-from nervex.rl_utils import v_1step_td_data, v_1step_td_error, get_epsilon_greedy_fn, Adder
+from nervex.torch_utils import Adam, to_device, RMSprop
+from nervex.rl_utils import v_1step_td_data, v_1step_td_error, v_1step_td_data_with_mask, v_1step_td_error_with_mask, Adder
 from nervex.model import QMix, model_wrap
 from nervex.data import timestep_collate, default_collate, default_decollate
 from nervex.utils import POLICY_REGISTRY
 from .base_policy import Policy
-=======
-from nervex.torch_utils import Adam, to_device, RMSprop
-from nervex.rl_utils import v_1step_td_data, v_1step_td_error, v_1step_td_data_with_mask, v_1step_td_error_with_mask, epsilon_greedy, Adder
-from nervex.model import QMix
-from nervex.armor import Armor
-from nervex.data import timestep_collate
-from .base_policy import Policy, register_policy
-from .common_policy import CommonPolicy
->>>>>>> 692e1691
 
 
 @POLICY_REGISTRY.register('qmix')
@@ -98,10 +88,13 @@
             - agent_num (:obj:`int`): Since this is a multi-agent algorithm, we need to input the agent num.
             - batch_size (:obj:`int`): Need batch size info to init hidden_state plugins
         """
-<<<<<<< HEAD
         self._priority = self._cfg.priority
         assert not self._priority, "not implemented priority in QMIX"
-        self._optimizer = Adam(self._model.parameters(), lr=self._cfg.learn.learning_rate)
+        self.optimzier_type=self._cfg.learn.get('optimzier_type','adam')
+        if self._cfg.optimzier_type=='rmsprop':
+            self._optimizer = RMSprop(params=self._model.parameters(), lr=self._cfg.learn.learning_rate, alpha=0.99, eps=0.00001)  
+        elif self._cfg.optimzier_type=='adam':
+            self._optimizer = Adam(self._model.parameters(), lr=self._cfg.learn.learning_rate)
         self._gamma = self._cfg.learn.discount_factor
 
         self._target_model = copy.deepcopy(self._model)
@@ -114,28 +107,6 @@
         self._target_model = model_wrap(
             self._target_model,
             wrapper_name='hidden_state',
-=======
-        # self._optimizer = RMSprop(self._model.parameters(), lr=self._cfg.learn.learning_rate)
-        # if self._cfg.learn.clip:
-        #     self._optimizer = Adam(self._model.parameters(), lr=self._cfg.learn.learning_rate, grad_clip_type='clip_norm', clip_value=10)
-        # else:
-        #     self._optimizer = Adam(self._model.parameters(), lr=self._cfg.learn.learning_rate)
-        self.optimzier_type=self._cfg.learn.get('optimzier_type','adam')
-        if self.optimzier_type=='rmsprop':
-            self._optimizer = RMSprop(params=self._model.parameters(), lr=self._cfg.learn.learning_rate, alpha=0.99, eps=0.00001)  
-        else:
-            self._optimizer = Adam(self._model.parameters(), lr=self._cfg.learn.learning_rate)
-        self._armor = Armor(self._model)
-        algo_cfg = self._cfg.learn.algo
-        self._gamma = algo_cfg.discount_factor
-        if algo_cfg.get('target_update_theta', None):
-            self._armor.add_model('target', update_type='momentum', update_kwargs={'theta': algo_cfg.target_update_theta})
-        elif algo_cfg.get('target_update_freq', None):
-            self._armor.add_model('target', update_type='assign', update_kwargs={'freq': algo_cfg.target_update_freq})
-        self._armor.add_plugin(
-            'main',
-            'hidden_state',
->>>>>>> 692e1691
             state_num=self._cfg.learn.batch_size,
             init_fn=lambda: [None for _ in range(self._cfg.agent_num)]
         )
@@ -231,18 +202,13 @@
         # =============
         # after update
         # =============
-<<<<<<< HEAD
         self._target_model.update(self._learn_model.state_dict())
-=======
-        self._armor.target_update(self._armor.state_dict()['model'])
-        agent_num=inputs['action'].shape[-1]
->>>>>>> 692e1691
         return {
             'cur_lr': self._optimizer.defaults['lr'],
             'total_loss': loss.item(),
-            'total_q': total_q.mean().item()/agent_num,
-            'target_reward_total_q': target_v.mean().item()/agent_num,
-            'target_total_q': target_total_q.mean().item()/agent_num,
+            'total_q': total_q.mean().item()/self._cfg.agent_num,
+            'target_reward_total_q': target_v.mean().item()/self._cfg.agent_num,
+            'target_total_q': target_total_q.mean().item()/self._cfg.agent_num,
             'grad_norm': grad_norm
         }
 
@@ -363,33 +329,8 @@
         output = default_decollate(output)
         return {i: d for i, d in zip(data_id, output)}
 
-<<<<<<< HEAD
     def _reset_eval(self, data_id: Optional[List[int]] = None) -> None:
         self._eval_model.reset(data_id=data_id)
-=======
-    def _init_command(self) -> None:
-        r"""
-        Overview:
-            Command mode init method. Called by ``self.__init__``.
-            Set the eps_greedy rule according to the config for command
-        """
-        eps_cfg = self._cfg.command.eps
-        self.epsilon_greedy = epsilon_greedy(eps_cfg.start, eps_cfg.end, eps_cfg.decay, eps_cfg.type)
-
-    def _get_setting_collect(self, command_info: dict) -> dict:
-        r"""
-        Overview:
-            Collect mode setting information including eps
-        Arguments:
-            - command_info (:obj:`dict`): Dict type, including at least ['learner_step']
-        Returns:
-           - collect_setting (:obj:`dict`): Including eps in collect mode.
-        """
-        # learner_step = command_info['learner_step']
-        # return {'eps': self.epsilon_greedy(learner_step)}
-        env_step = command_info['env_step']
-        return {'eps': self.epsilon_greedy(env_step)}
->>>>>>> 692e1691
 
     def _get_train_sample(self, data: deque) -> Union[None, List[Any]]:
         r"""
@@ -403,9 +344,6 @@
         return self._adder.get_train_sample(data)
 
     def default_model(self) -> Tuple[str, List[str]]:
-<<<<<<< HEAD
-        return 'qmix', ['nervex.model.qmix.qmix']
-=======
         return 'qmix', ['nervex.model.qmix.qmix']
 
     def _monitor_vars_learn(self) -> List[str]:
@@ -419,6 +357,3 @@
             'cur_lr', 'total_loss', 'total_q', 'target_total_q', 'grad_norm', 'target_reward_total_q'
         ]
         return ret
-
-register_policy('qmix', QMIXPolicy)
->>>>>>> 692e1691

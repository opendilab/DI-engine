from typing import List, Dict, Any, Tuple, Union, Optional
from collections import namedtuple, deque
import torch
import copy
from easydict import EasyDict

from nervex.torch_utils import Adam, to_device
<<<<<<< HEAD
from nervex.rl_utils import v_1step_td_data, v_1step_td_error, Adder
from nervex.model import QMix
from nervex.armor import Armor
from nervex.data import timestep_collate
=======
from nervex.rl_utils import v_1step_td_data, v_1step_td_error, epsilon_greedy, Adder
from nervex.model import QMix, model_wrap
from nervex.data import timestep_collate, default_collate, default_decollate
>>>>>>> 2dc87857
from nervex.utils import POLICY_REGISTRY
from .base_policy import Policy


@POLICY_REGISTRY.register('qmix')
class QMIXPolicy(Policy):
    r"""
    Overview:
        Policy class of QMIX algorithm. QMIX is a multi model reinforcement learning algorithm, \
            you can view the paper in the following link <https://arxiv.org/abs/1803.11485>_
    """

    def _init_learn(self) -> None:
        """
        Overview:
            Learn mode init method. Called by ``self.__init__``.
            Init the learner model of QMIXPolicy
        Arguments:
            .. note::

                The _init_learn method takes the argument from the self._cfg.learn in the config file

            - learning_rate (:obj:`float`): The learning rate fo the optimizer
            - gamma (:obj:`float`): The discount factor
            - agent_num (:obj:`int`): Since this is a multi-agent algorithm, we need to input the agent num.
            - batch_size (:obj:`int`): Need batch size info to init hidden_state plugins
        """
        self._optimizer = Adam(self._model.parameters(), lr=self._cfg.learn.learning_rate)
        algo_cfg = self._cfg.learn.algo
        self._gamma = algo_cfg.discount_factor

        self._target_model = copy.deepcopy(self._model)
        self._target_model = model_wrap(
            self._target_model,
            wrapper_name='target',
            update_type='momentum',
            update_kwargs={'theta': algo_cfg.target_update_theta}
        )
        self._target_model = model_wrap(
            self._target_model,
            wrapper_name='hidden_state',
            state_num=self._cfg.learn.batch_size,
            init_fn=lambda: [None for _ in range(self._cfg.learn.agent_num)]
        )
        self._learn_model = model_wrap(
            self._model,
            wrapper_name='hidden_state',
            state_num=self._cfg.learn.batch_size,
            init_fn=lambda: [None for _ in range(self._cfg.learn.agent_num)]
        )
        self._learn_model.reset()
        self._target_model.reset()

    def _data_preprocess_learn(self, data: List[Any]) -> dict:
        r"""
        Overview:
            Preprocess the data to fit the required data format for learning

        Arguments:
            - data (:obj:`List[Dict[str, Any]]`): the data collected from collect function

        Returns:
            - data (:obj:`Dict[str, Any]`): the processed data, from \
                [len=B, ele={dict_key: [len=T, ele=Tensor(any_dims)]}] -> {dict_key: Tensor([T, B, any_dims])}
        """
        # data preprocess
        data = timestep_collate(data)
        if self._use_cuda:
            data = to_device(data, self._device)
        data['weight'] = data.get('weight', None)
        data['done'] = data['done'].float()
        return data

    def _forward_learn(self, data: dict) -> Dict[str, Any]:
        r"""
        Overview:
            Forward and backward function of learn mode.
        Arguments:
            - data (:obj:`dict`): Dict type data, including at least \
                ['obs', 'next_obs', 'action', 'reward', 'next_obs', 'prev_state', 'done']
        Returns:
            - info_dict (:obj:`Dict[str, Any]`): Including current lr and loss.
        """
        data = self._data_preprocess_learn(data)
        # ====================
        # Q-mix forward
        # ====================
        self._learn_model.train()
        self._target_model.train()
        # for hidden_state plugin, we need to reset the main model and target model
        self._learn_model.reset(state=data['prev_state'][0])
        self._target_model.reset(state=data['prev_state'][0])
        inputs = {'obs': data['obs'], 'action': data['action']}
        total_q = self._learn_model.forward(inputs, single_step=False)['total_q']
        next_inputs = {'obs': data['next_obs']}
        with torch.no_grad():
            target_total_q = self._target_model.forward(next_inputs, single_step=False)['total_q']

        data = v_1step_td_data(total_q, target_total_q, data['reward'], data['done'], data['weight'])
        loss, td_error_per_sample = v_1step_td_error(data, self._gamma)
        # ====================
        # Q-mix update
        # ====================
        self._optimizer.zero_grad()
        loss.backward()
        self._optimizer.step()
        # =============
        # after update
        # =============
        self._target_model.update(self._learn_model.state_dict())
        return {
            'cur_lr': self._optimizer.defaults['lr'],
            'total_loss': loss.item(),
        }

    def _reset_learn(self, data_id: Optional[List[int]] = None) -> None:
        self._learn_model.reset(data_id=data_id)

    def _state_dict_learn(self) -> Dict[str, Any]:
        return {
            'model': self._learn_model.state_dict(),
            'optimizer': self._optimizer.state_dict(),
        }

    def _load_state_dict_learn(self, state_dict: Dict[str, Any]) -> None:
        self._learn_model.load_state_dict(state_dict['model'])
        self._optimizer.load_state_dict(state_dict['optimizer'])

    def _init_collect(self) -> None:
        r"""
        Overview:
            Collect mode init method. Called by ``self.__init__``.
            Init traj and unroll length, adder, collect model.
            Enable the eps_greedy_sample and the hidden_state plugin.
        """
        self._unroll_len = self._cfg.collect.unroll_len
        self._adder = Adder(self._use_cuda, self._unroll_len)
        self._collect_model = model_wrap(
            self._model,
            wrapper_name='hidden_state',
            state_num=self._cfg.collect.env_num,
            save_prev_state=True,
            init_fn=lambda: [None for _ in range(self._cfg.learn.agent_num)]
        )
        self._collect_model = model_wrap(self._collect_model, wrapper_name='eps_greedy_sample')
        self._collect_model.reset()

    def _forward_collect(self, data: dict, eps: float) -> dict:
        r"""
        Overview:
            Forward function for collect mode with eps_greedy
        Arguments:
            - data (:obj:`dict`): Dict type data, including at least ['obs'].
        Returns:
            - data (:obj:`dict`): The collected data
        """
        data_id = list(data.keys())
        data = default_collate(list(data.values()))
        if self._use_cuda:
            data = to_device(data, self._device)
        data = {'obs': data}
        self._collect_model.eval()
        with torch.no_grad():
            output = self._collect_model.forward(data, eps=eps, data_id=data_id)
        if self._use_cuda:
            output = to_device(output, 'cpu')
        output = default_decollate(output)
        return {i: d for i, d in zip(data_id, output)}

    def _reset_collect(self, data_id: Optional[List[int]] = None) -> None:
        self._collect_model.reset(data_id=data_id)

    def _process_transition(self, obs: Any, model_output: dict, timestep: namedtuple) -> dict:
        r"""
        Overview:
            Generate dict type transition data from inputs.
        Arguments:
            - obs (:obj:`Any`): Env observation
            - model_output (:obj:`dict`): Output of collect model, including at least ['action', 'prev_state']
            - timestep (:obj:`namedtuple`): Output after env step, including at least ['obs', 'reward', 'done']\
                (here 'obs' indicates obs after env step).
        Returns:
            - transition (:obj:`dict`): Dict type transition data.
        """
        transition = {
            'obs': obs,
            'next_obs': timestep.obs,
            'prev_state': model_output['prev_state'],
            'action': model_output['action'],
            'reward': timestep.reward,
            'done': timestep.done,
        }
        return EasyDict(transition)

    def _init_eval(self) -> None:
        r"""
        Overview:
            Evaluate mode init method. Called by ``self.__init__``.
            Init eval model with argmax strategy and the hidden_state plugin.
        """
        self._eval_model = model_wrap(
            self._model,
            wrapper_name='hidden_state',
            state_num=self._cfg.eval.env_num,
            save_prev_state=True,
            init_fn=lambda: [None for _ in range(self._cfg.learn.agent_num)]
        )
        self._eval_model = model_wrap(self._eval_model, wrapper_name='argmax_sample')
        self._eval_model.reset()

    def _forward_eval(self, data: dict) -> dict:
        r"""
        Overview:
            Forward function for eval mode, similar to ``self._forward_collect``.
        Arguments:
            - data (:obj:`dict`): Dict type data, including at least ['obs'].
        Returns:
            - output (:obj:`dict`): Dict type data, including at least inferred action according to input obs.
        """
        data_id = list(data.keys())
        data = default_collate(list(data.values()))
        if self._use_cuda:
            data = to_device(data, self._device)
        data = {'obs': data}
        self._eval_model.eval()
        with torch.no_grad():
            output = self._eval_model.forward(data, data_id=data_id)
        if self._use_cuda:
            output = to_device(output, 'cpu')
        output = default_decollate(output)
        return {i: d for i, d in zip(data_id, output)}

    def _reset_eval(self, data_id: Optional[List[int]] = None) -> None:
        self._eval_model.reset(data_id=data_id)

    def _get_train_sample(self, data: deque) -> Union[None, List[Any]]:
        r"""
        Overview:
            Get the trajectory from the adder.
        Arguments:
            - data (:obj:`deque`): The trajectory's cache
        Returns:
            - samples (:obj:`dict`): The training samples generated
        """
        return self._adder.get_train_sample(data)

    def default_model(self) -> Tuple[str, List[str]]:
        return 'qmix', ['nervex.model.qmix.qmix']<|MERGE_RESOLUTION|>--- conflicted
+++ resolved
@@ -5,16 +5,9 @@
 from easydict import EasyDict
 
 from nervex.torch_utils import Adam, to_device
-<<<<<<< HEAD
-from nervex.rl_utils import v_1step_td_data, v_1step_td_error, Adder
-from nervex.model import QMix
-from nervex.armor import Armor
-from nervex.data import timestep_collate
-=======
 from nervex.rl_utils import v_1step_td_data, v_1step_td_error, epsilon_greedy, Adder
 from nervex.model import QMix, model_wrap
 from nervex.data import timestep_collate, default_collate, default_decollate
->>>>>>> 2dc87857
 from nervex.utils import POLICY_REGISTRY
 from .base_policy import Policy
 

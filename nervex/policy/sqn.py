--- conflicted
+++ resolved
@@ -11,14 +11,8 @@
 from nervex.torch_utils import Adam
 from nervex.rl_utils import Adder, epsilon_greedy
 from nervex.armor import Armor
-<<<<<<< HEAD
 from nervex.model import FCDiscreteNet, SQNDiscreteNet
-from nervex.policy.base_policy import Policy, register_policy
-=======
-from nervex.model import FCDiscreteNet
 from nervex.utils import POLICY_REGISTRY
-from nervex.policy.base_policy import Policy
->>>>>>> 07f5ee2a
 from nervex.policy.common_policy import CommonPolicy
 from torch.distributions.categorical import Categorical
 
@@ -324,11 +318,4 @@
         Returns:
             - vars (:obj:`List[str]`): Variables' name list.
         """
-<<<<<<< HEAD
-        return ['alpha_loss', 'alpha', 'entropy', 'q_loss', 'q_value']
-
-
-register_policy('sqn', SQNPolicy)
-=======
-        return ['q0_loss', 'q1_loss', 'alpha_loss', 'alpha', 'entropy', 'q0_value', 'q1_value']
->>>>>>> 07f5ee2a
+        return ['alpha_loss', 'alpha', 'entropy', 'q_loss', 'q_value']
from typing import List, Dict, Any, Tuple, Union, Optional
from collections import namedtuple, deque
import copy
import torch
import logging
from easydict import EasyDict

from nervex.torch_utils import Adam, to_device
from nervex.data import default_collate, default_decollate
from nervex.rl_utils import q_nstep_td_data, q_nstep_td_error, Adder
from nervex.model import model_wrap
from nervex.utils import POLICY_REGISTRY
from .base_policy import Policy
from .common_utils import default_preprocess_learn


@POLICY_REGISTRY.register('dqn')
class DQNPolicy(Policy):
    r"""
    Overview:
        Policy class of DQN algorithm, extended by Double DQN/Dueling DQN/PER/multi-step TD.

    Config:
        == ==================== ======== ============== ======================================== =======================
        ID Symbol               Type     Default Value  Description                              Other(Shape)
        == ==================== ======== ============== ======================================== =======================
        1  ``type``             str      dqn            | RL policy register name, refer to      | this arg is optional,
                                                        | registry ``POLICY_REGISTRY``           | a placeholder
        2  ``cuda``             bool     False          | Whether to use cuda for network        | this arg can be diff-
                                                                                                 | erent from modes
        3  ``on_policy``        bool     False          | Whether the RL algorithm is on-policy
                                                        | or off-policy
        4. ``priority``         bool     False          | Whether use priority(PER)              | priority sample,
                                                                                                 | update priority
        5  | ``discount_``      float    0.97,          | Reward's future discount factor, aka.  | may be 1 when sparse
           | ``factor``                  [0.95, 0.999]  | gamma                                  | reward env
        6  ``nstep``            int      1,             | N-step reward discount sum for target
                                         [3, 5]         | q_value estimation
        7  | ``learn.update``   int      3              | How many updates(iterations) to train  | this args can be vary
           | ``per_collect``                            | after collector's one collection. Only | from envs. Bigger val
                                                        | valid in serial training               | means more off-policy
        == ==================== ======== ============== ======================================== =======================
    """

    config = dict(
        type='dqn',
        cuda=False,
        on_policy=False,
        priority=False,
        # (bool) Whether use Importance Sampling Weight to correct biased update. If True, priority must be True.
        priority_IS_weight=False,
        discount_factor=0.97,
        nstep=1,
        learn=dict(
            # (bool) Whether to use multi gpu
            multi_gpu=False,
            # How many updates(iterations) to train after collector's one collection.
            # Bigger "update_per_collect" means bigger off-policy.
            # collect data -> update policy-> collect data -> ...
            update_per_collect=3,
            batch_size=64,
            learning_rate=0.001,
            # (float) L2 norm weight for network parameters.
            weight_decay=0.0,
            # ==============================================================
            # The following configs are algorithm-specific
            # ==============================================================
            # (int) Frequence of target network update.
            target_update_freq=100,
            # (bool) Whether ignore done(usually for max step termination env)
            ignore_done=False,
        ),
        # collect_mode config
        collect=dict(
            # (int) Only one of [n_sample, n_episode] shoule be set
            # n_sample=8,
            # (int) Cut trajectories into pieces with length "unroll_len".
            unroll_len=1,
<<<<<<< HEAD
            collector=dict(type='sample', ),
=======
            # ==============================================================
            # The following configs is algorithm-specific
            # ==============================================================
            # (bool) Whether to use hindsight experience replay
            her=False,
            her_strategy='future',
            her_replay_k=1,
>>>>>>> cec10040
        ),
        eval=dict(),
        # other config
        other=dict(
            # Epsilon greedy with decay.
            eps=dict(
                # (str) Decay type. Support ['exp', 'linear'].
                type='exp',
                start=0.95,
                end=0.1,
                # (int) Decay length(env step)
                decay=10000,
            ),
            replay_buffer=dict(replay_buffer_size=10000, ),
        ),
    )

    def _init_learn(self) -> None:
        """
        Overview:
            Learn mode init method. Called by ``self.__init__``, initialize the optimizer, algorithm arguments, main \
            and target model.
        """
        self._priority = self._cfg.priority
        self._priority_IS_weight = self._cfg.priority_IS_weight
        # Optimizer
        self._optimizer = Adam(self._model.parameters(), lr=self._cfg.learn.learning_rate)

        self._gamma = self._cfg.discount_factor
        self._nstep = self._cfg.nstep

        # use model_wrapper for specialized demands of different modes
        self._target_model = copy.deepcopy(self._model)
        self._target_model = model_wrap(
            self._target_model,
            wrapper_name='target',
            update_type='assign',
            update_kwargs={'freq': self._cfg.learn.target_update_freq}
        )
        self._learn_model = model_wrap(self._model, wrapper_name='argmax_sample')
        self._learn_model.reset()
        self._target_model.reset()

    def _forward_learn(self, data: Dict[str, Any]) -> Dict[str, Any]:
        """
        Overview:
            Forward computation graph of learn mode(updating policy).
        Arguments:
            - data (:obj:`Dict[str, Any]`): Dict type data, a batch of data for training, values are torch.Tensor or \
                np.ndarray or dict/list combinations.
        Returns:
            - info_dict (:obj:`Dict[str, Any]`): Dict type data, a info dict indicated training result, which will be \
                recorded in text log and tensorboard, values are python scalar or a list of scalars.
        ArgumentsKeys:
            - necessary: ``obs``, ``action``, ``reward``, ``next_obs``, ``done``
            - optional: ``value_gamma``, ``IS``
        ReturnsKeys:
            - necessary: ``cur_lr``, ``total_loss``, ``priority``
            - optional: ``action_distribution``
        """
        data = default_preprocess_learn(
            data,
            use_priority=self._priority,
            use_priority_IS_weight=self._cfg.priority_IS_weight,
            ignore_done=self._cfg.learn.ignore_done,
            use_nstep=True
        )
        if self._cuda:
            data = to_device(data, self._device)
        # ====================
        # Q-learning forward
        # ====================
        self._learn_model.train()
        self._target_model.train()
        # Current q value (main model)
        q_value = self._learn_model.forward(data['obs'])['logit']
        # Target q value
        with torch.no_grad():
            target_q_value = self._target_model.forward(data['next_obs'])['logit']
            # Max q value action (main model)
            target_q_action = self._learn_model.forward(data['next_obs'])['action']

        data_n = q_nstep_td_data(
            q_value, target_q_value, data['action'], target_q_action, data['reward'], data['done'], data['weight']
        )
        value_gamma = data.get('value_gamma')
        loss, td_error_per_sample = q_nstep_td_error(data_n, self._gamma, nstep=self._nstep, value_gamma=value_gamma)

        # ====================
        # Q-learning update
        # ====================
        self._optimizer.zero_grad()
        loss.backward()
        if self._cfg.learn.multi_gpu:
            self.sync_gradients(self._learn_model)
        self._optimizer.step()

        # =============
        # after update
        # =============
        self._target_model.update(self._learn_model.state_dict())
        return {
            'cur_lr': self._optimizer.defaults['lr'],
            'total_loss': loss.item(),
            'priority': td_error_per_sample.abs().tolist(),
            # Only discrete action satisfying len(data['action'])==1 can return this and draw histogram on tensorboard.
            # '[histogram]action_distribution': data['action'],
        }

    def _state_dict_learn(self) -> Dict[str, Any]:
        """
        Overview:
            Return the state_dict of learn mode, usually including model and optimizer.
        Returns:
            - state_dict (:obj:`Dict[str, Any]`): the dict of current policy learn state, for saving and restoring.
        """
        return {
            'model': self._learn_model.state_dict(),
            'optimizer': self._optimizer.state_dict(),
        }

    def _load_state_dict_learn(self, state_dict: Dict[str, Any]) -> None:
        """
        Overview:
            Load the state_dict variable into policy learn mode.
        Arguments:
            - state_dict (:obj:`Dict[str, Any]`): the dict of policy learn state saved before.
        .. tip::
            If you want to only load some parts of model, you can simply set the ``strict`` argument in \
            load_state_dict to ``False``, or refer to ``nervex.torch_utils.checkpoint_helper`` for more \
            complicated operation.
        """
        self._learn_model.load_state_dict(state_dict['model'])
        self._optimizer.load_state_dict(state_dict['optimizer'])

    def _init_collect(self) -> None:
        """
        Overview:
            Collect mode init method. Called by ``self.__init__``, initialize algorithm arguments and collect_model, \
            enable the eps_greedy_sample for exploration.
        """
        self._unroll_len = self._cfg.collect.unroll_len
        self._gamma = self._cfg.discount_factor  # necessary for parallel
        self._nstep = self._cfg.nstep  # necessary for parallel
        self._adder = Adder(self._cuda, self._unroll_len)
        self._collect_model = model_wrap(self._model, wrapper_name='eps_greedy_sample')
        self._collect_model.reset()

    def _forward_collect(self, data: Dict[int, Any], eps: float) -> Dict[int, Any]:
        """
        Overview:
            Forward computation graph of collect mode(collect training data), with eps_greedy for exploration.
        Arguments:
            - data (:obj:`Dict[str, Any]`): Dict type data, stacked env data for predicting policy_output(action), \
                values are torch.Tensor or np.ndarray or dict/list combinations, keys are env_id indicated by integer.
            - eps (:obj:`float`): epsilon value for exploration, which is decayed by collected env step.
        Returns:
            - output (:obj:`Dict[int, Any]`): The dict of predicting policy_output(action) for the interaction with \
                env and the constructing of transition.
        ArgumentsKeys:
            - necessary: ``obs``
        ReturnsKeys
            - necessary: ``logit``, ``action``
        """
        data_id = list(data.keys())
        data = default_collate(list(data.values()))
        if self._cuda:
            data = to_device(data, self._device)
        self._collect_model.eval()
        with torch.no_grad():
            output = self._collect_model.forward(data, eps=eps)
        if self._cuda:
            output = to_device(output, 'cpu')
        output = default_decollate(output)
        return {i: d for i, d in zip(data_id, output)}

    def _get_train_sample(self, data: List[Dict[str, Any]]) -> List[Dict[str, Any]]:
        """
        Overview:
            For a given trajectory(transitions, a list of transition) data, process it into a list of sample that \
            can be used for training directly. A train sample can be a processed transition(DQN with nstep TD) \
            or some continuous transitions(DRQN).
        Arguments:
            - data (:obj:`List[Dict[str, Any]`): The trajectory data(a list of transition), each element is the same \
                format as the return value of ``self._process_transition`` method.
        Returns:
            - samples (:obj:`dict`): The list of training samples.
        .. note::
            We will vectorize ``process_transition`` and ``get_train_sample`` method in the following release version. \
            And the user can customize the this data processing procecure by overriding this two methods and collector \
            itself.
        """
        # adder is defined in _init_collect
        data = self._adder.get_nstep_return_data(data, self._nstep, gamma=self._gamma)
        return self._adder.get_train_sample(data)

    def _process_transition(self, obs: Any, policy_output: Dict[str, Any], timestep: namedtuple) -> Dict[str, Any]:
        """
        Overview:
            Generate a transition(e.g.: <s, a, s_, r, d) for this algorithm training.
        Arguments:
            - obs (:obj:`Any`): Env observation.
            - policy_output (:obj:`Dict[str, Any]`): The output of policy collect mode(``self._forward_collect``),\
                including at least ``action``.
            - timestep (:obj:`namedtuple`): The output after env step(execute policy output action), including at \
                least ``obs``, ``reward``, ``done``, (here obs indicates obs after env step).
        Returns:
            - transition (:obj:`dict`): Dict type transition data.
        """
        transition = {
            'obs': obs,
            'next_obs': timestep.obs,
            'action': policy_output['action'],
            'reward': timestep.reward,
            'done': timestep.done,
        }
        return transition

    def _init_eval(self) -> None:
        r"""
        Overview:
            Evaluate mode init method. Called by ``self.__init__``, initialize eval_model.
        """
        self._eval_model = model_wrap(self._model, wrapper_name='argmax_sample')
        self._eval_model.reset()

    def _forward_eval(self, data: Dict[int, Any]) -> Dict[int, Any]:
        """
        Overview:
            Forward computation graph of eval mode(evaluate policy performance), at most cases, it is similar to \
            ``self._forward_collect``.
        Arguments:
            - data (:obj:`Dict[str, Any]`): Dict type data, stacked env data for predicting policy_output(action), \
                values are torch.Tensor or np.ndarray or dict/list combinations, keys are env_id indicated by integer.
        Returns:
            - output (:obj:`Dict[int, Any]`): The dict of predicting action for the interaction with env.
        ArgumentsKeys:
            - necessary: ``obs``
        ReturnsKeys
            - necessary: ``action``
        """
        data_id = list(data.keys())
        data = default_collate(list(data.values()))
        if self._cuda:
            data = to_device(data, self._device)
        self._eval_model.eval()
        with torch.no_grad():
            output = self._eval_model.forward(data)
        if self._cuda:
            output = to_device(output, 'cpu')
        output = default_decollate(output)
        return {i: d for i, d in zip(data_id, output)}

    def default_model(self) -> Tuple[str, List[str]]:
        """
        Overview:
            Return this algorithm default model setting for demostration.
        Returns:
            - model_info (:obj:`Tuple[str, List[str]]`): model name and mode import_names
        .. note::
            The user can define and use customized network model but must obey the same inferface definition indicated \
            by import_names path. For DQN, ``nervex.model.interface.DQN``
        """
        return 'fc_discrete_net', ['nervex.model.discrete_net.discrete_net']<|MERGE_RESOLUTION|>--- conflicted
+++ resolved
@@ -76,17 +76,6 @@
             # n_sample=8,
             # (int) Cut trajectories into pieces with length "unroll_len".
             unroll_len=1,
-<<<<<<< HEAD
-            collector=dict(type='sample', ),
-=======
-            # ==============================================================
-            # The following configs is algorithm-specific
-            # ==============================================================
-            # (bool) Whether to use hindsight experience replay
-            her=False,
-            her_strategy='future',
-            her_replay_k=1,
->>>>>>> cec10040
         ),
         eval=dict(),
         # other config

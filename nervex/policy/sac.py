from typing import List, Dict, Any, Tuple, Union, Optional
from collections import namedtuple, deque
import sys
import os
import numpy as np
import torch
import copy
import torch.nn.functional as F

from nervex.torch_utils import Adam, to_device
from nervex.data import default_collate, default_decollate
from nervex.rl_utils import v_1step_td_data, v_1step_td_error, Adder
from nervex.model import model_wrap
from nervex.utils import POLICY_REGISTRY
from .base_policy import Policy
from .common_utils import default_preprocess_learn


@POLICY_REGISTRY.register('sac')
class SACPolicy(Policy):
    r"""
       Overview:
           Policy class of SAC algorithm.

       Config:
           == ==================== ======== ============== ======================================== =======================
           ID Symbol               Type     Default Value   Description                              Other(Shape)
           == ==================== ======== ============== ======================================== =======================
           1  ``type``             str      sac             | RL policy register name, refer to      | this arg is optional,
                                                            | registry ``POLICY_REGISTRY``           | a placeholder
           2  ``cuda``             bool     True            | Whether to use cuda for network        | this arg can be diff-
           3  |``model.policy_``   int      256             | Linear layer size for policy network.  |
              |``embedding_size``                           |                                        |
           4  |``model.soft_q_``   int      256             | Linear layer size for soft q network.  |
              |``embedding_size``                           |                                        |
           5  |``model.value_``    int      256             | Linear layer size for value network.   | defalut value when model.-
              |``embedding_size``                           |                                        | model.value_network is false
           6  | ``learn.learning_``float    3e-4            | Learning rate for soft q network.      | Please set to 1e-3, when
              | ``rate_q``                                  |                                        | model.value_network is True.
           7  | ``learn.learning_``float    3e-4            | Learning rate for policy network.      | Please set to 1e-3, when
              | ``rate_policy``                             |                                        | model.value_network is True.
           8  | ``learn.learning_``float    3e-4            | Learning rate for policy network.      |
              | ``rate_value``                              |                                        |
           9  | ``learn.alpha``    float    0.2             | Entropy regularization coefficient.    | alpha is initialization for auto `\alpha`,
                                                            |                                        | when is_auto_alpha True
           10 | ``learn.-``        bool     True            | Determine whether to use               |
              | ``reparameterization``                      | reparameterization trick.              |
           11 | ``learn.-``        bool     False           | Determine whether to use               | Temperature parameter determines the relative
              | ``reparameterization``                      | auto temperature parameter `\alpha` .  | importance of the entropy term against the reward.
           12 | ``learn.-``        bool     False           | Determine whether to ignore done flag. | use ignore_done only in halfcheetah env.
              | ``ignore_done``                             |                                        |
           == ==================== ======== ============== ======================================== =======================
       """

    config = dict(
        # (str) RL policy register name (refer to function "POLICY_REGISTRY").
        tyep='sac',
        # (bool) Whether to use cuda for network.
        cuda=False,
        # (str type) policy_type: Determine the version of sac to use.
        # policy_type in ['sac_v1', 'sac_v2']
        # sac_v1: learns a value function, soft q function, and actor like the original SAC paper (arXiv 1801.01290).
        # using sac_v1 needs to set learning_rate_value, learning_rate_q and learning_rate_policy in `cfg.policy.learn`.
        # sac_v2: learns soft q function and actor.
        # Note that: Please consistent with the model type setting.
        # policy_type='sac_v2',
        # import_names=['nervex.policy.sac'],
        # (bool type) on_policy: Determine whether on-policy or off-policy.
        # on-policy setting influences the behaviour of buffer.
        # Please use False in sac.
        on_policy=False,
        # (bool type) priority: Determine whether to use priority in buffer sample.
        # Please use False in sac.
        priority=False,
        # (bool) Whether use Importance Sampling Weight to correct biased update. If True, priority must be True.
        priority_IS_weight=False,
        # (int) Number of training samples(randomly collected) in replay buffer when training starts.
        random_collect_size=2000,
        model=dict(
            obs_shape=17,
            action_shape=6,
            policy_embedding_size=256,
            # (int type) value_embedding_size: linear layer size for value network.
            # `value_embedding_size` should be initialized, when you use `sac_v1` and model.
            # Default to 256 when value_network is ture.
            value_embedding_size=256,
            soft_q_embedding_size=256,

            # (bool type) twin_q: Determine whether to use double-soft-q-net for target q computation.
            # Please refer to TD3 about Clipped Double-Q Learning trick, which learns two Q-functions instead of one .
            # Default to True.
            twin_q=True,

            # (bool type) value_network: Determine whether to use value network as the
            # original SAC paper (arXiv 1801.01290).
            # using value_network needs to set learning_rate_value, learning_rate_q,
            # and learning_rate_policy in `cfg.policy.learn`.
            # Default to False.
            value_network=False,
        ),
        learn=dict(
            multi_gpu=False,
            update_per_collect=1,
            batch_size=256,

            # (float type) learning_rate_q: Learning rate for soft q network.
            # Default to 3e-4.
            # Please set to 1e-3, when model.value_network is True.
            learning_rate_q=3e-4,
            # (float type) learning_rate_policy: Learning rate for policy network.
            # Default to 3e-4.
            # Please set to 1e-3, when model.value_network is True.
            learning_rate_policy=3e-4,
            # (float type) learning_rate_value: Learning rate for value network.
            # `learning_rate_value` should be initialized, when model.value_network is True.
            # Default to 3e-4 in sac_v1.
            learning_rate_value=3e-4,

            # (float type) learning_rate_alpha: Learning rate for auto temperature parameter `\alpha`.
            # Default to 3e-4.
            learning_rate_alpha=3e-4,
            weight_decay=0.0,
            # (float type) target_theta: Used for soft update of the target network.
            # Default to 0.005.
            target_theta=0.005,
            discount_factor=0.99,

            # (float type) alpha: Entropy regularization coefficient.
            # Please check out the original SAC paper (arXiv 1801.01290): Eq 1 for more details.
            # If is_auto_alpha is set  to `True`, alpha is initialization for auto `\alpha`.
            # Default to 0.2.
            alpha=0.2,

            # (bool type) reparameterization: Determine whether to use reparameterization trick.
            # Please check out the original SAC paper (arXiv 1801.01290): Eq 11 for more details.
            # Default to True.
            reparameterization=True,

            # (bool type) is_auto_alpha: Determine whether to use auto temperature parameter `\alpha` .
            # Temperature parameter determines the relative importance of the entropy term against the reward.
            # Please check out the original SAC paper (arXiv 1801.01290): Eq 1 for more details.
            # Default to False.
            # Note that: Using auto alpha needs to set learning_rate_alpha in `cfg.policy.learn`.
            is_auto_alpha=True,
            # (bool) Whether ignore done(usually for max step termination env. e.g. pendulum)
            ignore_done=False,
        ),
        collect=dict(
            # You can use either "n_sample" or "n_episode" in actor.collect.
            # Get "n_sample" samples per collect.
            # Default n_sample to 1.
<<<<<<< HEAD
            # n_sample=1,
=======
            n_sample=1,
            # (int) Cut trajectories into pieces with length "unroll_len".
>>>>>>> ae2e9926
            unroll_len=1,
            # (float) The std of noise for exploration
            noise_sigma=0.2,
        ),
        eval=dict(),
        other=dict(
            replay_buffer=dict(
                # (int type) replay_buffer_size: Max size of replay buffer.
                replay_buffer_size=1000000,
                # (int type) replay_start_size: Number of experiences in replay buffer
                # when training begins. Default to 10000.
                replay_buffer_start_size=10000,
                # (int type) max_use: Max use times of one data in the buffer.
                # Data will be removed once used for too many times.
                # Default to infinite.
                # max_use=256,
            ),
        ),
    )
    r"""
    Overview:
        Policy class of SAC algorithm.
    """

    def _init_learn(self) -> None:
        r"""
        Overview:
            Learn mode init method. Called by ``self.__init__``.
            Init q, value and policy's optimizers, algorithm config, main and target models.
        """
        # Init
        self._priority = self._cfg.priority
        self._priority_IS_weight = self._cfg.priority_IS_weight
        self._value_network = self._model._value_network
        self._twin_q = self._model._twin_q

        # Optimizers
        if self._value_network:
            self._optimizer_value = Adam(
                self._model.value_net.parameters(),
                lr=self._cfg.learn.learning_rate_value,
                weight_decay=self._cfg.learn.weight_decay
            )
        self._optimizer_q = Adam(
            self._model.q_net.parameters(),
            lr=self._cfg.learn.learning_rate_q,
            weight_decay=self._cfg.learn.weight_decay
        )
        self._optimizer_policy = Adam(
            self._model.policy_net.parameters(),
            lr=self._cfg.learn.learning_rate_policy,
            weight_decay=self._cfg.learn.weight_decay
        )

        # Algorithm config
        self._gamma = self._cfg.learn.discount_factor
        # Init auto alpha
        if self._cfg.learn.is_auto_alpha:
            self._target_entropy = -np.prod(self._cfg.model.action_shape)
            self._log_alpha = torch.log(torch.tensor([self._cfg.learn.alpha]))
            self._log_alpha = self._log_alpha.to(device='cuda' if self._cuda else 'cpu').requires_grad_()
            self._alpha_optim = torch.optim.Adam([self._log_alpha], lr=self._cfg.learn.learning_rate_alpha)
            self._is_auto_alpha = True
            assert self._log_alpha.shape == torch.Size([1]) and self._log_alpha.requires_grad
            self._alpha = self._log_alpha.detach().exp()
        else:
            self._alpha = torch.tensor(self._cfg.learn.alpha, requires_grad=False)
            self._is_auto_alpha = False
        self._reparameterization = self._cfg.learn.reparameterization

        # Main and target models
        self._target_model = copy.deepcopy(self._model)
        self._target_model = model_wrap(
            self._target_model,
            wrapper_name='target',
            update_type='momentum',
            update_kwargs={'theta': self._cfg.learn.target_theta}
        )
        self._learn_model = model_wrap(self._model, wrapper_name='base')
        self._learn_model.reset()
        self._target_model.reset()

        self._forward_learn_cnt = 0

    def _forward_learn(self, data: dict) -> Dict[str, Any]:
        r"""
        Overview:
            Forward and backward function of learn mode.
        Arguments:
            - data (:obj:`dict`): Dict type data, including at least ['obs', 'action', 'reward', 'next_obs']
        Returns:
            - info_dict (:obj:`Dict[str, Any]`): Including current lr and loss.
        """
        loss_dict = {}
        data = default_preprocess_learn(
            data,
            use_priority=self._priority,
            use_priority_IS_weight=self._cfg.priority_IS_weight,
            ignore_done=self._cfg.learn.ignore_done,
            use_nstep=False
        )
        if self._cuda:
            data = to_device(data, self._device)

        self._learn_model.train()
        self._target_model.train()
        obs = data.get('obs')
        next_obs = data.get('next_obs')
        reward = data.get('reward')
        action = data.get('action')
        done = data.get('done')

        # predict q value
        q_value = self._learn_model.forward(data, mode='compute_critic', qv='q')['q_value']

        # predict target value depend self._value_network.
        if self._value_network:
            # predict v value
            v_value = self._learn_model.forward(obs, mode='compute_critic', qv='v')['v_value']
            with torch.no_grad():
                next_v_value = self._target_model.forward(next_obs, mode='compute_critic', qv='v')['v_value']
        else:
            # target q value. SARSA: first predict next action, then calculate next q value
            with torch.no_grad():
                next_data = {'obs': next_obs}
                next_action = self._learn_model.forward(data['obs'], mode='compute_actor', deterministic_eval=False)
                next_data['action'] = next_action['action']
                next_data['log_prob'] = next_action['log_prob']
                target_q_value = self._target_model.forward(next_data, mode='compute_critic', qv='q')['q_value']
                # the value of a policy according to the maximum entropy objective
                if self._twin_q:
                    # find min one as target q value
                    target_q_value = torch.min(target_q_value[0],
                                               target_q_value[1]) - self._alpha * next_data['log_prob'].squeeze(-1)
                else:
                    target_q_value = target_q_value - self._alpha * next_data['log_prob'].squeeze(-1)
        target_value = next_v_value if self._value_network else target_q_value

        # =================
        # q network
        # =================
        # compute q loss
        if self._twin_q:
            q_data0 = v_1step_td_data(q_value[0], target_value, reward, done, data['weight'])
            loss_dict['q_loss'], td_error_per_sample0 = v_1step_td_error(q_data0, self._gamma)
            q_data1 = v_1step_td_data(q_value[1], target_value, reward, done, data['weight'])
            loss_dict['q_twin_loss'], td_error_per_sample1 = v_1step_td_error(q_data1, self._gamma)
            td_error_per_sample = (td_error_per_sample0 + td_error_per_sample1) / 2
        else:
            q_data = v_1step_td_data(q_value, target_value, reward, done, data['weight'])
            loss_dict['q_loss'], td_error_per_sample = v_1step_td_error(q_data, self._gamma)

        # update q network
        self._optimizer_q.zero_grad()
        loss_dict['q_loss'].backward()
        if self._twin_q:
            loss_dict['q_twin_loss'].backward()
        self._optimizer_q.step()

        # evaluate to get action distribution
        eval_data = self._learn_model.forward(data['obs'], mode='compute_actor', deterministic_eval=False)
        mean = eval_data["mean"]
        log_std = eval_data["log_std"]
        log_prob = eval_data["log_prob"]
        eval_data['obs'] = obs
        new_q_value = self._learn_model.forward(eval_data, mode='compute_critic', qv='q')['q_value']
        if self._twin_q:
            new_q_value = torch.min(new_q_value[0], new_q_value[1])

        # =================
        # value network
        # =================
        # compute value loss
        if self._value_network:
            # new_q_value: (bs, ), log_prob: (bs, act_shape) -> target_v_value: (bs, )
            target_v_value = (new_q_value.unsqueeze(-1) - self._alpha * log_prob).mean(dim=-1)
            loss_dict['value_loss'] = F.mse_loss(v_value, target_v_value.detach())

            # update value network
            self._optimizer_value.zero_grad()
            loss_dict['value_loss'].backward()
            self._optimizer_value.step()

        # =================
        # policy network
        # =================
        # compute policy loss
        if not self._reparameterization:
            target_log_policy = new_q_value - v_value
            policy_loss = (log_prob * (log_prob - target_log_policy.unsqueeze(-1))).mean()
        else:
            policy_loss = (self._alpha * log_prob - new_q_value.unsqueeze(-1)).mean()

        loss_dict['policy_loss'] = policy_loss

        # update policy network
        self._optimizer_policy.zero_grad()
        loss_dict['policy_loss'].backward()
        self._optimizer_policy.step()

        # compute alpha loss
        if self._is_auto_alpha:
            log_prob = log_prob.detach() + self._target_entropy
            loss_dict['alpha_loss'] = -(self._log_alpha * log_prob).mean()

            self._alpha_optim.zero_grad()
            loss_dict['alpha_loss'].backward()
            self._alpha_optim.step()
            self._alpha = self._log_alpha.detach().exp()

        loss_dict['total_loss'] = sum(loss_dict.values())

        info_dict = {}
        if self._value_network:
            info_dict['cur_lr_v'] = self._optimizer_value.defaults['lr']

        # =============
        # after update
        # =============
        self._forward_learn_cnt += 1
        # target update
        self._target_model.update(self._learn_model.state_dict())
        return {
            'cur_lr_q': self._optimizer_q.defaults['lr'],
            'cur_lr_p': self._optimizer_policy.defaults['lr'],
            'priority': td_error_per_sample.abs().tolist(),
            'td_error': td_error_per_sample.detach().mean().item(),
            'alpha': self._alpha.item(),
            'target_value': target_value.detach().mean().item(),
            **info_dict,
            **loss_dict
        }

    def _state_dict_learn(self) -> Dict[str, Any]:
        ret = {
            'model': self._learn_model.state_dict(),
            'optimizer_q': self._optimizer_q.state_dict(),
            'optimizer_policy': self._optimizer_policy.state_dict(),
        }
        if self._value_network:
            ret.update({'optimizer_value': self._optimizer_value.state_dict()})
        if self._is_auto_alpha:
            ret.update({'optimizer_alpha': self._alpha_optim.state_dict()})
        return ret

    def _load_state_dict_learn(self, state_dict: Dict[str, Any]) -> None:
        self._learn_model.load_state_dict(state_dict['model'])
        self._optimizer_q.load_state_dict(state_dict['optimizer_q'])
        self._optimizer_value.load_state_dict(state_dict['optimizer_value'])
        self._optimizer_policy.load_state_dict(state_dict['optimizer_policy'])
        if self._is_auto_alpha:
            self._alpha_optim.load_state_dict(state_dict['optimizer_alpha'])

    def _init_collect(self) -> None:
        r"""
        Overview:
            Collect mode init method. Called by ``self.__init__``.
            Init traj and unroll length, adder, collect model.
            Use action noise for exploration.
        """
        self._unroll_len = self._cfg.collect.unroll_len
        self._adder = Adder(self._cuda, self._unroll_len)
        #TODO remove noise
        self._collect_model = model_wrap(
            self._model,
            wrapper_name='action_noise',
            noise_type='gauss',
            noise_kwargs={
                'mu': 0.0,
                'sigma': self._cfg.collect.noise_sigma
            },
            noise_range=None
        )
        self._collect_model.reset()

    def _forward_collect(self, data: dict) -> dict:
        r"""
        Overview:
            Forward function of collect mode.
        Arguments:
            - data (:obj:`dict`): Dict type data, including at least ['obs'].
        Returns:
            - output (:obj:`dict`): Dict type data, including at least inferred action according to input obs.
        """
        data_id = list(data.keys())
        data = default_collate(list(data.values()))
        if self._cuda:
            data = to_device(data, self._device)
        self._collect_model.eval()
        with torch.no_grad():
            output = self._collect_model.forward(data, mode='compute_actor', deterministic_eval=False)
        if self._cuda:
            output = to_device(output, 'cpu')
        output = default_decollate(output)
        return {i: d for i, d in zip(data_id, output)}

    def _process_transition(self, obs: Any, model_output: dict, timestep: namedtuple) -> dict:
        r"""
        Overview:
            Generate dict type transition data from inputs.
        Arguments:
            - obs (:obj:`Any`): Env observation
            - model_output (:obj:`dict`): Output of collect model, including at least ['action']
            - timestep (:obj:`namedtuple`): Output after env step, including at least ['obs', 'reward', 'done'] \
                (here 'obs' indicates obs after env step, i.e. next_obs).
        Return:
            - transition (:obj:`Dict[str, Any]`): Dict type transition data.
        """
        transition = {
            'obs': obs,
            'next_obs': timestep.obs,
            'action': model_output['action'],
            'reward': timestep.reward,
            'done': timestep.done,
        }
        return transition

    def _get_train_sample(self, data: deque) -> Union[None, List[Any]]:
        return self._adder.get_train_sample(data)

    def _init_eval(self) -> None:
        r"""
        Overview:
            Evaluate mode init method. Called by ``self.__init__``.
            Init eval model. Unlike learn and collect model, eval model does not need noise.
        """
        self._eval_model = model_wrap(self._model, wrapper_name='base')
        self._eval_model.reset()

    def _forward_eval(self, data: dict) -> dict:
        r"""
        Overview:
            Forward function for eval mode, similar to ``self._forward_collect``.
        Arguments:
            - data (:obj:`dict`): Dict type data, including at least ['obs'].
        Returns:
            - output (:obj:`dict`): Dict type data, including at least inferred action according to input obs.
        """
        data_id = list(data.keys())
        data = default_collate(list(data.values()))
        if self._cuda:
            data = to_device(data, self._device)
        self._eval_model.eval()
        with torch.no_grad():
            output = self._eval_model.forward(data, mode='compute_actor', deterministic_eval=True)
        if self._cuda:
            output = to_device(output, 'cpu')
        output = default_decollate(output)
        return {i: d for i, d in zip(data_id, output)}

    def default_model(self) -> Tuple[str, List[str]]:
        return 'sac', ['nervex.model.sac']

    def _monitor_vars_learn(self) -> List[str]:
        r"""
        Overview:
            Return variables' name if variables are to used in monitor.
        Returns:
            - vars (:obj:`List[str]`): Variables' name list.
        """
        q_twin = ['q_twin_loss'] if self._twin_q else []
        if self._is_auto_alpha:
            return super()._monitor_vars_learn() + [
                'alpha_loss', 'policy_loss', 'q_loss', 'cur_lr_q', 'cur_lr_p', 'target_q_value', 'td_error',
                'q_value_1', 'q_value_2', 'alpha', 'target_value'
            ] + q_twin
        else:
            return super()._monitor_vars_learn() + [
                'policy_loss', 'q_loss', 'cur_lr_q', 'cur_lr_p', 'target_q_value', 'q_value_1', 'q_value_2', 'alpha',
                'td_error', 'target_value'
            ] + q_twin<|MERGE_RESOLUTION|>--- conflicted
+++ resolved
@@ -21,35 +21,6 @@
     r"""
        Overview:
            Policy class of SAC algorithm.
-
-       Config:
-           == ==================== ======== ============== ======================================== =======================
-           ID Symbol               Type     Default Value   Description                              Other(Shape)
-           == ==================== ======== ============== ======================================== =======================
-           1  ``type``             str      sac             | RL policy register name, refer to      | this arg is optional,
-                                                            | registry ``POLICY_REGISTRY``           | a placeholder
-           2  ``cuda``             bool     True            | Whether to use cuda for network        | this arg can be diff-
-           3  |``model.policy_``   int      256             | Linear layer size for policy network.  |
-              |``embedding_size``                           |                                        |
-           4  |``model.soft_q_``   int      256             | Linear layer size for soft q network.  |
-              |``embedding_size``                           |                                        |
-           5  |``model.value_``    int      256             | Linear layer size for value network.   | defalut value when model.-
-              |``embedding_size``                           |                                        | model.value_network is false
-           6  | ``learn.learning_``float    3e-4            | Learning rate for soft q network.      | Please set to 1e-3, when
-              | ``rate_q``                                  |                                        | model.value_network is True.
-           7  | ``learn.learning_``float    3e-4            | Learning rate for policy network.      | Please set to 1e-3, when
-              | ``rate_policy``                             |                                        | model.value_network is True.
-           8  | ``learn.learning_``float    3e-4            | Learning rate for policy network.      |
-              | ``rate_value``                              |                                        |
-           9  | ``learn.alpha``    float    0.2             | Entropy regularization coefficient.    | alpha is initialization for auto `\alpha`,
-                                                            |                                        | when is_auto_alpha True
-           10 | ``learn.-``        bool     True            | Determine whether to use               |
-              | ``reparameterization``                      | reparameterization trick.              |
-           11 | ``learn.-``        bool     False           | Determine whether to use               | Temperature parameter determines the relative
-              | ``reparameterization``                      | auto temperature parameter `\alpha` .  | importance of the entropy term against the reward.
-           12 | ``learn.-``        bool     False           | Determine whether to ignore done flag. | use ignore_done only in halfcheetah env.
-              | ``ignore_done``                             |                                        |
-           == ==================== ======== ============== ======================================== =======================
        """
 
     config = dict(
@@ -149,12 +120,8 @@
             # You can use either "n_sample" or "n_episode" in actor.collect.
             # Get "n_sample" samples per collect.
             # Default n_sample to 1.
-<<<<<<< HEAD
             # n_sample=1,
-=======
-            n_sample=1,
             # (int) Cut trajectories into pieces with length "unroll_len".
->>>>>>> ae2e9926
             unroll_len=1,
             # (float) The std of noise for exploration
             noise_sigma=0.2,

--- conflicted
+++ resolved
@@ -108,27 +108,18 @@
         log_prob = eval_data["log_prob"]
 
         # predict q value and v value
-<<<<<<< HEAD
         q_value = self._armor.forward(data, param={'mode': 'compute_critic', 'qv': 'q'})['q_value']
-        v_value = self._armor.forward(data, param={'mode': 'compute_critic', 'qv': 'v'})['v_value']
-=======
-        q_value = self._armor.forward(data, param={'mode': 'compute_q'})['q_value']
-        v_value = self._armor.forward(data['obs'], param={'mode': 'compute_value'})['v_value']
->>>>>>> ff330399
+        v_value = self._armor.forward(data['obs'], param={'mode': 'compute_critic', 'qv': 'v'})['v_value']
 
         # =================
         # q network
         # =================
         # compute q loss
         with torch.no_grad():
-<<<<<<< HEAD
-            next_v_value = self._armor.target_forward({'obs': next_obs}, param={
+            next_v_value = self._armor.target_forward(next_obs, param={
                 'mode': 'compute_critic',
                 'qv': 'v'
             })['v_value']
-=======
-            next_v_value = self._armor.target_forward(next_obs, param={'mode': 'compute_value'})['v_value']
->>>>>>> ff330399
         if self._use_twin_q:
             q_data0 = v_1step_td_data(q_value[0], next_v_value, reward, done, data['weight'])
             loss_dict['q_loss'], td_error_per_sample0 = v_1step_td_error(q_data0, self._gamma)
@@ -267,16 +258,11 @@
             data = to_device(data, self._device)
         self._collect_armor.model.eval()
         with torch.no_grad():
-<<<<<<< HEAD
             output = self._collect_armor.forward(data, param={'mode': 'compute_actor'})
-        return output
-=======
-            output = self._collect_armor.forward(data, param={'mode': 'compute_action'})
         if self._use_cuda:
             output = to_device(output, 'cpu')
         output = default_decollate(output)
         return {i: d for i, d in zip(data_id, output)}
->>>>>>> ff330399
 
     def _process_transition(self, obs: Any, armor_output: dict, timestep: namedtuple) -> dict:
         r"""
@@ -326,23 +312,11 @@
             data = to_device(data, self._device)
         self._eval_armor.model.eval()
         with torch.no_grad():
-<<<<<<< HEAD
             output = self._eval_armor.forward(data, param={'mode': 'compute_actor', 'deterministic_eval': True})
-        return output
-
-    def _init_command(self) -> None:
-        r"""
-        Overview:
-            Command mode init method. Called by ``self.__init__``.
-        """
-        pass
-=======
-            output = self._eval_armor.forward(data, param={'mode': 'compute_action', 'deterministic_eval': True})
         if self._use_cuda:
             output = to_device(output, 'cpu')
         output = default_decollate(output)
         return {i: d for i, d in zip(data_id, output)}
->>>>>>> ff330399
 
     def default_model(self) -> Tuple[str, List[str]]:
         return 'sac', ['nervex.model.sac']

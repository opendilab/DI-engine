from typing import List, Dict, Any, Tuple, Union, Optional
from collections import namedtuple, deque
import sys
import os
import copy
import numpy as np
import torch
import torch.nn.functional as F
from torch.distributions import Normal, Independent

from nervex.torch_utils import Adam, to_device
from nervex.data import default_collate, default_decollate
from nervex.rl_utils import v_1step_td_data, v_1step_td_error, Adder
from nervex.model import model_wrap
from nervex.utils import POLICY_REGISTRY
from .base_policy import Policy
from .common_utils import default_preprocess_learn


@POLICY_REGISTRY.register('sac')
class SACPolicy(Policy):
    r"""
       Overview:
           Policy class of SAC algorithm.

       Config:
           == ====================  ========    =============  ================================= =======================
           ID Symbol                Type        Default Value  Description                       Other(Shape)
           == ====================  ========    =============  ================================= =======================
           1  ``type``              str         td3            | RL policy register name, refer  | this arg is optional,
                                                               | to registry ``POLICY_REGISTRY`` | a placeholder
           2  ``cuda``              bool        True           | Whether to use cuda for network |
           3  | ``random_``         int         10000          | Number of randomly collected    | Default to 10000 for
              | ``collect_size``                               | training samples in replay      | SAC, 25000 for DDPG/
              |                                                | buffer when training starts.    | TD3.
           4  | ``model.policy_``   int         256            | Linear layer size for policy    |
              | ``embedding_size``                             | network.                        |
           5  | ``model.soft_q_``   int         256            | Linear layer size for soft q    |
              | ``embedding_size``                             | network.                        |
           6  | ``model.value_``    int         256            | Linear layer size for value     | Defalut to None when
              | ``embedding_size``                             | network.                        | model.value_network
              |                                                |                                 | is False.
           7  | ``learn.learning``  float       3e-4           | Learning rate for soft q        | Defalut to 1e-3, when
              | ``_rate_q``                                    | network.                        | model.value_network
              |                                                |                                 | is True.
           8  | ``learn.learning``  float       3e-4           | Learning rate for policy        | Defalut to 1e-3, when
              | ``_rate_policy``                               | network.                        | model.value_network
              |                                                |                                 | is True.
           9  | ``learn.learning``  float       3e-4           | Learning rate for policy        | Defalut to None when
              | ``_rate_value``                                | network.                        | model.value_network
              |                                                |                                 | is False.
           10 | ``learn.alpha``     float       0.2            | Entropy regularization          | alpha is initiali-
              |                                                | coefficient.                    | zation for auto
              |                                                |                                 | `\alpha`, when
              |                                                |                                 | auto_alpha is True
           11 | ``learn.repara_``   bool        True           | Determine whether to use        |
              | ``meterization``                               | reparameterization trick.       |
           12 | ``learn.``          bool        False          | Determine whether to use        | Temperature parameter
              | ``auto_alpha``                                 | auto temperature parameter      | determines the
              |                                                | `\alpha`.                       | relative importance
              |                                                |                                 | of the entropy term
              |                                                |                                 | against the reward.
           13 | ``learn.-``         bool        False          | Determine whether to ignore     | Use ignore_done only
              | ``ignore_done``                                | done flag.                      | in halfcheetah env.
           14 | ``learn.-``         float       0.005          | Used for soft update of the     | aka. Interpolation
              | ``target_theta``                               | target network.                 | factor in polyak aver
              |                                                |                                 | aging for target
              |                                                |                                 | networks.
           == ====================  ========    =============  ================================= =======================
       """

    config = dict(
        # (str) RL policy register name (refer to function "POLICY_REGISTRY").
        type='sac',
        # (bool) Whether to use cuda for network.
        cuda=False,
        # (bool type) on_policy: Determine whether on-policy or off-policy.
        # on-policy setting influences the behaviour of buffer.
        # Default False in SAC.
        on_policy=False,
        # (bool type) priority: Determine whether to use priority in buffer sample.
        # Default False in SAC.
        priority=False,
        # (bool) Whether use Importance Sampling Weight to correct biased update. If True, priority must be True.
        priority_IS_weight=False,
        # (int) Number of training samples(randomly collected) in replay buffer when training starts.
        # Default 10000 in SAC.
        random_collect_size=10000,
        model=dict(
            # (bool type) twin_critic: Determine whether to use double-soft-q-net for target q computation.
            # Please refer to TD3 about Clipped Double-Q Learning trick, which learns two Q-functions instead of one .
            # Default to True.
            twin_critic=True,

            # (bool type) value_network: Determine whether to use value network as the
            # original SAC paper (arXiv 1801.01290).
            # using value_network needs to set learning_rate_value, learning_rate_q,
            # and learning_rate_policy in `cfg.policy.learn`.
            # Default to False.
            # value_network=False,
        ),
        learn=dict(
            # (bool) Whether to use multi gpu
            multi_gpu=False,
            # How many updates(iterations) to train after collector's one collection.
            # Bigger "update_per_collect" means bigger off-policy.
            # collect data -> update policy-> collect data -> ...
            update_per_collect=1,
            # (int) Minibatch size for gradient descent.
            batch_size=256,

            # (float type) learning_rate_q: Learning rate for soft q network.
            # Default to 3e-4.
            # Please set to 1e-3, when model.value_network is True.
            learning_rate_q=3e-4,
            # (float type) learning_rate_policy: Learning rate for policy network.
            # Default to 3e-4.
            # Please set to 1e-3, when model.value_network is True.
            learning_rate_policy=3e-4,
            # (float type) learning_rate_value: Learning rate for value network.
            # `learning_rate_value` should be initialized, when model.value_network is True.
            # Please set to 3e-4, when model.value_network is True.
            learning_rate_value=3e-4,

            # (float type) learning_rate_alpha: Learning rate for auto temperature parameter `\alpha`.
            # Default to 3e-4.
            learning_rate_alpha=3e-4,
            # (float type) target_theta: Used for soft update of the target network,
            # aka. Interpolation factor in polyak averaging for target networks.
            # Default to 0.005.
            target_theta=0.005,
            # (float) discount factor for the discounted sum of rewards, aka. gamma.
            discount_factor=0.99,

            # (float type) alpha: Entropy regularization coefficient.
            # Please check out the original SAC paper (arXiv 1801.01290): Eq 1 for more details.
            # If auto_alpha is set  to `True`, alpha is initialization for auto `\alpha`.
            # Default to 0.2.
            alpha=0.2,

<<<<<<< HEAD
            # (bool type) reparameterization: Determine whether to use reparameterization trick.
            # Please check out the original SAC paper (arXiv 1801.01290): Eq 11 for more details.
            # Default to True.
            reparameterization=True,

            # (bool type) auto_alpha: Determine whether to use auto temperature parameter `\alpha` .
=======
            # (bool type) is_auto_alpha: Determine whether to use auto temperature parameter `\alpha` .
>>>>>>> ca06c047
            # Temperature parameter determines the relative importance of the entropy term against the reward.
            # Please check out the original SAC paper (arXiv 1801.01290): Eq 1 for more details.
            # Default to False.
            # Note that: Using auto alpha needs to set learning_rate_alpha in `cfg.policy.learn`.
            auto_alpha=True,
            # (bool) Whether ignore done(usually for max step termination env. e.g. pendulum)
            # Note: Gym wraps the MuJoCo envs by default with TimeLimit environment wrappers.
            # These limit HalfCheetah, and several other MuJoCo envs, to max length of 1000.
            # However, interaction with HalfCheetah always gets done with done is False,
            # Since we inplace done==True with done==False to keep
            # TD-error accurate computation(``gamma * (1 - done) * next_v + reward``),
            # when the episode step is greater than max episode step.
            ignore_done=False,
            # (float) Weight uniform initialization range in the last output layer
            init_w=3e-3,
        ),
        collect=dict(
            # You can use either "n_sample" or "n_episode" in actor.collect.
            # Get "n_sample" samples per collect.
            # Default n_sample to 1.
            # n_sample=1,
            # (int) Cut trajectories into pieces with length "unroll_len".
            unroll_len=1,
        ),
        eval=dict(),
        other=dict(
            replay_buffer=dict(
                # (int type) replay_buffer_size: Max size of replay buffer.
                replay_buffer_size=1000000,
                # (int type) max_use: Max use times of one data in the buffer.
                # Data will be removed once used for too many times.
                # Default to infinite.
                # max_use=256,
            ),
        ),
    )
    r"""
    Overview:
        Policy class of SAC algorithm.
    """

    def _init_learn(self) -> None:
        r"""
        Overview:
            Learn mode init method. Called by ``self.__init__``.
            Init q, value and policy's optimizers, algorithm config, main and target models.
        """
        # Init
        self._priority = self._cfg.priority
        self._priority_IS_weight = self._cfg.priority_IS_weight
        self._value_network = False  # TODO self._cfg.model.value_network
        self._twin_critic = self._cfg.model.twin_critic

        # Weight Init
        init_w = self._cfg.learn.init_w
        self._model.actor[2].mu.weight.data.uniform_(-init_w, init_w)
        self._model.actor[2].mu.bias.data.uniform_(-init_w, init_w)
        self._model.actor[2].log_sigma_layer.weight.data.uniform_(-init_w, init_w)
        self._model.actor[2].log_sigma_layer.bias.data.uniform_(-init_w, init_w)
        if self._twin_critic:
            self._model.critic[0][2].last.weight.data.uniform_(-init_w, init_w)
            self._model.critic[0][2].last.bias.data.uniform_(-init_w, init_w)
            self._model.critic[1][2].last.weight.data.uniform_(-init_w, init_w)
            self._model.critic[1][2].last.bias.data.uniform_(-init_w, init_w)
        else:
            self._model.critic[2].last.weight.data.uniform_(-init_w, init_w)
            self._model.critic[2].last.bias.data.uniform_(-init_w, init_w)

        # Optimizers
        if self._value_network:
            self._optimizer_value = Adam(
                self._model.value_critic.parameters(),
                lr=self._cfg.learn.learning_rate_value,
            )
        self._optimizer_q = Adam(
            self._model.critic.parameters(),
            lr=self._cfg.learn.learning_rate_q,
        )
        self._optimizer_policy = Adam(
            self._model.actor.parameters(),
            lr=self._cfg.learn.learning_rate_policy,
        )

        # Algorithm config
        self._gamma = self._cfg.learn.discount_factor
        # Init auto alpha
        if self._cfg.learn.auto_alpha:
            self._target_entropy = -np.prod(self._cfg.model.action_shape)
            self._log_alpha = torch.log(torch.FloatTensor([self._cfg.learn.alpha]))
            self._log_alpha = self._log_alpha.to(self._device).requires_grad_()
            self._alpha_optim = torch.optim.Adam([self._log_alpha], lr=self._cfg.learn.learning_rate_alpha)
            self._auto_alpha = True
            assert self._log_alpha.shape == torch.Size([1]) and self._log_alpha.requires_grad
            self._alpha = self._log_alpha.detach().exp()
        else:
<<<<<<< HEAD
            self._alpha = torch.tensor(self._cfg.learn.alpha, requires_grad=False)
            self._auto_alpha = False
        self._reparameterization = self._cfg.learn.reparameterization
=======
            self._alpha = torch.FloatTensor([self._cfg.learn.alpha])
            self._is_auto_alpha = False
>>>>>>> ca06c047

        # Main and target models
        self._target_model = copy.deepcopy(self._model)
        self._target_model = model_wrap(
            self._target_model,
            wrapper_name='target',
            update_type='momentum',
            update_kwargs={'theta': self._cfg.learn.target_theta}
        )
        self._learn_model = model_wrap(self._model, wrapper_name='base')
        self._learn_model.reset()
        self._target_model.reset()

        self._forward_learn_cnt = 0

    def _forward_learn(self, data: dict) -> Dict[str, Any]:
        r"""
        Overview:
            Forward and backward function of learn mode.
        Arguments:
            - data (:obj:`dict`): Dict type data, including at least ['obs', 'action', 'reward', 'next_obs']
        Returns:
            - info_dict (:obj:`Dict[str, Any]`): Including current lr and loss.
        """
        loss_dict = {}
        data = default_preprocess_learn(
            data,
            use_priority=self._priority,
            use_priority_IS_weight=self._cfg.priority_IS_weight,
            ignore_done=self._cfg.learn.ignore_done,
            use_nstep=False
        )
        if self._cuda:
            data = to_device(data, self._device)

        self._learn_model.train()
        self._target_model.train()
        obs = data.get('obs')
        next_obs = data.get('next_obs')
        reward = data.get('reward')
        action = data.get('action')
        done = data.get('done')

        # predict q value
        q_value = self._learn_model.forward(data, mode='compute_critic')['q_value']

        # predict target value depend self._value_network.
        if self._value_network:
            # predict v value
            v_value = self._learn_model.forward(obs, mode='compute_value_critic')['v_value']
            with torch.no_grad():
                next_v_value = self._target_model.forward(next_obs, mode='compute_value_critic')['v_value']
        else:
            # target q value. SARSA: first predict next action, then calculate next q value
            with torch.no_grad():
                (mu, sigma) = self._learn_model.forward(next_obs, mode='compute_actor')['logit']

                dist = Independent(Normal(mu, sigma), 1)
                pred = dist.rsample()
                next_action = torch.tanh(pred)
                y = 1 - next_action.pow(2) + 1e-6
                next_log_prob = dist.log_prob(pred).unsqueeze(-1)
                next_log_prob = next_log_prob - torch.log(y).sum(-1, keepdim=True)

                next_data = {'obs': next_obs, 'action': next_action}
                target_q_value = self._target_model.forward(next_data, mode='compute_critic')['q_value']
                # the value of a policy according to the maximum entropy objective
                if self._twin_critic:
                    # find min one as target q value
                    target_q_value = torch.min(target_q_value[0],
                                               target_q_value[1]) - self._alpha * next_log_prob.squeeze(-1)
                else:
                    target_q_value = target_q_value - self._alpha * next_log_prob.squeeze(-1)
        target_value = next_v_value if self._value_network else target_q_value

        # =================
        # q network
        # =================
        # compute q loss
        if self._twin_critic:
            q_data0 = v_1step_td_data(q_value[0], target_value, reward, done, data['weight'])
            loss_dict['critic_loss'], td_error_per_sample0 = v_1step_td_error(q_data0, self._gamma)
            q_data1 = v_1step_td_data(q_value[1], target_value, reward, done, data['weight'])
            loss_dict['twin_critic_loss'], td_error_per_sample1 = v_1step_td_error(q_data1, self._gamma)
            td_error_per_sample = (td_error_per_sample0 + td_error_per_sample1) / 2
        else:
            q_data = v_1step_td_data(q_value, target_value, reward, done, data['weight'])
            loss_dict['critic_loss'], td_error_per_sample = v_1step_td_error(q_data, self._gamma)

        # update q network
        self._optimizer_q.zero_grad()
        loss_dict['critic_loss'].backward()
        if self._twin_critic:
            loss_dict['twin_critic_loss'].backward()
        self._optimizer_q.step()

        # evaluate to get action distribution
        (mu, sigma) = self._learn_model.forward(data['obs'], mode='compute_actor')['logit']
        dist = Independent(Normal(mu, sigma), 1)
        pred = dist.rsample()
        action = torch.tanh(pred)
        y = 1 - action.pow(2) + 1e-6
        log_prob = dist.log_prob(pred).unsqueeze(-1)
        log_prob = log_prob - torch.log(y).sum(-1, keepdim=True)

        eval_data = {'obs': obs, 'action': action}
        new_q_value = self._learn_model.forward(eval_data, mode='compute_critic')['q_value']
        if self._twin_critic:
            new_q_value = torch.min(new_q_value[0], new_q_value[1])

        # =================
        # value network
        # =================
        # compute value loss
        if self._value_network:
            # new_q_value: (bs, ), log_prob: (bs, act_shape) -> target_v_value: (bs, )
            target_v_value = (new_q_value.unsqueeze(-1) - self._alpha * log_prob).mean(dim=-1)
            loss_dict['value_loss'] = F.mse_loss(v_value, target_v_value.detach())

            # update value network
            self._optimizer_value.zero_grad()
            loss_dict['value_loss'].backward()
            self._optimizer_value.step()

        # =================
        # policy network
        # =================
        # compute policy loss
        policy_loss = (self._alpha * log_prob - new_q_value.unsqueeze(-1)).mean()

        loss_dict['policy_loss'] = policy_loss

        # update policy network
        self._optimizer_policy.zero_grad()
        loss_dict['policy_loss'].backward()
        self._optimizer_policy.step()

        # compute alpha loss
        if self._auto_alpha:
            log_prob = log_prob.detach() + self._target_entropy
            loss_dict['alpha_loss'] = -(self._log_alpha * log_prob).mean()

            self._alpha_optim.zero_grad()
            loss_dict['alpha_loss'].backward()
            self._alpha_optim.step()
            self._alpha = self._log_alpha.detach().exp()

        loss_dict['total_loss'] = sum(loss_dict.values())

        info_dict = {}
        if self._value_network:
            info_dict['cur_lr_v'] = self._optimizer_value.defaults['lr']

        # =============
        # after update
        # =============
        self._forward_learn_cnt += 1
        # target update
        self._target_model.update(self._learn_model.state_dict())
        return {
            'cur_lr_q': self._optimizer_q.defaults['lr'],
            'cur_lr_p': self._optimizer_policy.defaults['lr'],
            'priority': td_error_per_sample.abs().tolist(),
            'td_error': td_error_per_sample.detach().mean().item(),
            'alpha': self._alpha.item(),
            'target_value': target_value.detach().mean().item(),
            **info_dict,
            **loss_dict
        }

    def _state_dict_learn(self) -> Dict[str, Any]:
        ret = {
            'model': self._learn_model.state_dict(),
            'optimizer_q': self._optimizer_q.state_dict(),
            'optimizer_policy': self._optimizer_policy.state_dict(),
        }
        if self._value_network:
            ret.update({'optimizer_value': self._optimizer_value.state_dict()})
        if self._auto_alpha:
            ret.update({'optimizer_alpha': self._alpha_optim.state_dict()})
        return ret

    def _load_state_dict_learn(self, state_dict: Dict[str, Any]) -> None:
        self._learn_model.load_state_dict(state_dict['model'])
        self._optimizer_q.load_state_dict(state_dict['optimizer_q'])
        self._optimizer_value.load_state_dict(state_dict['optimizer_value'])
        self._optimizer_policy.load_state_dict(state_dict['optimizer_policy'])
        if self._auto_alpha:
            self._alpha_optim.load_state_dict(state_dict['optimizer_alpha'])

    def _init_collect(self) -> None:
        r"""
        Overview:
            Collect mode init method. Called by ``self.__init__``.
            Init traj and unroll length, adder, collect model.
            Use action noise for exploration.
        """
        self._unroll_len = self._cfg.collect.unroll_len
        self._adder = Adder(self._cuda, self._unroll_len)
        #TODO remove noise
        # self._collect_model = model_wrap(
        #     self._model,
        #     wrapper_name='action_noise',
        #     noise_type='gauss',
        #     noise_kwargs={
        #         'mu': 0.0,
        #         'sigma': self._cfg.collect.noise_sigma
        #     },
        #     noise_range=None
        # )
        self._collect_model = model_wrap(self._model, wrapper_name='base')
        self._collect_model.reset()

    def _forward_collect(self, data: dict) -> dict:
        r"""
        Overview:
            Forward function of collect mode.
        Arguments:
            - data (:obj:`dict`): Dict type data, including at least ['obs'].
        Returns:
            - output (:obj:`dict`): Dict type data, including at least inferred action according to input obs.
        """
        data_id = list(data.keys())
        data = default_collate(list(data.values()))
        if self._cuda:
            data = to_device(data, self._device)
        self._collect_model.eval()
        with torch.no_grad():
            (mu, sigma) = self._collect_model.forward(data, mode='compute_actor')['logit']
            dist = Independent(Normal(mu, sigma), 1)
            action = torch.tanh(dist.rsample())
            output = {'logit': (mu, sigma), 'action': action}
        if self._cuda:
            output = to_device(output, 'cpu')
        output = default_decollate(output)
        return {i: d for i, d in zip(data_id, output)}

    def _process_transition(self, obs: Any, model_output: dict, timestep: namedtuple) -> dict:
        r"""
        Overview:
            Generate dict type transition data from inputs.
        Arguments:
            - obs (:obj:`Any`): Env observation
            - model_output (:obj:`dict`): Output of collect model, including at least ['action']
            - timestep (:obj:`namedtuple`): Output after env step, including at least ['obs', 'reward', 'done'] \
                (here 'obs' indicates obs after env step, i.e. next_obs).
        Return:
            - transition (:obj:`Dict[str, Any]`): Dict type transition data.
        """
        transition = {
            'obs': obs,
            'next_obs': timestep.obs,
            'action': model_output['action'],
            'reward': timestep.reward,
            'done': timestep.done,
        }
        return transition

    def _get_train_sample(self, data: deque) -> Union[None, List[Any]]:
        return self._adder.get_train_sample(data)

    def _init_eval(self) -> None:
        r"""
        Overview:
            Evaluate mode init method. Called by ``self.__init__``.
            Init eval model. Unlike learn and collect model, eval model does not need noise.
        """
        self._eval_model = model_wrap(self._model, wrapper_name='base')
        self._eval_model.reset()

    def _forward_eval(self, data: dict) -> dict:
        r"""
        Overview:
            Forward function for eval mode, similar to ``self._forward_collect``.
        Arguments:
            - data (:obj:`dict`): Dict type data, including at least ['obs'].
        Returns:
            - output (:obj:`dict`): Dict type data, including at least inferred action according to input obs.
        """
        data_id = list(data.keys())
        data = default_collate(list(data.values()))
        if self._cuda:
            data = to_device(data, self._device)
        self._eval_model.eval()
        with torch.no_grad():
            (mu, sigma) = self._eval_model.forward(data, mode='compute_actor')['logit']
            action = torch.tanh(mu)  # deterministic_eval
            output = {'action': action}
        if self._cuda:
            output = to_device(output, 'cpu')
        output = default_decollate(output)
        return {i: d for i, d in zip(data_id, output)}

    def default_model(self) -> Tuple[str, List[str]]:
        return 'qac', ['nervex.model.template.qac']

    def _monitor_vars_learn(self) -> List[str]:
        r"""
        Overview:
            Return variables' name if variables are to used in monitor.
        Returns:
            - vars (:obj:`List[str]`): Variables' name list.
        """
<<<<<<< HEAD
        q_twin = ['q_twin_loss'] if self._twin_q else []
        if self._auto_alpha:
=======
        twin_critic = ['twin_critic_loss'] if self._twin_critic else []
        if self._is_auto_alpha:
>>>>>>> ca06c047
            return super()._monitor_vars_learn() + [
                'alpha_loss', 'policy_loss', 'critic_loss', 'cur_lr_q', 'cur_lr_p', 'target_q_value', 'q_value_1',
                'q_value_2', 'alpha', 'td_error', 'target_value'
            ] + twin_critic
        else:
            return super()._monitor_vars_learn() + [
                'policy_loss', 'critic_loss', 'cur_lr_q', 'cur_lr_p', 'target_q_value', 'q_value_1', 'q_value_2',
                'alpha', 'td_error', 'target_value'
            ] + twin_critic<|MERGE_RESOLUTION|>--- conflicted
+++ resolved
@@ -138,16 +138,7 @@
             # Default to 0.2.
             alpha=0.2,
 
-<<<<<<< HEAD
-            # (bool type) reparameterization: Determine whether to use reparameterization trick.
-            # Please check out the original SAC paper (arXiv 1801.01290): Eq 11 for more details.
-            # Default to True.
-            reparameterization=True,
-
             # (bool type) auto_alpha: Determine whether to use auto temperature parameter `\alpha` .
-=======
-            # (bool type) is_auto_alpha: Determine whether to use auto temperature parameter `\alpha` .
->>>>>>> ca06c047
             # Temperature parameter determines the relative importance of the entropy term against the reward.
             # Please check out the original SAC paper (arXiv 1801.01290): Eq 1 for more details.
             # Default to False.
@@ -243,14 +234,8 @@
             assert self._log_alpha.shape == torch.Size([1]) and self._log_alpha.requires_grad
             self._alpha = self._log_alpha.detach().exp()
         else:
-<<<<<<< HEAD
-            self._alpha = torch.tensor(self._cfg.learn.alpha, requires_grad=False)
+            self._alpha = torch.FloatTensor([self._cfg.learn.alpha]).requires_grad_(False)
             self._auto_alpha = False
-        self._reparameterization = self._cfg.learn.reparameterization
-=======
-            self._alpha = torch.FloatTensor([self._cfg.learn.alpha])
-            self._is_auto_alpha = False
->>>>>>> ca06c047
 
         # Main and target models
         self._target_model = copy.deepcopy(self._model)
@@ -554,13 +539,8 @@
         Returns:
             - vars (:obj:`List[str]`): Variables' name list.
         """
-<<<<<<< HEAD
-        q_twin = ['q_twin_loss'] if self._twin_q else []
+        twin_critic = ['twin_critic_loss'] if self._twin_critic else []
         if self._auto_alpha:
-=======
-        twin_critic = ['twin_critic_loss'] if self._twin_critic else []
-        if self._is_auto_alpha:
->>>>>>> ca06c047
             return super()._monitor_vars_learn() + [
                 'alpha_loss', 'policy_loss', 'critic_loss', 'cur_lr_q', 'cur_lr_p', 'target_q_value', 'q_value_1',
                 'q_value_2', 'alpha', 'td_error', 'target_value'

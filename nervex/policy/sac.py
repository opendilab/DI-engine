from typing import List, Dict, Any, Tuple, Union, Optional
from collections import namedtuple
import sys
import os
import torch
import torch.nn.functional as F

from nervex.torch_utils import Adam
from nervex.rl_utils import v_1step_td_data, v_1step_td_error, Adder
from nervex.agent import Agent
from nervex.policy.base_policy import Policy, register_policy
from nervex.policy.common_policy import CommonPolicy


class SACPolicy(CommonPolicy):
    r"""
    Overview:
        Policy class of SAC algorithm.
    """

    def _init_learn(self) -> None:
        r"""
        Overview:
            Learn mode init method. Called by ``self.__init__``.
            Init q, value and policy's optimizers, algorithm config, main and target agents.
        """
        # Optimizers
        self._optimizer_q = Adam(
            self._model.q_net.parameters(),
            lr=self._cfg.learn.learning_rate_q,
            weight_decay=self._cfg.learn.weight_decay
        )
        self._optimizer_value = Adam(
            self._model.value_net.parameters(),
            lr=self._cfg.learn.learning_rate_value,
            weight_decay=self._cfg.learn.weight_decay
        )
        self._optimizer_policy = Adam(
            self._model.policy_net.parameters(),
            lr=self._cfg.learn.learning_rate_policy,
            weight_decay=self._cfg.learn.weight_decay
        )

        # Algorithm config
        algo_cfg = self._cfg.learn.algo
        self._algo_cfg_learn = algo_cfg
        self._gamma = algo_cfg.discount_factor
        self._alpha = algo_cfg.alpha
        self._reparameterization = algo_cfg.reparameterization
        self._policy_std_reg_weight = algo_cfg.policy_std_reg_weight
        self._policy_mean_reg_weight = algo_cfg.policy_mean_reg_weight
        self._use_twin_q = algo_cfg.use_twin_q

        # Main and target agents
        self._agent = Agent(self._model)
        self._agent.add_model('target', update_type='momentum', update_kwargs={'theta': algo_cfg.target_theta})
        self._agent.add_plugin('main', 'grad', enable_grad=True)
        self._agent.add_plugin('target', 'grad', enable_grad=False)
        self._agent.mode(train=True)
        self._agent.target_mode(train=True)
        self._agent.reset()
        self._agent.target_reset()
        self._learn_setting_set = {}
        self._forward_learn_cnt = 0

    def _forward_learn(self, data: dict) -> Dict[str, Any]:
        r"""
        Overview:
            Forward and backward function of learn mode.
        Arguments:
            - data (:obj:`dict`): Dict type data, including at least ['obs', 'action', 'reward', 'next_obs']
        Returns:
            - info_dict (:obj:`Dict[str, Any]`): Including current lr and loss.
        """
        loss_dict = {}

        obs = data.get('obs')
        next_obs = data.get('next_obs')
        reward = data.get('reward')
        action = data.get('action')
        done = data.get('done')

        # evaluate to get action distribution
        eval_data = self._agent.forward(data, param={'mode': 'evaluate'})
        mean = eval_data["mean"]
        log_std = eval_data["log_std"]
        new_action = eval_data["action"]
        log_prob = eval_data["log_prob"]

        # predict q value and v value
        q_value = self._agent.forward(data, param={'mode': 'compute_q'})['q_value']
        v_value = self._agent.forward(data, param={'mode': 'compute_value'})['v_value']

        # =================
        # q network
        # =================
        # compute q loss
        next_data = {'obs': next_obs}
        target_v_value = self._agent.target_forward(next_data, param={'mode': 'compute_value'})['v_value']
        if self._use_twin_q:
            q_data0 = v_1step_td_data(q_value[0], target_v_value, reward, done, data['weight'])
<<<<<<< HEAD
            loss_dict['q_loss'], td_error_per_sample0 = v_1step_td_error(q_data0, self._gamma)
            q_data1 = v_1step_td_data(q_value[1], target_v_value, reward, done, data['weight'])
            loss_dict['q_twin_loss'], td_error_per_sample1 = v_1step_td_error(q_data1, self._gamma)
            td_error_per_sample = (td_error_per_sample0 + td_error_per_sample1) / 2
=======
            loss_dict['q_loss'], td_error_per_sample1 = v_1step_td_error(q_data0, self._gamma)
            q_data1 = v_1step_td_data(q_value[1], target_v_value, reward, done, data['weight'])
            loss_dict['q_twin_loss'], td_error_per_sample2 = v_1step_td_error(q_data1, self._gamma)
            td_error_per_sample = (td_error_per_sample1 + td_error_per_sample2) / 2
>>>>>>> 11f83b4f
        else:
            q_data = v_1step_td_data(q_value, target_v_value, reward, done, data['weight'])
            loss_dict['q_loss'], td_error_per_sample = v_1step_td_error(q_data, self._gamma)

<<<<<<< HEAD
        # update q network
=======
>>>>>>> 11f83b4f
        self._optimizer_q.zero_grad()
        loss_dict['q_loss'].backward()
        if self._use_twin_q:
            loss_dict['q_twin_loss'].backward()
        self._optimizer_q.step()

<<<<<<< HEAD
        # =================
        # value network
        # =================
=======
>>>>>>> 11f83b4f
        # compute value loss
        eval_data['obs'] = obs
        new_q_value = self._agent.forward(eval_data, param={'mode': 'compute_q'})['q_value']
        if self._use_twin_q:
            new_q_value = torch.min(new_q_value[0], new_q_value[1])
        # new_q_value: (bs, ), log_prob: (bs, act_dim) -> next_v_value: (bs, )
        next_v_value = (new_q_value.unsqueeze(-1) - self._alpha * log_prob).mean(dim=-1)
        loss_dict['value_loss'] = F.mse_loss(v_value, next_v_value.detach())

<<<<<<< HEAD
        # update value network
=======
>>>>>>> 11f83b4f
        self._optimizer_value.zero_grad()
        loss_dict['value_loss'].backward()
        self._optimizer_value.step()

<<<<<<< HEAD
        # =================
        # policy network
        # =================
=======
>>>>>>> 11f83b4f
        # compute policy loss
        if not self._reparameterization:
            target_log_policy = new_q_value - v_value
            policy_loss = (log_prob * (log_prob - target_log_policy.unsqueeze(-1))).mean()
        else:
            policy_loss = (self._alpha * log_prob - new_q_value.unsqueeze(-1)).mean()

        std_reg_loss = self._policy_std_reg_weight * (log_std ** 2).mean()
        mean_reg_loss = self._policy_mean_reg_weight * (mean ** 2).mean()

        policy_loss += std_reg_loss + mean_reg_loss
        loss_dict['policy_loss'] = policy_loss
        loss_dict['total_loss'] = sum(loss_dict.values())

<<<<<<< HEAD
        # update policy network
=======
>>>>>>> 11f83b4f
        self._optimizer_policy.zero_grad()
        loss_dict['policy_loss'].backward()
        self._optimizer_policy.step()

        # =============
        # after update
        # =============
        self._forward_learn_cnt += 1
        # target update
        self._agent.target_update(self._agent.state_dict()['model'])
        return {
            'cur_lr_q': self._optimizer_q.defaults['lr'],
            'cur_lr_v': self._optimizer_value.defaults['lr'],
            'cur_lr_p': self._optimizer_policy.defaults['lr'],
            'priority': td_error_per_sample.abs().tolist(),
            **loss_dict
        }

    def _init_collect(self) -> None:
        r"""
        Overview:
            Collect mode init method. Called by ``self.__init__``.
            Init traj and unroll length, adder, collect agent.
            Use action noise for exploration.
        """
        self._traj_len = self._cfg.collect.traj_len
        self._unroll_len = self._cfg.collect.unroll_len
        self._adder = Adder(self._use_cuda, self._unroll_len)
        self._collect_agent = Agent(self._model)
        algo_cfg = self._cfg.collect.algo
        self._collect_agent.add_plugin(
            'main',
            'action_noise',
            noise_type='gauss',
            noise_kwargs={
                'mu': 0.0,
                'sigma': algo_cfg.noise_sigma
            },
            noise_range=None,
        )
        self._collect_agent.add_plugin('main', 'grad', enable_grad=False)
        self._collect_agent.mode(train=False)
        self._collect_agent.reset()
        self._collect_setting_set = {}

    def _forward_collect(self, data_id: List[int], data: dict) -> dict:
        r"""
        Overview:
            Forward function of collect mode.
        Arguments:
            - data_id (:obj:`List[int]`): Not used in this policy, set in arguments for consistency.
            - data (:obj:`dict`): Dict type data, including at least ['obs'].
        Returns:
            - output (:obj:`dict`): Dict type data, including at least inferred action according to input obs.
        """
        output = self._collect_agent.forward(data, param={'mode': 'compute_action'})
        return output

    def _process_transition(self, obs: Any, agent_output: dict, timestep: namedtuple) -> dict:
        r"""
        Overview:
            Generate dict type transition data from inputs.
        Arguments:
            - obs (:obj:`Any`): Env observation
            - agent_output (:obj:`dict`): Output of collect agent, including at least ['action']
            - timestep (:obj:`namedtuple`): Output after env step, including at least ['obs', 'reward', 'done'] \
                (here 'obs' indicates obs after env step, i.e. next_obs).
        Return:
            - transition (:obj:`Dict[str, Any]`): Dict type transition data.
        """
        transition = {
            'obs': obs,
            'next_obs': timestep.obs,
            'action': agent_output['action'],
            'reward': timestep.reward,
            'done': timestep.done,
        }
        return transition

    def _init_eval(self) -> None:
        r"""
        Overview:
            Evaluate mode init method. Called by ``self.__init__``.
            Init eval agent. Unlike learn and collect agent, eval agent does not need noise.
        """
        self._eval_agent = Agent(self._model)
        self._eval_agent.add_plugin('main', 'grad', enable_grad=False)
        self._eval_agent.mode(train=False)
        self._eval_agent.reset()
        self._eval_setting_set = {}

    def _forward_eval(self, data_id: List[int], data: dict) -> dict:
        r"""
        Overview:
            Forward function for eval mode, similar to ``self._forward_collect``.
        Arguments:
            - data_id (:obj:`List[int]`): Not used in this policy.
            - data (:obj:`dict`): Dict type data, including at least ['obs'].
        Returns:
            - output (:obj:`dict`): Dict type data, including at least inferred action according to input obs.
        """
        output = self._eval_agent.forward(data, param={'mode': 'compute_action', 'deterministic_eval': True})
        return output

    def _init_command(self) -> None:
        r"""
        Overview:
            Command mode init method. Called by ``self.__init__``.
        """
        pass

    def default_model(self) -> Tuple[str, List[str]]:
        return 'sac', ['nervex.model.sac']

    def _monitor_vars_learn(self) -> List[str]:
        r"""
        Overview:
            Return variables' name if variables are to used in monitor.
        Returns:
            - vars (:obj:`List[str]`): Variables' name list.
        """
        q_twin = ['q_twin_loss'] if self._use_twin_q else []
        return super()._monitor_vars_learn() + [
            'policy_loss', 'value_loss', 'q_loss', 'cur_lr_q', 'cur_lr_v', 'cur_lr_p'
        ] + q_twin


register_policy('sac', SACPolicy)<|MERGE_RESOLUTION|>--- conflicted
+++ resolved
@@ -99,37 +99,24 @@
         target_v_value = self._agent.target_forward(next_data, param={'mode': 'compute_value'})['v_value']
         if self._use_twin_q:
             q_data0 = v_1step_td_data(q_value[0], target_v_value, reward, done, data['weight'])
-<<<<<<< HEAD
             loss_dict['q_loss'], td_error_per_sample0 = v_1step_td_error(q_data0, self._gamma)
             q_data1 = v_1step_td_data(q_value[1], target_v_value, reward, done, data['weight'])
             loss_dict['q_twin_loss'], td_error_per_sample1 = v_1step_td_error(q_data1, self._gamma)
             td_error_per_sample = (td_error_per_sample0 + td_error_per_sample1) / 2
-=======
-            loss_dict['q_loss'], td_error_per_sample1 = v_1step_td_error(q_data0, self._gamma)
-            q_data1 = v_1step_td_data(q_value[1], target_v_value, reward, done, data['weight'])
-            loss_dict['q_twin_loss'], td_error_per_sample2 = v_1step_td_error(q_data1, self._gamma)
-            td_error_per_sample = (td_error_per_sample1 + td_error_per_sample2) / 2
->>>>>>> 11f83b4f
         else:
             q_data = v_1step_td_data(q_value, target_v_value, reward, done, data['weight'])
             loss_dict['q_loss'], td_error_per_sample = v_1step_td_error(q_data, self._gamma)
 
-<<<<<<< HEAD
         # update q network
-=======
->>>>>>> 11f83b4f
         self._optimizer_q.zero_grad()
         loss_dict['q_loss'].backward()
         if self._use_twin_q:
             loss_dict['q_twin_loss'].backward()
         self._optimizer_q.step()
 
-<<<<<<< HEAD
         # =================
         # value network
         # =================
-=======
->>>>>>> 11f83b4f
         # compute value loss
         eval_data['obs'] = obs
         new_q_value = self._agent.forward(eval_data, param={'mode': 'compute_q'})['q_value']
@@ -139,20 +126,14 @@
         next_v_value = (new_q_value.unsqueeze(-1) - self._alpha * log_prob).mean(dim=-1)
         loss_dict['value_loss'] = F.mse_loss(v_value, next_v_value.detach())
 
-<<<<<<< HEAD
         # update value network
-=======
->>>>>>> 11f83b4f
         self._optimizer_value.zero_grad()
         loss_dict['value_loss'].backward()
         self._optimizer_value.step()
 
-<<<<<<< HEAD
         # =================
         # policy network
         # =================
-=======
->>>>>>> 11f83b4f
         # compute policy loss
         if not self._reparameterization:
             target_log_policy = new_q_value - v_value
@@ -167,10 +148,7 @@
         loss_dict['policy_loss'] = policy_loss
         loss_dict['total_loss'] = sum(loss_dict.values())
 
-<<<<<<< HEAD
         # update policy network
-=======
->>>>>>> 11f83b4f
         self._optimizer_policy.zero_grad()
         loss_dict['policy_loss'].backward()
         self._optimizer_policy.step()

--- conflicted
+++ resolved
@@ -4,12 +4,9 @@
 from nervex.data import default_collate, default_decollate
 from nervex.torch_utils import to_device
 from nervex.worker import TransitionBuffer
-<<<<<<< HEAD
 from easydict import EasyDict
-=======
 from .base_policy import Policy
 
->>>>>>> 68ff2a3a
 
 class CommonPolicy(Policy):
 
@@ -40,22 +37,13 @@
         data = default_decollate(data)
         return {i: d for i, d in zip(data_id, data)}
 
-<<<<<<< HEAD
     def _get_trajectory(self, transitions: TransitionBuffer, env_id: int) -> Union[None, List[Any]]:
         return transitions.get_traj(env_id)
-=======
-    def _get_trajectory(self, transitions: TransitionBuffer, data_id: int, done: bool) -> Union[None, List[Any]]:
-        if not done and len(transitions[data_id]) < self._get_traj_length:
-            return None
-        else:
-            ret = list(reversed([transitions[data_id].pop() for _ in range(len(transitions[data_id]))]))
-            return ret
 
     def _reset_learn(self, data_id: Optional[List[int]] = None) -> None:
         self._collect_agent.mode(train=True)
         self._collect_agent.reset(data_id)
         return {}
->>>>>>> 68ff2a3a
 
     def _reset_collect(self, data_id: Optional[List[int]] = None) -> None:
         self._collect_agent.mode(train=False)

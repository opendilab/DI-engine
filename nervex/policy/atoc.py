from typing import List, Dict, Any, Tuple, Union, Optional
from collections import namedtuple, deque
import torch
import numpy as np

from nervex.torch_utils import Adam, to_device
from nervex.rl_utils import v_1step_td_data, v_1step_td_error, Adder
from nervex.data import default_collate, default_decollate
from nervex.model import QAC
from nervex.armor import Armor
from nervex.utils import POLICY_REGISTRY
from .base_policy import Policy
from .common_utils import default_preprocess_learn


@POLICY_REGISTRY.register('atoc')
class ATOCPolicy(Policy):
    r"""
    Overview:
        Policy class of ATOC algorithm.
    Interface:
        __init__, set_setting, __repr__, state_dict_handle
    Property:
        learn_mode, collect_mode, eval_mode
    """

    def _init_learn(self) -> None:
        r"""
        Overview:
            Learn mode init method. Called by ``self.__init__``.
            Init actor and critic optimizers, algorithm config, main and target armors.
        """
        # algorithm config
        algo_cfg = self._cfg.learn.algo
        self._algo_cfg_learn = algo_cfg
        self._use_communication = algo_cfg.use_communication
        self._gamma = algo_cfg.discount_factor
        self._actor_update_freq = algo_cfg.actor_update_freq
        # actor and critic optimizer
        self._optimizer_actor = Adam(
            self._model._actor.parameters(),
            lr=self._cfg.learn.learning_rate_actor,
            weight_decay=self._cfg.learn.weight_decay
        )
        self._optimizer_critic = Adam(
            self._model._critic.parameters(),
            lr=self._cfg.learn.learning_rate_critic,
            weight_decay=self._cfg.learn.weight_decay
        )
        if self._use_communication:
            self._optimizer_actor_attention = Adam(
                self._model._actor._attention.parameters(),
                lr=self._cfg.learn.learning_rate_actor,
                weight_decay=self._cfg.learn.weight_decay
            )
        self._use_reward_batch_norm = self._cfg.get('use_reward_batch_norm', False)

        # main and target armors
        self._armor = Armor(self._model)
        self._armor.add_model('target', update_type='momentum', update_kwargs={'theta': algo_cfg.target_theta})
        if algo_cfg.use_noise:
            self._armor.add_plugin(
                'target',
                'action_noise',
                noise_type='gauss',
                noise_kwargs={
                    'mu': 0.0,
                    'sigma': algo_cfg.noise_sigma
                },
                noise_range=algo_cfg.noise_range,
            )
        self._armor.reset()
        self._armor.target_reset()

        self._forward_learn_cnt = 0  # count iterations

    def _forward_learn(self, data: dict) -> Dict[str, Any]:
        r"""
        Overview:
            Forward and backward function of learn mode.
        Arguments:
            - data (:obj:`dict`): Dict type data, including at least ['obs', 'action', 'reward', 'next_obs']
        Returns:
            - info_dict (:obj:`Dict[str, Any]`): Including at least actor and critic lr, different losses.
        """
        loss_dict = {}
        data = default_preprocess_learn(data, ignore_done=self._cfg.learn.get('ignore_done', False), use_nstep=False)
        if self._use_cuda:
            data = to_device(data, self._device)
        # ====================
        # critic learn forward
        # ====================
        self._armor.model.train()
        self._armor.target_model.train()
        next_obs = data.get('next_obs')
        reward = data.get('reward')
        if self._use_reward_batch_norm:
            reward = (reward - reward.mean()) / (reward.std() + 1e-8)
        # current q value
        q_value = self._armor.forward(data, param={'mode': 'compute_critic'})['q_value']
        q_value_dict = {}
        q_value_dict['q_value'] = q_value.mean()
        # target q value. SARSA: first predict next action, then calculate next q value
        next_data = {'obs': next_obs}
        with torch.no_grad():
<<<<<<< HEAD
            next_action = self._armor.target_forward(next_data, param={'mode': 'compute_actor'})['action']
        next_data['action'] = next_action
=======
            next_action = self._armor.target_forward(next_obs, param={'mode': 'compute_action'})['action']
        next_data = {'obs': next_obs, 'action': next_action}
>>>>>>> ff330399
        with torch.no_grad():
            target_q_value = self._armor.target_forward(next_data, param={'mode': 'compute_critic'})['q_value']
        # td_data = v_1step_td_data(q_value, target_q_value, reward, data['done'], data['weight'])
        # TODO what should we do here to keep shape
        td_data = v_1step_td_data(q_value.mean(-1), target_q_value.mean(-1), reward, data['done'], data['weight'])
        critic_loss, td_error_per_sample = v_1step_td_error(td_data, self._gamma)
        loss_dict['critic_loss'] = critic_loss
        # ================
        # critic update
        # ================
        self._optimizer_critic.zero_grad()
        for k in loss_dict:
            if 'critic' in k:
                loss_dict[k].backward()
        self._optimizer_critic.step()
        # ===============================
        # actor learn forward and update
        # ===============================
        # actor updates every ``self._actor_update_freq`` iters
        if (self._forward_learn_cnt + 1) % self._actor_update_freq == 0:
            if self._use_communication:
<<<<<<< HEAD
                inputs = self._armor.forward(
                    {'obs': data['obs']}, param={
                        'mode': 'compute_actor',
                        'get_delta_q': False
                    }
                )
                inputs['delta_q'] = data['delta_q']
=======
                output = self._armor.forward(data['obs'], param={'mode': 'compute_action', 'get_delta_q': False})
                output['delta_q'] = data['delta_q']
>>>>>>> ff330399
                attention_loss = -self._armor.forward(
                    output, param={'mode': 'optimize_actor_attention'}
                )['actor_attention_loss'].mean()
                loss_dict['attention_loss'] = attention_loss
                self._optimizer_actor_attention.zero_grad()
                attention_loss.backward()
                self._optimizer_actor_attention.step()
<<<<<<< HEAD
            actor_loss = -self._armor.forward(data, param={'mode': 'compute_critic'})['q_value'].mean()
=======
            actor_loss = -self._armor.forward(data['obs'], param={'mode': 'optimize_actor'})['q_value'].mean()
>>>>>>> ff330399
            loss_dict['actor_loss'] = actor_loss
            # actor update
            self._optimizer_actor.zero_grad()
            actor_loss.backward()
            self._optimizer_actor.step()
        # =============
        # after update
        # =============
        loss_dict['total_loss'] = sum(loss_dict.values())
        self._forward_learn_cnt += 1
        self._armor.target_update(self._armor.state_dict()['model'])
        return {
            'cur_lr_actor': self._optimizer_actor.defaults['lr'],
            'cur_lr_critic': self._optimizer_critic.defaults['lr'],
            # 'q_value': np.array(q_value).mean(),
            'action': data.get('action').mean(),
            'priority': td_error_per_sample.abs().tolist(),
            **loss_dict,
            **q_value_dict,
        }

    def _state_dict_learn(self) -> Dict[str, Any]:
        return {
            'model': self._model.state_dict(),
            'optimizer_actor': self._optimizer_actor.state_dict(),
            'optimizer_critic': self._optimizer_critic.state_dict(),
        }

    def _load_state_dict_learn(self, state_dict: Dict[str, Any]) -> None:
        self._model.load_state_dict(state_dict['model'])
        self._optimizer_actor.load_state_dict(state_dict['optimizer_actor'])
        self._optimizer_critic.load_state_dict(state_dict['optimizer_critic'])

    def _init_collect(self) -> None:
        r"""
        Overview:
            Collect mode init method. Called by ``self.__init__``.
            Init traj and unroll length, adder, collect armor.
        """
        self._unroll_len = self._cfg.collect.unroll_len
        self._adder = Adder(self._use_cuda, self._unroll_len)
        # collect armor
        self._collect_armor = Armor(self._model)
        algo_cfg = self._cfg.collect.algo
        self._collect_armor.add_plugin(
            'main',
            'action_noise',
            noise_type='gauss',
            noise_kwargs={
                'mu': 0.0,
                'sigma': algo_cfg.noise_sigma
            },
            noise_range=None,  # no noise clip in actor
        )
        self._collect_armor.reset()

    def _forward_collect(self, data: dict) -> dict:
        r"""
        Overview:
            Forward function of collect mode.
        Arguments:
            - data (:obj:`dict`): Dict type data, including at least ['obs'].
        Returns:
            - output (:obj:`dict`): Dict type data, including at least inferred action according to input obs.
        """
        data_id = list(data.keys())
        data = default_collate(list(data.values()))
        if self._use_cuda:
            data = to_device(data, self._device)
        self._collect_armor.model.eval()
        with torch.no_grad():
<<<<<<< HEAD
            output = self._collect_armor.forward(data, param={'mode': 'compute_actor'})
        return output
=======
            output = self._collect_armor.forward(data, param={'mode': 'compute_action'})
        if self._use_cuda:
            output = to_device(output, 'cpu')
        output = default_decollate(output)
        return {i: d for i, d in zip(data_id, output)}
>>>>>>> ff330399

    def _process_transition(self, obs: Any, armor_output: dict, timestep: namedtuple) -> Dict[str, Any]:
        r"""
        Overview:
            Generate dict type transition data from inputs.
        Arguments:
            - obs (:obj:`Any`): Env observation
            - armor_output (:obj:`dict`): Output of collect armor, including at least ['action']
            - timestep (:obj:`namedtuple`): Output after env step, including at least ['obs', 'reward', 'done'] \
                (here 'obs' indicates obs after env step, i.e. next_obs).
        Return:
            - transition (:obj:`Dict[str, Any]`): Dict type transition data.
        """
        if self._use_communication:
            transition = {
                'obs': obs,
                'next_obs': timestep.obs,
                'action': armor_output['action'],
                'delta_q': armor_output['delta_q'],
                'reward': timestep.reward,
                'done': timestep.done,
            }
        else:
            transition = {
                'obs': obs,
                'next_obs': timestep.obs,
                'action': armor_output['action'],
                'reward': timestep.reward,
                'done': timestep.done,
            }
        return transition

    def _get_train_sample(self, data: deque) -> Union[None, List[Any]]:
        # adder is defined in _init_collect
        if self._use_communication:
            delta_q_batch = [d['delta_q'] for d in data]
            delta_min = torch.stack(delta_q_batch).min()
            delta_max = torch.stack(delta_q_batch).max()
            for i in range(len(data)):
                data[i]['delta_q'] = (data[i]['delta_q'] - delta_min) / (delta_max - delta_min + 1e-8)
        return self._adder.get_train_sample(data)

    def _init_eval(self) -> None:
        r"""
        Overview:
            Evaluate mode init method. Called by ``self.__init__``.
            Init eval armor. Unlike learn and collect armor, eval armor does not need noise.
        """
        self._eval_armor = Armor(self._model)
        self._eval_armor.reset()

    def _forward_eval(self, data: dict) -> dict:
        r"""
        Overview:
            Forward function of collect mode, similar to ``self._forward_collect``.
        Arguments:
            - data (:obj:`dict`): Dict type data, including at least ['obs'].
        Returns:
            - output (:obj:`dict`): Dict type data, including at least inferred action according to input obs.
        """
        data_id = list(data.keys())
        data = default_collate(list(data.values()))
        if self._use_cuda:
            data = to_device(data, self._device)
        self._eval_armor.model.eval()
        with torch.no_grad():
<<<<<<< HEAD
            output = self._eval_armor.forward(data, param={'mode': 'compute_actor'})
        return output

    def _init_command(self) -> None:
        r"""
        Overview:
            Command mode init method. Called by ``self.__init__``.
        """
        pass
=======
            output = self._eval_armor.forward(data, param={'mode': 'compute_action'})
        if self._use_cuda:
            output = to_device(output, 'cpu')
        output = default_decollate(output)
        return {i: d for i, d in zip(data_id, output)}
>>>>>>> ff330399

    def default_model(self) -> Tuple[str, List[str]]:
        return 'atoc', ['nervex.model.atoc.atoc_network']

    def _monitor_vars_learn(self) -> List[str]:
        r"""
        Overview:
            Return variables' name if variables are to used in monitor.
        Returns:
            - vars (:obj:`List[str]`): Variables' name list.
        """
        return [
            'cur_lr_actor', 'cur_lr_critic', 'critic_loss', 'actor_loss', 'attention_loss', 'total_loss', 'q_value',
            'action'
        ]<|MERGE_RESOLUTION|>--- conflicted
+++ resolved
@@ -103,13 +103,8 @@
         # target q value. SARSA: first predict next action, then calculate next q value
         next_data = {'obs': next_obs}
         with torch.no_grad():
-<<<<<<< HEAD
-            next_action = self._armor.target_forward(next_data, param={'mode': 'compute_actor'})['action']
-        next_data['action'] = next_action
-=======
-            next_action = self._armor.target_forward(next_obs, param={'mode': 'compute_action'})['action']
+            next_action = self._armor.target_forward(next_obs, param={'mode': 'compute_actor'})['action']
         next_data = {'obs': next_obs, 'action': next_action}
->>>>>>> ff330399
         with torch.no_grad():
             target_q_value = self._armor.target_forward(next_data, param={'mode': 'compute_critic'})['q_value']
         # td_data = v_1step_td_data(q_value, target_q_value, reward, data['done'], data['weight'])
@@ -131,18 +126,8 @@
         # actor updates every ``self._actor_update_freq`` iters
         if (self._forward_learn_cnt + 1) % self._actor_update_freq == 0:
             if self._use_communication:
-<<<<<<< HEAD
-                inputs = self._armor.forward(
-                    {'obs': data['obs']}, param={
-                        'mode': 'compute_actor',
-                        'get_delta_q': False
-                    }
-                )
-                inputs['delta_q'] = data['delta_q']
-=======
-                output = self._armor.forward(data['obs'], param={'mode': 'compute_action', 'get_delta_q': False})
+                output = self._armor.forward(data['obs'], param={'mode': 'compute_actor', 'get_delta_q': False})
                 output['delta_q'] = data['delta_q']
->>>>>>> ff330399
                 attention_loss = -self._armor.forward(
                     output, param={'mode': 'optimize_actor_attention'}
                 )['actor_attention_loss'].mean()
@@ -150,11 +135,9 @@
                 self._optimizer_actor_attention.zero_grad()
                 attention_loss.backward()
                 self._optimizer_actor_attention.step()
-<<<<<<< HEAD
-            actor_loss = -self._armor.forward(data, param={'mode': 'compute_critic'})['q_value'].mean()
-=======
-            actor_loss = -self._armor.forward(data['obs'], param={'mode': 'optimize_actor'})['q_value'].mean()
->>>>>>> ff330399
+            output = self._armor.forward(data['obs'], param={'mode': 'compute_actor', 'get_delta_q': False})
+            output['obs'] = data['obs']
+            actor_loss = -self._armor.forward(output, param={'mode': 'compute_critic'})['q_value'].mean()
             loss_dict['actor_loss'] = actor_loss
             # actor update
             self._optimizer_actor.zero_grad()
@@ -226,16 +209,11 @@
             data = to_device(data, self._device)
         self._collect_armor.model.eval()
         with torch.no_grad():
-<<<<<<< HEAD
             output = self._collect_armor.forward(data, param={'mode': 'compute_actor'})
-        return output
-=======
-            output = self._collect_armor.forward(data, param={'mode': 'compute_action'})
         if self._use_cuda:
             output = to_device(output, 'cpu')
         output = default_decollate(output)
         return {i: d for i, d in zip(data_id, output)}
->>>>>>> ff330399
 
     def _process_transition(self, obs: Any, armor_output: dict, timestep: namedtuple) -> Dict[str, Any]:
         r"""
@@ -302,23 +280,11 @@
             data = to_device(data, self._device)
         self._eval_armor.model.eval()
         with torch.no_grad():
-<<<<<<< HEAD
             output = self._eval_armor.forward(data, param={'mode': 'compute_actor'})
-        return output
-
-    def _init_command(self) -> None:
-        r"""
-        Overview:
-            Command mode init method. Called by ``self.__init__``.
-        """
-        pass
-=======
-            output = self._eval_armor.forward(data, param={'mode': 'compute_action'})
         if self._use_cuda:
             output = to_device(output, 'cpu')
         output = default_decollate(output)
         return {i: d for i, d in zip(data_id, output)}
->>>>>>> ff330399
 
     def default_model(self) -> Tuple[str, List[str]]:
         return 'atoc', ['nervex.model.atoc.atoc_network']

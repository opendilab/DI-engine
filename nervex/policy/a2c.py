from typing import List, Dict, Any, Tuple, Union, Optional
from collections import namedtuple, deque
import torch
import copy

from nervex.rl_utils import a2c_data, a2c_error, Adder, nstep_return_data, nstep_return
from nervex.torch_utils import Adam, to_device
from nervex.data import default_collate, default_decollate
from nervex.model import model_wrap
from nervex.utils import POLICY_REGISTRY
from .base_policy import Policy
from .common_utils import default_preprocess_learn


@POLICY_REGISTRY.register('a2c')
class A2CPolicy(Policy):
    r"""
    Overview:
        Policy class of A2C algorithm.
    """
    config = dict(
        # (string) RL policy register name (refer to function "register_policy").
        type='a2c',
        # (bool) Whether to use cuda for network.
        cuda=False,
        # (bool) whether use on-policy training pipeline(behaviour policy and training policy are the same)
        on_policy=True,  # for a2c strictly on policy algorithm, this line should not be seen by users
        priority=False,
        # (bool) Whether use Importance Sampling Weight to correct biased update. If True, priority must be True.
        priority_IS_weight=False,
        learn=dict(
            # (bool) Whether to use multi gpu
            multi_gpu=False,
            # (int) for a2c, update_per_collect must be 1.
            update_per_collect=1,  # this line should not be seen by users
            batch_size=64,
            learning_rate=0.001,
            # ==============================================================
            # The following configs is algorithm-specific
            # ==============================================================
            # (float) loss weight of the value network, the weight of policy network is set to 1
            value_weight=0.5,
            # (float) loss weight of the entropy regularization, the weight of policy network is set to 1
            entropy_weight=0.01,
            # (bool) Whether to normalize advantage. Default to False.
            normalize_advantage=False,
            ignore_done=False,
            grad_norm=0.5,
            betas=(0.9, 0.999),
            eps=1e-8,
        ),
        collect=dict(
            # (int) collect n_sample data, train model n_iteration times
            # n_sample=80,
            unroll_len=1,
            # ==============================================================
            # The following configs is algorithm-specific
            # ==============================================================
            # (float) discount factor for future reward, defaults int [0, 1]
            discount_factor=0.9,
            # (float) the trade-off factor lambda to balance 1step td and mc
            gae_lambda=0.95,
            # (bool) Whether to use nstep return for value network target
            nstep_return=False,
            # (int) N-step td
            nstep=1,
        ),
        eval=dict(),
        # Although a2c is an on-policy algorithm, nervex reuses the buffer mechanism, and clear buffer after update.
        # Note replay_buffer_size must be greater than n_sample.
        other=dict(replay_buffer=dict(replay_buffer_size=1000, ), ),
    )

    def _init_learn(self) -> None:
        r"""
        Overview:
            Learn mode init method. Called by ``self.__init__``.
            Init the optimizer, algorithm config, main and target models.
        """
        # Optimizer
<<<<<<< HEAD
        self._optimizer = Adam(self._model.parameters(), lr=self._cfg.learn.learning_rate)
=======
        self._optimizer = Adam(
            self._model.parameters(), lr=self._cfg.learn.learning_rate, betas=self._cfg.learn.betas, eps=self._cfg.learn.eps, weight_decay=self._cfg.learn.weight_decay
        )
>>>>>>> e286c4d2

        # Algorithm config
        self._priority = self._cfg.priority
        self._priority_IS_weight = self._cfg.priority_IS_weight
        self._value_weight = self._cfg.learn.value_weight
        self._entropy_weight = self._cfg.learn.entropy_weight
        self._adv_norm = self._cfg.learn.normalize_advantage
        self._grad_norm = self._cfg.learn.grad_norm

        # Main and target models
        self._learn_model = model_wrap(self._model, wrapper_name='base')
        self._learn_model.reset()

    def _forward_learn(self, data: dict) -> Dict[str, Any]:
        r"""
        Overview:
            Forward and backward function of learn mode.
        Arguments:
            - data (:obj:`dict`): Dict type data, including at least ['obs', 'action', 'reward', 'next_obs','adv']
        Returns:
            - info_dict (:obj:`Dict[str, Any]`): Including current lr and loss.
        """
        data = default_preprocess_learn(data, ignore_done=self._cfg.learn.ignore_done, use_nstep=False)
        if self._cuda:
            data = to_device(data, self._device)
        self._learn_model.train()
        # forward
        output = self._learn_model.forward(data['obs'], mode='compute_actor_critic')

        adv = data['adv']
        if self._adv_norm:
            # norm adv in total train_batch
            adv = (adv - adv.mean()) / (adv.std() + 1e-8)
        with torch.no_grad():
            return_ = data['value'] + adv
        data = a2c_data(output['logit'], data['action'], output['value'], adv, return_, data['weight'])

        # Calculate A2C loss
        a2c_loss = a2c_error(data)
        wv, we = self._value_weight, self._entropy_weight
        total_loss = a2c_loss.policy_loss + wv * a2c_loss.value_loss - we * a2c_loss.entropy_loss

        # ====================
        # A2C-learning update
        # ====================

        self._optimizer.zero_grad()
        total_loss.backward()

        grad_norm = torch.nn.utils.clip_grad_norm_(
            list(self._learn_model.parameters()),
            max_norm=self._grad_norm,
        )
        self._optimizer.step()

        # =============
        # after update
        # =============
        return {
            'cur_lr': self._optimizer.param_groups[0]['lr'],
            'total_loss': total_loss.item(),
            'policy_loss': a2c_loss.policy_loss.item(),
            'value_loss': a2c_loss.value_loss.item(),
            'entropy_loss': a2c_loss.entropy_loss.item(),
            'adv_abs_max': adv.abs().max().item(),
            'grad_norm': grad_norm,
        }

    def _state_dict_learn(self) -> Dict[str, Any]:
        return {
            'model': self._learn_model.state_dict(),
            'optimizer': self._optimizer.state_dict(),
        }

    def _load_state_dict_learn(self, state_dict: Dict[str, Any]) -> None:
        self._learn_model.load_state_dict(state_dict['model'])
        self._optimizer.load_state_dict(state_dict['optimizer'])

    def _init_collect(self) -> None:
        r"""
        Overview:
            Collect mode init method. Called by ``self.__init__``.
            Init traj and unroll length, adder, collect model.
        """

        self._unroll_len = self._cfg.collect.unroll_len
        self._collect_model = model_wrap(self._model, wrapper_name='multinomial_sample')
        self._collect_model.reset()
        self._adder = Adder(self._cuda, self._unroll_len)
        # Algorithm
        self._gamma = self._cfg.collect.discount_factor
        self._gae_lambda = self._cfg.collect.gae_lambda
        self._nstep_return = self._cfg.collect.nstep_return
        self._nstep = self._cfg.collect.nstep

    def _forward_collect(self, data: dict) -> dict:
        r"""
        Overview:
            Forward function for collect mode
        Arguments:
            - data (:obj:`dict`): Dict type data, including at least ['obs'].
        Returns:
            - data (:obj:`dict`): The collected data
        """
        data_id = list(data.keys())
        data = default_collate(list(data.values()))
        if self._cuda:
            data = to_device(data, self._device)
        self._collect_model.eval()
        with torch.no_grad():
            output = self._collect_model.forward(data, mode='compute_actor_critic')
        if self._cuda:
            output = to_device(output, 'cpu')
        output = default_decollate(output)
        return {i: d for i, d in zip(data_id, output)}

    def _process_transition(self, obs: Any, model_output: dict, timestep: namedtuple) -> dict:
        r"""
        Overview:
            Generate dict type transition data from inputs.
        Arguments:
            - obs (:obj:`Any`): Env observation
            - model_output (:obj:`dict`): Output of collect model, including at least ['action']
            - timestep (:obj:`namedtuple`): Output after env step, including at least ['obs', 'reward', 'done'] \
                (here 'obs' indicates obs after env step).
        Returns:
            - transition (:obj:`dict`): Dict type transition data.
        """

        transition = {
            'obs': obs,
            'next_obs': timestep.obs,
            'action': model_output['action'],
            'value': model_output['value'],
            'reward': timestep.reward,
            'done': timestep.done,
        }
        return transition

    def _get_train_sample(self, data: deque) -> Union[None, List[Any]]:
        r"""
        Overview:
            Get the trajectory and the n step return data, then sample from the n_step return data
        Arguments:
            - data (:obj:`deque`): The trajectory's cache
        Returns:
            - samples (:obj:`dict`): The training samples generated
        """
        # adder is defined in _init_collect
        data = self._adder.get_gae_with_default_last_value(
            data, data[-1]['done'], gamma=self._gamma, gae_lambda=self._gae_lambda
        )
        if self._nstep_return:
            data = self._adder.get_nstep_return_data(data, self._nstep)
        return self._adder.get_train_sample(data)

    def _init_eval(self) -> None:
        r"""
        Overview:
            Evaluate mode init method. Called by ``self.__init__``.
            Init eval model with argmax strategy.
        """
        self._eval_model = model_wrap(self._model, wrapper_name='argmax_sample')
        self._eval_model.reset()

    def _forward_eval(self, data: dict) -> dict:
        r"""
        Overview:
            Forward function for eval mode, similar to ``self._forward_collect``.
        Arguments:
            - data (:obj:`dict`): Dict type data, including at least ['obs'].
        Returns:
            - output (:obj:`dict`): Dict type data, including at least inferred action according to input obs.
        """
        data_id = list(data.keys())
        data = default_collate(list(data.values()))
        if self._cuda:
            data = to_device(data, self._device)
        self._eval_model.eval()
        with torch.no_grad():
            output = self._eval_model.forward(data, mode='compute_actor')
        if self._cuda:
            output = to_device(output, 'cpu')
        output = default_decollate(output)
        return {i: d for i, d in zip(data_id, output)}

    def default_model(self) -> Tuple[str, List[str]]:
        return 'vac', ['nervex.model.template.vac']

    def _monitor_vars_learn(self) -> List[str]:
        return super()._monitor_vars_learn() + ['policy_loss', 'value_loss', 'entropy_loss', 'adv_abs_max', 'grad_norm']<|MERGE_RESOLUTION|>--- conflicted
+++ resolved
@@ -35,6 +35,12 @@
             update_per_collect=1,  # this line should not be seen by users
             batch_size=64,
             learning_rate=0.001,
+            # (List[float])
+            betas=(0.9, 0.999),
+            # (float)
+            eps=1e-8,
+            # (float)
+            grad_norm=0.5,
             # ==============================================================
             # The following configs is algorithm-specific
             # ==============================================================
@@ -45,9 +51,6 @@
             # (bool) Whether to normalize advantage. Default to False.
             normalize_advantage=False,
             ignore_done=False,
-            grad_norm=0.5,
-            betas=(0.9, 0.999),
-            eps=1e-8,
         ),
         collect=dict(
             # (int) collect n_sample data, train model n_iteration times
@@ -78,13 +81,12 @@
             Init the optimizer, algorithm config, main and target models.
         """
         # Optimizer
-<<<<<<< HEAD
-        self._optimizer = Adam(self._model.parameters(), lr=self._cfg.learn.learning_rate)
-=======
         self._optimizer = Adam(
-            self._model.parameters(), lr=self._cfg.learn.learning_rate, betas=self._cfg.learn.betas, eps=self._cfg.learn.eps, weight_decay=self._cfg.learn.weight_decay
+            self._model.parameters(),
+            lr=self._cfg.learn.learning_rate,
+            betas=self._cfg.learn.betas,
+            eps=self._cfg.learn.eps
         )
->>>>>>> e286c4d2
 
         # Algorithm config
         self._priority = self._cfg.priority

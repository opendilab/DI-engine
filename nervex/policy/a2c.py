from typing import List, Dict, Any, Tuple, Union, Optional
from collections import namedtuple, deque
import torch

from nervex.rl_utils import a2c_data, a2c_error, Adder, nstep_return_data, nstep_return
from nervex.torch_utils import Adam
from nervex.model import FCValueAC, ConvValueAC
from nervex.agent import Agent
from .base_policy import Policy, register_policy
from .common_policy import CommonPolicy


class A2CPolicy(CommonPolicy):
    r"""
    Overview:
        Policy class of A2C algorithm.
    """

    def _init_learn(self) -> None:
        r"""
        Overview:
            Learn mode init method. Called by ``self.__init__``.
            Init the optimizer, algorithm config, main and target agents.
        """
        # Optimizer
        self._optimizer = Adam(
            self._model.parameters(), lr=self._cfg.learn.learning_rate, weight_decay=self._cfg.learn.weight_decay
        )

        # Algorithm config
        algo_cfg = self._cfg.learn.algo
        self._value_weight = algo_cfg.value_weight
        self._entropy_weight = algo_cfg.entropy_weight
        self._learn_gamma = algo_cfg.get('discount_factor', 0.99)
<<<<<<< HEAD
=======
        self._learn_nstep = algo_cfg.get('nstep', 1)
        self._use_adv_norm = algo_cfg.get('use_adv_norm', False)
>>>>>>> 9137ca43

        # Main and target agents
        self._agent = Agent(self._model)
        self._agent.add_plugin('main', 'grad', enable_grad=True)
        self._agent.mode(train=True)
        self._agent.reset()
        self._learn_setting_set = {}

    def _forward_learn(self, data: dict) -> Dict[str, Any]:
        r"""
        Overview:
            Forward and backward function of learn mode.
        Arguments:
            - data (:obj:`dict`): Dict type data, including at least ['obs', 'action', 'reward', 'next_obs','adv']
        Returns:
            - info_dict (:obj:`Dict[str, Any]`): Including current lr and loss.
        """
        # forward
        output = self._agent.forward(data['obs'], param={'mode': 'compute_action_value'})
<<<<<<< HEAD
        adv = data['adv']
=======

        adv = data['adv']
        if self._use_adv_norm:
            # norm adv in total train_batch
            adv = (adv - adv.mean()) / (adv.std() + 1e-8)

        if self._learn_use_nstep_return:
            # use nstep return
            next_value = self._agent.forward(data['next_obs'], param={'mode': 'compute_action_value'})['value']
            reward = data['reward'].permute(1, 0).contiguous()
            nstep_data = nstep_return_data(reward, next_value, data['done'])
            return_ = nstep_return(nstep_data, self._learn_gamma, self._learn_nstep).detach()
        else:
            # Return = value + adv
            return_ = data['value'] + adv
>>>>>>> 9137ca43

        # return = value + adv
        return_ = data['value'] + adv
        data = a2c_data(output['logit'], data['action'], output['value'], adv, return_, data['weight'])

        # Calculate A2C loss
        a2c_loss = a2c_error(data)
        wv, we = self._value_weight, self._entropy_weight
        total_loss = a2c_loss.policy_loss + wv * a2c_loss.value_loss - we * a2c_loss.entropy_loss

        # ====================
        # A2C-learning update
        # ====================

        self._optimizer.zero_grad()
        total_loss.backward()

        torch.nn.utils.clip_grad_norm_(
            list(self._model.parameters()),
            max_norm=0.5,
        )
        self._optimizer.step()

        # =============
        # after update
        # =============
        return {
            'cur_lr': self._optimizer.param_groups[0]['lr'],
            'total_loss': total_loss.item(),
            'policy_loss': a2c_loss.policy_loss.item(),
            'value_loss': a2c_loss.value_loss.item(),
            'entropy_loss': a2c_loss.entropy_loss.item(),
            'adv_abs_max': adv.abs().max().item(),
        }

    def _init_collect(self) -> None:
        r"""
        Overview:
            Collect mode init method. Called by ``self.__init__``.
            Init traj and unroll length, adder, collect agent.
        """

        self._traj_len = self._cfg.collect.traj_len
        self._unroll_len = self._cfg.collect.unroll_len
        if self._traj_len == 'inf':
            self._traj_len = float('inf')
        # because gae calculation need v_t+1
        assert self._traj_len > 1, "a2c traj len should be greater than 1"
        self._collect_agent = Agent(self._model)
        self._collect_agent.add_plugin('main', 'multinomial_sample')
        self._collect_agent.add_plugin('main', 'grad', enable_grad=False)
        self._collect_agent.mode(train=False)
        self._collect_agent.reset()
        self._collect_setting_set = {}
        self._adder = Adder(self._use_cuda, self._unroll_len)
        algo_cfg = self._cfg.collect.algo
        self._gamma = algo_cfg.discount_factor
        self._gae_lambda = algo_cfg.gae_lambda

    def _forward_collect(self, data_id: List[int], data: dict) -> dict:
        r"""
        Overview:
            Forward function for collect mode
        Arguments:
            - data_id (:obj:`List` of :obj:`int`): Not used, set in arguments for consistency
            - data (:obj:`dict`): Dict type data, including at least ['obs'].
        Returns:
            - data (:obj:`dict`): The collected data
        """
        return self._collect_agent.forward(data, param={'mode': 'compute_action_value'})

    def _process_transition(self, obs: Any, agent_output: dict, timestep: namedtuple) -> dict:
        r"""
        Overview:
            Generate dict type transition data from inputs.
        Arguments:
            - obs (:obj:`Any`): Env observation
            - agent_output (:obj:`dict`): Output of collect agent, including at least ['action']
            - timestep (:obj:`namedtuple`): Output after env step, including at least ['obs', 'reward', 'done'] \
                (here 'obs' indicates obs after env step).
        Returns:
            - transition (:obj:`dict`): Dict type transition data.
        """

        transition = {
            'obs': obs,
            'next_obs': timestep.obs,
            'action': agent_output['action'],
            'value': agent_output['value'],
            'reward': timestep.reward,
            'done': timestep.done,
        }
        return transition

    def _get_train_sample(self, traj: deque) -> Union[None, List[Any]]:
        r"""
        Overview:
            Get the trajectory and the n step return data, then sample from the n_step return data
        Arguments:
            - traj (:obj:`deque`): The trajectory's cache
        Returns:
            - samples (:obj:`dict`): The training samples generated
        """
        # adder is defined in _init_collect
        data = self._adder.get_traj(traj, self._traj_len, return_num=1)
        if self._traj_len == float('inf'):
            assert data[-1]['done'], "episode must be terminated by done=True"
        data = self._adder.get_gae_with_default_last_value(
            data, data[-1]['done'], gamma=self._gamma, gae_lambda=self._gae_lambda
        )
        return self._adder.get_train_sample(data)

    def _init_eval(self) -> None:
        r"""
        Overview:
            Evaluate mode init method. Called by ``self.__init__``.
            Init eval agent with argmax strategy.
        """

        self._eval_agent = Agent(self._model)
        self._eval_agent.add_plugin('main', 'argmax_sample')
        self._eval_agent.add_plugin('main', 'grad', enable_grad=False)
        self._eval_agent.mode(train=False)
        self._eval_agent.reset()
        self._eval_setting_set = {}

    def _forward_eval(self, data_id: List[int], data: dict) -> dict:
        r"""
        Overview:
            Forward function for eval mode, similar to ``self._forward_collect``.
        Arguments:
            - data_id (:obj:`List[int]`): Not used in this policy.
            - data (:obj:`dict`): Dict type data, including at least ['obs'].
        Returns:
            - output (:obj:`dict`): Dict type data, including at least inferred action according to input obs.
        """
        return self._eval_agent.forward(data, param={'mode': 'compute_action'})

    def _init_command(self) -> None:
        pass

    def _create_model_from_cfg(self, cfg: dict, model_type: Optional[type] = None) -> torch.nn.Module:
        r"""
        Overview:
            Create a model according to input config. This policy will adopt DiscreteNet.
        Arguments:
            - cfg (:obj:`dict`): Config.
            - model_type (:obj:`Optional[type]`): If this is not None, this function will create \
                an instance of this.
        Returns:
            - model (:obj:`torch.nn.Module`): Generated model.
        """
        if model_type is None:
            return FCValueAC(**cfg.model)
        else:
            return model_type(**cfg.model)

    def _monitor_vars_learn(self) -> List[str]:
        return super()._monitor_vars_learn() + ['policy_loss', 'value_loss', 'entropy_loss', 'adv_abs_max']


register_policy('a2c', A2CPolicy)<|MERGE_RESOLUTION|>--- conflicted
+++ resolved
@@ -32,11 +32,8 @@
         self._value_weight = algo_cfg.value_weight
         self._entropy_weight = algo_cfg.entropy_weight
         self._learn_gamma = algo_cfg.get('discount_factor', 0.99)
-<<<<<<< HEAD
-=======
         self._learn_nstep = algo_cfg.get('nstep', 1)
         self._use_adv_norm = algo_cfg.get('use_adv_norm', False)
->>>>>>> 9137ca43
 
         # Main and target agents
         self._agent = Agent(self._model)
@@ -56,9 +53,6 @@
         """
         # forward
         output = self._agent.forward(data['obs'], param={'mode': 'compute_action_value'})
-<<<<<<< HEAD
-        adv = data['adv']
-=======
 
         adv = data['adv']
         if self._use_adv_norm:
@@ -74,7 +68,6 @@
         else:
             # Return = value + adv
             return_ = data['value'] + adv
->>>>>>> 9137ca43
 
         # return = value + adv
         return_ = data['value'] + adv

from typing import List, Dict, Any, Tuple, Union, Optional
from collections import namedtuple, deque
import copy
import torch
import torch.nn as nn
from torch.utils.data import Dataset, DataLoader

from nervex.utils import POLICY_REGISTRY, squeeze
from nervex.data import default_collate, default_decollate
from nervex.torch_utils import Adam, to_device
from nervex.rl_utils import \
    ppo_policy_data, ppo_policy_error, Adder, ppo_value_data, ppo_value_error, ppg_data, ppg_joint_error
from nervex.model import FCValueAC, ConvValueAC
from nervex.armor import Armor
from .base_policy import Policy


class ExperienceDataset(Dataset):

    def __init__(self, data):
        super().__init__()
        self.data = data

    def __len__(self):
        return list(self.data.values())[0].shape[0]

    def __getitem__(self, ind):
        data = {}
        for key in self.data.keys():
            data[key] = self.data[key][ind]
        return data


def create_shuffled_dataloader(data, batch_size):
    ds = ExperienceDataset(data)
    return DataLoader(ds, batch_size=batch_size, shuffle=True)


@POLICY_REGISTRY.register('ppg')
class PPGPolicy(Policy):
    r"""
    Overview:
        Policy class of PPG algorithm.
    """

    def _init_learn(self) -> None:
        r"""
        Overview:
            Learn mode init method. Called by ``self.__init__``.
            Init the optimizer, algorithm config and the main armor.
        """
        # Optimizer
        self._optimizer_policy = Adam(self._model._policy_net.parameters(), lr=self._cfg.learn.learning_rate)
        self._optimizer_value = Adam(self._model._value_net.parameters(), lr=self._cfg.learn.learning_rate)
        self._armor = Armor(self._model)

        # Algorithm config
        algo_cfg = self._cfg.learn.algo
        self._value_weight = algo_cfg.value_weight
        self._entropy_weight = algo_cfg.entropy_weight
        self._clip_ratio = algo_cfg.clip_ratio
        self._use_adv_norm = algo_cfg.get('use_adv_norm', False)

        # Main armor
        self._armor.reset()

        # Auxiliary memories
        self._epochs_aux = algo_cfg.epochs_aux
        self._train_iteration = 0
        self._aux_memories = []
        self._beta_weight = algo_cfg.beta_weight

    def _data_preprocess_learn(self, data: List[Any]) -> dict:
        # TODO(nyz) priority for ppg
        use_priority = self._cfg.get('use_priority', False)
        assert not use_priority, "NotImplement"
        # data preprocess
        for k, data_item in data.items():
            data_item = default_collate(data_item)
            ignore_done = self._cfg.learn.get('ignore_done', False)
            if ignore_done:
                data_item['done'] = None
            else:
                data_item['done'] = data_item['done'].float()
            data_item['weight'] = None
            data[k] = data_item
        if self._use_cuda:
            data = to_device(data, self._device)
        return data

    def _forward_learn(self, data: dict) -> Dict[str, Any]:
        r"""
        Overview:
            Forward and backward function of learn mode.
        Arguments:
            - data (:obj:`dict`): Dict type data
        Returns:
            - info_dict (:obj:`Dict[str, Any]`):
              Including current lr, total_loss, policy_loss, value_loss, entropy_loss, \
                        adv_abs_max, approx_kl, clipfrac
        """
        data = self._data_preprocess_learn(data)
        # ====================
        # PPG forward
        # ====================
        self._armor.model.train()
        policy_data, value_data = data['policy'], data['value']
        policy_adv, value_adv = policy_data['adv'], value_data['adv']
        if self._use_adv_norm:
            # Normalize advantage in a total train_batch
            policy_adv = (policy_adv - policy_adv.mean()) / (policy_adv.std() + 1e-8)
            value_adv = (value_adv - value_adv.mean()) / (value_adv.std() + 1e-8)
        # Policy Phase(Policy)
        policy_output = self._armor.forward(policy_data, param={'mode': 'compute_actor'})
        policy_error_data = ppo_policy_data(
            policy_output['logit'], policy_data['logit'], policy_data['action'], policy_adv, policy_data['weight']
        )
        ppo_policy_loss, ppo_info = ppo_policy_error(policy_error_data, self._clip_ratio)
        policy_loss = ppo_policy_loss.policy_loss - self._entropy_weight * ppo_policy_loss.entropy_loss
        self._optimizer_policy.zero_grad()
        policy_loss.backward()
        self._optimizer_policy.step()

        # Policy Phase(Value)
        return_ = value_data['value'] + value_adv
        value_output = self._armor.forward(value_data, param={'mode': 'compute_critic'})
        value_error_data = ppo_value_data(value_output['value'], value_data['value'], return_, value_data['weight'])
        value_loss = self._value_weight * ppo_value_error(value_error_data, self._clip_ratio)
        self._optimizer_value.zero_grad()
        value_loss.backward()
        self._optimizer_value.step()

        # ====================
        # PPG update
        # use aux loss after iterations and reset aux_memories
        # ====================

        # Auxiliary Phase
        # record data for auxiliary head
        data = data['value']
        data['return_'] = return_.data
        self._aux_memories.append(copy.deepcopy(data))

        self._train_iteration += 1
        if self._train_iteration % self._cfg.learn.algo.aux_freq == 0:
            aux_loss, bc_loss, aux_value_loss = self.learn_aux()
            return {
                'policy_cur_lr': self._optimizer_policy.defaults['lr'],
                'value_cur_lr': self._optimizer_value.defaults['lr'],
                'policy_loss': ppo_policy_loss.policy_loss.item(),
                'value_loss': value_loss.item(),
                'entropy_loss': ppo_policy_loss.entropy_loss.item(),
                'policy_adv_abs_max': policy_adv.abs().max().item(),
                'approx_kl': ppo_info.approx_kl,
                'clipfrac': ppo_info.clipfrac,
                'aux_value_loss': aux_value_loss,
                'auxiliary_loss': aux_loss,
                'behavioral_cloning_loss': bc_loss,
            }
        else:
            return {
                'policy_cur_lr': self._optimizer_policy.defaults['lr'],
                'value_cur_lr': self._optimizer_value.defaults['lr'],
                'policy_loss': ppo_policy_loss.policy_loss.item(),
                'value_loss': value_loss.item(),
                'entropy_loss': ppo_policy_loss.entropy_loss.item(),
                'policy_adv_abs_max': policy_adv.abs().max().item(),
                'approx_kl': ppo_info.approx_kl,
                'clipfrac': ppo_info.clipfrac,
            }

    def _state_dict_learn(self) -> Dict[str, Any]:
        return {
            'model': self._model.state_dict(),
            'optimizer_policy': self._optimizer_policy.state_dict(),
            'optimizer_value': self._optimizer_value.state_dict(),
        }

    def _load_state_dict_learn(self, state_dict: Dict[str, Any]) -> None:
        self._model.load_state_dict(state_dict['model'])
        self._optimizer_policy.load_state_dict(state_dict['optimizer_policy'])
        self._optimizer_value.load_state_dict(state_dict['optimizer_value'])

    def _init_collect(self) -> None:
        r"""
        Overview:
            Collect mode init method. Called by ``self.__init__``.
            Init unroll length, adder, collect armor.
        """
        self._unroll_len = self._cfg.collect.unroll_len
        self._collect_armor = Armor(self._model)
        # TODO continuous action space exploration
        self._collect_armor.add_plugin('main', 'multinomial_sample')
        self._collect_armor.reset()
        self._adder = Adder(self._use_cuda, self._unroll_len)
        algo_cfg = self._cfg.collect.algo
        self._gamma = algo_cfg.discount_factor
        self._gae_lambda = algo_cfg.gae_lambda

    def _forward_collect(self, data: dict) -> dict:
        r"""
        Overview:
            Forward function for collect mode
        Arguments:
            - data (:obj:`dict`): Dict type data, including at least ['obs'].
        Returns:
            - data (:obj:`dict`): The collected data
        """
        data_id = list(data.keys())
        data = default_collate(list(data.values()))
        if self._use_cuda:
            data = to_device(data, self._device)
        self._collect_armor.model.eval()
        with torch.no_grad():
<<<<<<< HEAD
            output = self._collect_armor.forward(data, param={'mode': 'compute_actor_critic'})
        return output
=======
            output = self._collect_armor.forward(data, param={'mode': 'compute_action_value'})
        if self._use_cuda:
            output = to_device(output, 'cpu')
        output = default_decollate(output)
        return {i: d for i, d in zip(data_id, output)}
>>>>>>> ff330399

    def _process_transition(self, obs: Any, armor_output: dict, timestep: namedtuple) -> dict:
        """
        Overview:
               Generate dict type transition data from inputs.
        Arguments:
                - obs (:obj:`Any`): Env observation
                - armor_output (:obj:`dict`): Output of collect armor, including at least ['action']
                - timestep (:obj:`namedtuple`): Output after env step, including at least ['obs', 'reward', 'done']\
                       (here 'obs' indicates obs after env step).
        Returns:
               - transition (:obj:`dict`): Dict type transition data.
        """
        transition = {
            'obs': obs,
            'logit': armor_output['logit'],
            'action': armor_output['action'],
            'value': armor_output['value'],
            'reward': timestep.reward,
            'done': timestep.done,
        }
        return transition

    def _get_train_sample(self, data: deque) -> Union[None, List[Any]]:
        r"""
        Overview:
            Get the trajectory and calculate GAE, return one data to cache for next time calculation
        Arguments:
            - data (:obj:`deque`): The trajectory's cache
        Returns:
            - samples (:obj:`dict`): The training samples generated
        """
        # adder is defined in _init_collect
        data = self._adder.get_gae_with_default_last_value(
            data, data[-1]['done'], gamma=self._gamma, gae_lambda=self._gae_lambda
        )
        data = self._adder.get_train_sample(data)
        for d in data:
            d['buffer_name'] = ["policy", "value"]
        return data

    def _get_batch_size(self) -> Dict[str, int]:
        bs = self._cfg.learn.batch_size
        return {'policy': bs, 'value': bs}

    def _init_eval(self) -> None:
        r"""
        Overview:
            Evaluate mode init method. Called by ``self.__init__``.
            Init eval armor with argmax strategy.
        """
        self._eval_armor = Armor(self._model)
        self._eval_armor.add_plugin('main', 'argmax_sample')
        self._eval_armor.reset()

    def _forward_eval(self, data: dict) -> dict:
        r"""
        Overview:
            Forward function for eval mode, similar to ``self._forward_collect``.
        Arguments:
            - data (:obj:`dict`): Dict type data, including at least ['obs'].
        Returns:
            - output (:obj:`dict`): Dict type data, including at least inferred action according to input obs.
        """
        data_id = list(data.keys())
        data = default_collate(list(data.values()))
        if self._use_cuda:
            data = to_device(data, self._device)
        self._eval_armor.model.eval()
        with torch.no_grad():
<<<<<<< HEAD
            output = self._eval_armor.forward(data, param={'mode': 'compute_actor'})
        return output

    def _init_command(self) -> None:
        pass
=======
            output = self._eval_armor.forward(data, param={'mode': 'compute_action'})
        if self._use_cuda:
            output = to_device(output, 'cpu')
        output = default_decollate(output)
        return {i: d for i, d in zip(data_id, output)}
>>>>>>> ff330399

    def default_model(self) -> Tuple[str, List[str]]:
        # return 'fc_vac', ['nervex.model.actor_critic.value_ac']
        return 'ppg', ['nervex.model.ppg']

    def _monitor_vars_learn(self) -> List[str]:
        return [
            'policy_cur_lr',
            'value_cur_lr',
            'policy_loss',
            'value_loss',
            'entropy_loss',
            'policy_adv_abs_max',
            'approx_kl',
            'clipfrac',
            'aux_value_loss',
            'auxiliary_loss',
            'behavioral_cloning_loss',
        ]

    def learn_aux(self) -> Tuple[torch.Tensor, torch.Tensor, torch.Tensor]:
        aux_memories = self._aux_memories
        # gather states and target values into one tensor
        data = {}
        states = []
        actions = []
        return_ = []
        old_values = []
        weights = []
        for memory in aux_memories:
            # for memory in memories:
            states.append(memory['obs'])
            actions.append(memory['action'])
            return_.append(memory['return_'])
            old_values.append(memory['value'])
            if memory['weight'] is None:
                weight = torch.ones_like(memory['action'])
            else:
                weight = torch.tensor(memory['weight'])
            weights.append(weight)

        data['obs'] = torch.cat(states)
        data['action'] = torch.cat(actions)
        data['return_'] = torch.cat(return_)
        data['value'] = torch.cat(old_values)
        data['weight'] = torch.cat(weights)
        # compute current policy logit_old
        with torch.no_grad():
            data['logit_old'] = self._armor.forward({'obs': data['obs']}, param={'mode': 'compute_actor'})['logit']

        # prepared dataloader for auxiliary phase training
        dl = create_shuffled_dataloader(data, self._cfg.learn.batch_size)

        # the proposed auxiliary phase training
        # where the value is distilled into the policy network,
        # while making sure the policy network does not change the action predictions (kl div loss)

        i = 0
        auxiliary_loss_ = 0
        behavioral_cloning_loss_ = 0
        value_loss_ = 0

        for epoch in range(self._epochs_aux):
            for data in dl:
                policy_output = self._armor.forward(data, param={'mode': 'compute_actor_critic'})

                # Calculate ppg error 'logit_new', 'logit_old', 'action', 'value_new', 'value_old', 'return_', 'weight'
                data_ppg = ppg_data(
                    policy_output['logit'], data['logit_old'], data['action'], policy_output['value'], data['value'],
                    data['return_'], data['weight']
                )
                ppg_joint_loss = ppg_joint_error(data_ppg, self._clip_ratio)
                wb = self._beta_weight
                total_loss = ppg_joint_loss.auxiliary_loss + wb * ppg_joint_loss.behavioral_cloning_loss

                # # policy network loss copmoses of both the kl div loss as well as the auxiliary loss
                # aux_loss = clipped_value_loss(policy_values, rewards, old_values, self.value_clip)
                # loss_kl = F.kl_div(action_logprobs, old_action_probs, reduction='batchmean')
                # policy_loss = aux_loss + loss_kl

                self._optimizer_policy.zero_grad()
                total_loss.backward()
                self._optimizer_policy.step()

                # paper says it is important to train the value network extra during the auxiliary phase
                # Calculate ppg error 'value_new', 'value_old', 'return_', 'weight'
                values = self._armor.forward(data, param={'mode': 'compute_critic'})['value']
                data_aux = ppo_value_data(values, data['value'], data['return_'], data['weight'])

                value_loss = ppo_value_error(data_aux, self._clip_ratio)

                self._optimizer_value.zero_grad()
                value_loss.backward()
                self._optimizer_value.step()

                auxiliary_loss_ += ppg_joint_loss.auxiliary_loss.item()
                behavioral_cloning_loss_ += ppg_joint_loss.behavioral_cloning_loss.item()
                value_loss_ += value_loss.item()
                i += 1

        self._aux_memories = []

        return auxiliary_loss_ / i, behavioral_cloning_loss_ / i, value_loss_ / i<|MERGE_RESOLUTION|>--- conflicted
+++ resolved
@@ -212,16 +212,11 @@
             data = to_device(data, self._device)
         self._collect_armor.model.eval()
         with torch.no_grad():
-<<<<<<< HEAD
             output = self._collect_armor.forward(data, param={'mode': 'compute_actor_critic'})
-        return output
-=======
-            output = self._collect_armor.forward(data, param={'mode': 'compute_action_value'})
         if self._use_cuda:
             output = to_device(output, 'cpu')
         output = default_decollate(output)
         return {i: d for i, d in zip(data_id, output)}
->>>>>>> ff330399
 
     def _process_transition(self, obs: Any, armor_output: dict, timestep: namedtuple) -> dict:
         """
@@ -292,19 +287,11 @@
             data = to_device(data, self._device)
         self._eval_armor.model.eval()
         with torch.no_grad():
-<<<<<<< HEAD
             output = self._eval_armor.forward(data, param={'mode': 'compute_actor'})
-        return output
-
-    def _init_command(self) -> None:
-        pass
-=======
-            output = self._eval_armor.forward(data, param={'mode': 'compute_action'})
         if self._use_cuda:
             output = to_device(output, 'cpu')
         output = default_decollate(output)
         return {i: d for i, d in zip(data_id, output)}
->>>>>>> ff330399
 
     def default_model(self) -> Tuple[str, List[str]]:
         # return 'fc_vac', ['nervex.model.actor_critic.value_ac']

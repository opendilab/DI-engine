from abc import ABC, abstractmethod
from collections import namedtuple
from typing import Any, List, Tuple
import logging
from nervex.utils import import_module, ENV_REGISTRY

BaseEnvTimestep = namedtuple('BaseEnvTimestep', ['obs', 'reward', 'done', 'info'])
BaseEnvInfo = namedtuple('BaseEnvInfo', ['agent_num', 'obs_space', 'act_space', 'rew_space'])


class BaseEnv(ABC):
    """
    Overview: basic environment class
    Interface: __init__
    Property: timestep
    """

    @abstractmethod
    def __init__(self, cfg: dict) -> None:
        raise NotImplementedError

    @abstractmethod
    def reset(self) -> Any:
        raise NotImplementedError

    @abstractmethod
    def close(self) -> None:
        raise NotImplementedError

    @abstractmethod
    def step(self, action: Any) -> 'BaseEnv.timestep':
        raise NotImplementedError

    @abstractmethod
    def seed(self, seed: int) -> None:
        raise NotImplementedError

    @abstractmethod
    def info(self) -> 'BaseEnv.info':
        raise NotImplementedError

    @abstractmethod
    def __repr__(self) -> str:
        raise NotImplementedError

    @staticmethod
    def create_actor_env_cfg(cfg: dict) -> List[dict]:
        actor_env_num = cfg.get('actor_env_num', 1)
        return [cfg for _ in range(actor_env_num)]

    @staticmethod
    def create_evaluator_env_cfg(cfg: dict) -> List[dict]:
        evaluator_env_num = cfg.get('evaluator_env_num', 1)
        return [cfg for _ in range(evaluator_env_num)]

    # optional method
    def enable_save_replay(self, replay_path: str) -> None:
        raise NotImplementedError


def get_vec_env_setting(cfg: dict) -> Tuple[type, List[dict], List[dict]]:
    import_module(cfg.get('import_names', []))
<<<<<<< HEAD
    if cfg.env_type in env_mapping:
        env_fn = env_mapping[cfg.env_type]
    else:
        raise KeyError("invalid env type: {}".format(cfg.env_type))
=======
    env_fn = ENV_REGISTRY[cfg.env_type]
>>>>>>> 07f5ee2a
    actor_env_cfg = env_fn.create_actor_env_cfg(cfg)
    evaluator_env_cfg = env_fn.create_evaluator_env_cfg(cfg)
    return env_fn, actor_env_cfg, evaluator_env_cfg<|MERGE_RESOLUTION|>--- conflicted
+++ resolved
@@ -60,14 +60,7 @@
 
 def get_vec_env_setting(cfg: dict) -> Tuple[type, List[dict], List[dict]]:
     import_module(cfg.get('import_names', []))
-<<<<<<< HEAD
-    if cfg.env_type in env_mapping:
-        env_fn = env_mapping[cfg.env_type]
-    else:
-        raise KeyError("invalid env type: {}".format(cfg.env_type))
-=======
     env_fn = ENV_REGISTRY[cfg.env_type]
->>>>>>> 07f5ee2a
     actor_env_cfg = env_fn.create_actor_env_cfg(cfg)
     evaluator_env_cfg = env_fn.create_evaluator_env_cfg(cfg)
     return env_fn, actor_env_cfg, evaluator_env_cfg
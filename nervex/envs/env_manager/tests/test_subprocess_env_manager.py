import time
import signal
import pytest
import torch

from ..base_env_manager import EnvState
from ..subprocess_env_manager import AsyncSubprocessEnvManager, SyncSubprocessEnvManager


@pytest.mark.unittest(rerun=5)
class TestSubprocessEnvManager:

    def test_naive(self, setup_async_manager_cfg, setup_model_type):
        env_fn = setup_async_manager_cfg.pop('env_fn')
        env_manager = AsyncSubprocessEnvManager(env_fn, setup_async_manager_cfg)
        model = setup_model_type()

        env_manager.seed([314 for _ in range(env_manager.env_num)])
        env_manager.launch(reset_param={i: {'stat': 'stat_test'} for i in range(env_manager.env_num)})
        assert all([s == 314 for s in env_manager._seed])
        assert all([s == 'stat_test'] for s in env_manager._stat)
        # Test basic
        name = env_manager._name
        for i in range(env_manager.env_num):
            assert name[i] == 'name{}'.format(i)
        assert len(name) == env_manager.env_num
        assert all([isinstance(n, str) for n in name])
        name = env_manager.name
        assert len(name) == env_manager.env_num
        assert all([isinstance(n, str) for n in name])
        assert env_manager._max_retry == 5
        assert env_manager._reset_timeout == 10
        # Test arribute
        with pytest.raises(AttributeError):
            data = env_manager.xxx
        env_manager._env_ref.user_defined()
        with pytest.raises(RuntimeError):
            env_manager.user_defined()
        # Test step
        env_count = [0 for _ in range(env_manager.env_num)]
        data_count = 0
        start_time = time.time()
        while not env_manager.done:
            obs = env_manager.ready_obs
            print('obs', obs.keys(), env_manager._env_states)
            action = model.forward(obs)
            assert 1 <= len(action) <= len(obs)
            print('act', action.keys())
            timestep = env_manager.step(action)
            data_count += len(timestep)
            assert len(timestep) >= 1
            print('timestep', timestep.keys(), timestep, len(timestep))
            for k, t in timestep.items():
                if t.done:
                    print('env{} finish episode{}'.format(k, env_count[k]))
                    env_count[k] += 1
        assert all([c == setup_async_manager_cfg.episode_num for c in env_count])
        assert data_count == sum(env_manager._data_count)
        assert all([env_manager._env_states[env_id] == EnvState.DONE for env_id in range(env_manager.env_num)])
        end_time = time.time()
        print('total step time: {}'.format(end_time - start_time))

        # Test close
        env_manager.close()
        assert env_manager._closed
        with pytest.raises(AssertionError):
            env_manager.reset([])
        with pytest.raises(AssertionError):
            env_manager.step([])

    @pytest.mark.error
    def test_error(self, setup_async_manager_cfg, setup_exception):
        env_fn = setup_async_manager_cfg.pop('env_fn')
        env_manager = SyncSubprocessEnvManager(env_fn, setup_async_manager_cfg)
        # Test reset error
        with pytest.raises(AssertionError):
            env_manager.reset(reset_param={i: {'stat': 'stat_test'} for i in range(env_manager.env_num)})
        with pytest.raises(RuntimeError):
            obs = env_manager.launch(reset_param={i: {'stat': 'error'} for i in range(env_manager.env_num)})
        assert env_manager._closed
        time.sleep(0.5)  # necessary time interval
        obs = env_manager.launch(reset_param={i: {'stat': 'stat_test'} for i in range(env_manager.env_num)})
        assert not env_manager._closed

        timestep = env_manager.step({i: torch.randn(4) for i in range(env_manager.env_num)})
        assert len(timestep) == env_manager.env_num

        # Test step catched error
        action = {i: torch.randn(4) for i in range(env_manager.env_num)}
        action[0] = 'catched_error'
        timestep = env_manager.step(action)

        assert timestep[0].info['abnormal']
        assert all(['abnormal' not in timestep[i].info for i in range(1, env_manager.env_num)])
        assert env_manager._env_states[0] == EnvState.RESET
        assert len(env_manager.ready_obs) == 3
        # wait for reset
        while not len(env_manager.ready_obs) == env_manager.env_num:
            time.sleep(0.1)
        assert env_manager._env_states[0] == EnvState.RUN
        assert len(env_manager.ready_obs) == 4
        timestep = env_manager.step({i: torch.randn(4) for i in range(env_manager.env_num)})

        # Test step error
        action[0] = 'error'
        with pytest.raises(Exception):
            timestep = env_manager.step(action)
        assert env_manager._closed

        env_manager.close()
        with pytest.raises(AssertionError):  # Assert env manager is not closed
            env_manager.reset([])
        with pytest.raises(AssertionError):  # Assert env manager is not closed
            env_manager.step([])

    def test_block(self, setup_async_manager_cfg, setup_watchdog, setup_model_type):
        env_fn = setup_async_manager_cfg.pop('env_fn')
        env_manager = AsyncSubprocessEnvManager(env_fn, setup_async_manager_cfg)
        watchdog = setup_watchdog(60)
        model = setup_model_type()
        # Test reset timeout
        watchdog.start()
        with pytest.raises(RuntimeError):
            reset_param = {i: {'stat': 'block'} for i in range(env_manager.env_num)}
            obs = env_manager.launch(reset_param=reset_param)
        assert env_manager._closed
        time.sleep(0.5)
        reset_param = {i: {'stat': 'stat_test'} for i in range(env_manager.env_num)}
        reset_param[0]['stat'] = 'timeout'
        obs = env_manager.launch(reset_param=reset_param)
        time.sleep(0.5)
        assert not env_manager._closed

        timestep = env_manager.step({i: torch.randn(4) for i in range(env_manager.env_num)})
        obs = env_manager.ready_obs
        assert len(obs) >= 1
        watchdog.stop()

        # Test step timeout
        watchdog.start()
        obs = env_manager.reset({i: {'stat': 'stat_test'} for i in range(env_manager.env_num)})
        action = {i: torch.randn(4) for i in range(env_manager.env_num)}
        action[0] = 'block'
        with pytest.raises(TimeoutError):
            timestep = env_manager.step(action)
            obs = env_manager.ready_obs
            while 0 not in obs:
                action = model.forward(obs)
                timestep = env_manager.step(action)
                obs = env_manager.ready_obs
        time.sleep(0.5)

<<<<<<< HEAD
        obs = env_manager.launch(reset_param={i: {'stat': 'stat_test'} for i in range(env_manager.env_num)})
        time.sleep(0.5)
=======
        obs = env_manager.launch(reset_param=[{'stat': 'stat_test'} for _ in range(env_manager.env_num)])
        time.sleep(1)
>>>>>>> 1dedd91e
        action[0] = 'timeout'
        timestep = env_manager.step(action)
        obs = env_manager.ready_obs
        while 0 not in obs:
            action = model.forward(obs)
            timestep = env_manager.step(action)
            obs = env_manager.ready_obs
        assert len(obs) >= 1
        watchdog.stop()

        env_manager.close()

    def test_reset(self, setup_async_manager_cfg):
        env_manager = AsyncSubprocessEnvManager(**setup_async_manager_cfg)
        reset_param = {i: {'stat': 'stat_test'} for i in range(env_manager.env_num)}
        obs = env_manager.launch(reset_param=reset_param)
        for i in range(5):
            env_manager.reset(reset_param=reset_param)<|MERGE_RESOLUTION|>--- conflicted
+++ resolved
@@ -150,13 +150,8 @@
                 obs = env_manager.ready_obs
         time.sleep(0.5)
 
-<<<<<<< HEAD
-        obs = env_manager.launch(reset_param={i: {'stat': 'stat_test'} for i in range(env_manager.env_num)})
-        time.sleep(0.5)
-=======
         obs = env_manager.launch(reset_param=[{'stat': 'stat_test'} for _ in range(env_manager.env_num)])
         time.sleep(1)
->>>>>>> 1dedd91e
         action[0] = 'timeout'
         timestep = env_manager.step(action)
         obs = env_manager.ready_obs

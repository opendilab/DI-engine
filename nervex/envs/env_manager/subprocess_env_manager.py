from multiprocessing import Process, Pipe, connection, get_context, Array
from collections import namedtuple
import enum
import logging
import platform
import time
import math
import copy
import traceback
import threading
import numpy as np
import torch
import ctypes
import pickle
import cloudpickle
from functools import partial
from types import MethodType
from typing import Any, Union, List, Tuple, Iterable, Dict, Callable, Optional

from nervex.torch_utils import to_tensor, to_ndarray, to_list
from nervex.utils import PropagatingThread, LockContextType, LockContext, ENV_MANAGER_REGISTRY
from .base_env_manager import BaseEnvManager

_NTYPE_TO_CTYPE = {
    np.bool: ctypes.c_bool,
    np.bool_: ctypes.c_bool,
    np.uint8: ctypes.c_uint8,
    np.uint16: ctypes.c_uint16,
    np.uint32: ctypes.c_uint32,
    np.uint64: ctypes.c_uint64,
    np.int8: ctypes.c_int8,
    np.int16: ctypes.c_int16,
    np.int32: ctypes.c_int32,
    np.int64: ctypes.c_int64,
    np.float32: ctypes.c_float,
    np.float64: ctypes.c_double,
}


class EnvState(enum.IntEnum):
    INIT = 1
    RUN = 2
    RESET = 3
    DONE = 4


class ShmBuffer():
    """
    Overview:
        Shared Memory Buffer
    """

    def __init__(self, dtype: np.generic, shape: Tuple[int]) -> None:
        """
        Overview:
            Initialize the buffer.
        Arguments:
            - dtype (:obj:`np.generic`): dtype of the data to limit the size of the buffer.
            - shape (:obj:`Tuple[int]`): shape of the data to limit the size of the buffer.
        """
        self.buffer = Array(_NTYPE_TO_CTYPE[dtype.type], int(np.prod(shape)))
        self.dtype = dtype
        self.shape = shape

    def fill(self, src_arr: np.ndarray) -> None:
        """
        Overview:
            Fill the shared memory buffer with a numpy array. (Replace the original one.)
        Arguments:
            - src_arr (:obj:`np.ndarray`): array to fill the buffer.
        """
        assert isinstance(src_arr, np.ndarray), type(src_arr)
        dst_arr = np.frombuffer(self.buffer.get_obj(), dtype=self.dtype).reshape(self.shape)
        with self.buffer.get_lock():
            np.copyto(dst_arr, src_arr)

    def get(self) -> np.ndarray:
        """
        Overview:
            Get the array stored in the buffer.
        Return:
            - copy_data (:obj:`np.ndarray`): A copy of the data stored in the buffer.
        """
        arr = np.frombuffer(self.buffer.get_obj(), dtype=self.dtype).reshape(self.shape)
        return arr.copy()


class ShmBufferContainer(object):
    """
    Overview:
        Support dictionary of shared memory buffer.
    """

    def __init__(self, dtype: np.generic, shape: Union[Dict[Any, tuple], tuple]) -> None:
        if isinstance(shape, dict):
            self._data = {k: ShmBufferContainer(dtype, v) for k, v in shape.items()}
        elif isinstance(shape, (tuple, list)):
            self._data = ShmBuffer(dtype, shape)
        else:
            raise RuntimeError("not support shape: {}".format(shape))
        self._shape = shape

    def fill(self, src_arr: Union[Dict[Any, np.ndarray], np.ndarray]) -> None:
        if isinstance(self._shape, dict):
            for k in self._shape.keys():
                self._data[k].fill(src_arr[k])
        elif isinstance(self._shape, (tuple, list)):
            self._data.fill(src_arr)

    def get(self) -> Union[Dict[Any, np.ndarray], np.ndarray]:
        if isinstance(self._shape, dict):
            return {k: self._data[k].get() for k in self._shape.keys()}
        elif isinstance(self._shape, (tuple, list)):
            return self._data.get()


class CloudpickleWrapper(object):
    """
    Overview:
        CloudpickleWrapper can be able to pickle more python object(e.g: an object with lambda expression)
    """

    def __init__(self, data: Any) -> None:
        self.data = data

    def __getstate__(self) -> bytes:
        if isinstance(self.data, (tuple, list, np.ndarray)):  # pickle is faster
            return pickle.dumps(self.data)
        else:
            return cloudpickle.dumps(self.data)

    def __setstate__(self, data: bytes) -> None:
        if isinstance(data, (tuple, list, np.ndarray)):  # pickle is faster
            self.data = pickle.loads(data)
        else:
            self.data = cloudpickle.loads(data)


def retry_wrapper(fn: Callable, max_retry: int = 10) -> Callable:
    """
    Overview:
        Retry the function until exceeding the maximum retry times.
    """

    def wrapper(*args, **kwargs):
        exceptions = []
        for _ in range(max_retry):
            try:
                ret = fn(*args, **kwargs)
                return ret
            except Exception as e:
                exceptions.append(e)
                time.sleep(0.1)
        e_info = ''.join(
            [
                'Retry {} failed from:\n {}\n'.format(i, ''.join(traceback.format_tb(e.__traceback__)) + str(e))
                for i, e in enumerate(exceptions)
            ]
        )
        fn_exception = Exception("Function {} runtime error:\n{}".format(fn, e_info))
        raise RuntimeError("Function {} has exceeded max retries({})".format(fn, max_retry)) from fn_exception

    return wrapper


@ENV_MANAGER_REGISTRY.register('async_subprocess')
class AsyncSubprocessEnvManager(BaseEnvManager):
    """
    Overview:
        Create an AsyncSubprocessEnvManager to manage multiple environments.
        Each Environment is run by a seperate subprocess.
    Interfaces:
        seed, launch, ready_obs, step, reset, env_info
    """

    def __init__(
        self,
        env_fn: List[Callable],
        episode_num: Optional[Union[int, float]] = float('inf'),
        shared_memory: bool = True,
        context: Optional[str] = 'spawn' if platform.system().lower() == 'windows' else 'fork',
        wait_num: int = 2,
        timeout: float = 0.01,
        reset_timeout: float = 60,
    ) -> None:
        """
        Overview:
            Initialize the AsyncSubprocessEnvManager.
        Arguments:
            - env_fn (:obj:`function`): the function to create environment
            - episode_num (:obj:`int`): maximum episodes to collect in one environment
        """
        super().__init__(env_fn, episode_num)
        self._shared_memory = shared_memory
        self._context = context
        self._timeout = timeout
        self._wait_num = wait_num
        self._reset_timeout = reset_timeout
        self._lock = LockContext(LockContextType.THREAD_LOCK)

    def _create_state(self) -> None:
        r"""
        Overview:
            Fork/spawn sub-processes and create pipes to transfer the data.
        """
        self._env_episode_count = {env_id: 0 for env_id in range(self.env_num)}
<<<<<<< HEAD
        self._next_obs = {env_id: None for env_id in range(self.env_num)}
        self._env_ref = self._env_fn[0]()
        if self._shared_memory:
=======
        self._ready_obs = {env_id: None for env_id in range(self.env_num)}
        if self.shared_memory:
>>>>>>> 3ac34da2
            obs_space = self._env_ref.info().obs_space
            shape = obs_space.shape
            dtype = np.dtype(obs_space.value['dtype']) if obs_space.value is not None else np.dtype(np.float32)
            self._obs_buffers = {env_id: ShmBufferContainer(dtype, shape) for env_id in range(self.env_num)}
        else:
            self._obs_buffers = {env_id: None for env_id in range(self.env_num)}
        self._pipe_parents, self._pipe_children = {}, {}
        self._subprocesses = {}
        self._env_states = {}
        for env_id in range(self.env_num):
            self._create_env_subprocess(env_id)
        self._waiting_env = {'step': set()}
        self._setup_async_args()
        self._closed = False

    def _create_env_subprocess(self, env_id):
        # start a new one
        self._pipe_parents[env_id], self._pipe_children[env_id] = Pipe()
        ctx = get_context(self._context)
        self._subprocesses[env_id] = ctx.Process(
            target=self.worker_fn,
            args=(
                self._pipe_parents[env_id], self._pipe_children[env_id], CloudpickleWrapper(self._env_fn[env_id]),
                self._obs_buffers[env_id], self.method_name_list
            ),
            daemon=True,
            name='subprocess_env_manager{}_{}'.format(env_id, time.time())
        )
        self._subprocesses[env_id].start()
        self._pipe_children[env_id].close()
        self._env_states[env_id] = EnvState.INIT

        if self._env_replay_path is not None:
            self._pipe_parents[env_id].send(
                CloudpickleWrapper(['enable_save_replay', [self._env_replay_path[env_id]], {}])
            )
            self._pipe_parents[env_id].recv()

    def _setup_async_args(self) -> None:
        r"""
        Overview:
            set up the async arguments utilized in the step().
            wait_num: for each time the minimum number of env return to gather
            timeout: for each time the minimum number of env return to gather
        """
        self._async_args = {
            'step': {
                'wait_num': self._wait_num,
                'timeout': self._timeout
            },
        }

    @property
    def active_env(self) -> List[int]:
        return [i for i, s in self._env_states.items() if s == EnvState.RUN]

    @property
    def ready_env(self) -> List[int]:
        return [i for i in self.active_env if i not in self._waiting_env['step']]

    @property
    def ready_obs(self) -> Dict[int, Any]:
        """
        Overview:
            Get the next observations.
        Return:
            A dictionary with observations and their environment IDs.
        Note:
            The observations are returned in torch.Tensor.
        Example:
            >>>     obs_dict = env_manager.ready_obs
            >>>     actions_dict = {env_id: model.forward(obs) for env_id, obs in obs_dict.items())}
        """
        no_done_env_idx = [i for i, s in self._env_states.items() if s != EnvState.DONE]
        sleep_count = 0
        while all([self._env_states[i] == EnvState.RESET for i in no_done_env_idx]):
            logging.warning('VEC_ENV_MANAGER: all the not done envs are resetting, sleep {} times'.format(sleep_count))
            time.sleep(1)
            sleep_count += 1
        return self._inv_transform({i: self._ready_obs[i] for i in self.ready_env})

    @property
    def done(self) -> bool:
        return all([s == EnvState.DONE for s in self._env_states.values()])

    def launch(self, reset_param: Optional[List[dict]] = None) -> None:
        """
        Overview:
            Set up the environments and hyper-params.
        Arguments:
            - reset_param (:obj:`List`): list of reset parameters for each environment.
        """
        assert self._closed, "please first close the env manager"
        self._create_state()
        self.reset(reset_param)

    def reset(self, reset_param: Optional[List[dict]] = None) -> None:
        """
        Overview:
            Reset the environments and hyper-params.
        Arguments:
            - reset_param (:obj:`List`): list of reset parameters for each environment.
        Note:
            Create separate thread to reset each environment to avoid blocking.
        """
        self._check_closed()
        # clear previous info
        for env_id in self._waiting_env['step']:
            self._pipe_parents[env_id].recv()
        self._waiting_env['step'].clear()

        if reset_param is None:
            reset_param = [{} for _ in range(self.env_num)]
        self._reset_param = reset_param
        # set seed
        if hasattr(self, '_env_seed'):
            for i in range(self.env_num):
                self._pipe_parents[i].send(CloudpickleWrapper(['seed', [self._env_seed[i]], {}]))
            ret = [p.recv().data for _, p in self._pipe_parents.items()]
            self._check_data(ret)

        # reset env
        reset_thread_list = []
        for env_id in range(self.env_num):
            reset_thread = PropagatingThread(target=self._reset, args=(env_id, ))
            reset_thread.daemon = True
            reset_thread_list.append(reset_thread)
        for t in reset_thread_list:
            t.start()
        for t in reset_thread_list:
            t.join()

    def _reset(self, env_id: int) -> None:

        @retry_wrapper
        def reset_fn():
            if self._pipe_parents[env_id].poll():
                recv_data = self._pipe_parents[env_id].recv().data
                raise Exception("unread data left before sending to the pipe: {}".format(repr(recv_data)))
            self._pipe_parents[env_id].send(CloudpickleWrapper(['reset', [], self._reset_param[env_id]]))

            if not self._pipe_parents[env_id].poll(self._reset_timeout):  # wait for 60 seconds to restart the env
                # terminate the old subprocess
                self._pipe_parents[env_id].close()
                if self._subprocesses[env_id].is_alive():
                    self._subprocesses[env_id].terminate()
                # reset the subprocess
                self._create_env_subprocess(env_id)
                raise Exception("env reset timeout")  # leave it to retry_wrapper to try again

            obs = self._pipe_parents[env_id].recv().data
            self._check_data([obs], close=False)
            if self._shared_memory:
                obs = self._obs_buffers[env_id].get()
            with self._lock:
                self._env_states[env_id] = EnvState.RUN
                self._ready_obs[env_id] = obs

        try:
            reset_fn()
        except Exception as e:
            with self._lock:
                if self._closed:  # exception cased by main thread closing parent_remote
                    return
                else:
                    self.close()
                    raise e

    def step(self, actions: Dict[int, Any]) -> Dict[int, namedtuple]:
        """
        Overview:
            Wrapper of step function in the environment.
        Arguments:
            - actions (:obj:`Dict[int, Any]`): {env_id: action}
        Return:
            - timesteps (:obj:`Dict[int, namedtuple]`): {env_id: timestep}. timestep is in ``torch.Tensor`` type.
        Note:
            - The env_id that appears in ``actions`` will also be returned in ``timesteps``.
            - Each environment is run by a subprocess seperately. Once an environment is done, it is reset immediately.
        Example:
            >>>     actions_dict = {env_id: model.forward(obs) for env_id, obs in obs_dict.items())}
            >>>     timesteps = env_manager.step(actions_dict):
            >>>     for env_id, timestep in timesteps.items():
            >>>         pass
        """
        self._check_closed()
        env_ids = list(actions.keys())
        assert all([self._env_states[env_id] == EnvState.RUN for env_id in env_ids]
                   ), 'current env state are: {}, please check whether the requested env is in reset or done'.format(
                       {env_id: self._env_states[env_id]
                        for env_id in env_ids}
                   )

        for env_id, act in actions.items():
            act = self._transform(act)
            self._pipe_parents[env_id].send(CloudpickleWrapper(['step', [act], {}]))

        step_args = self._async_args['step']
        wait_num, timeout = min(step_args['wait_num'], len(env_ids)), step_args['timeout']
        rest_env_ids = list(set(env_ids).union(self._waiting_env['step']))

        ready_env_ids = []
        timesteps = {}
        cur_rest_env_ids = copy.deepcopy(rest_env_ids)
        while True:
            rest_conn = [self._pipe_parents[env_id] for env_id in cur_rest_env_ids]
            ready_conn, ready_ids = AsyncSubprocessEnvManager.wait(rest_conn, min(wait_num, len(rest_conn)), timeout)
            cur_ready_env_ids = [cur_rest_env_ids[env_id] for env_id in ready_ids]
            assert len(cur_ready_env_ids) == len(ready_conn)
            timesteps.update({env_id: p.recv().data for env_id, p in zip(cur_ready_env_ids, ready_conn)})
            self._check_data(timesteps.values())
            ready_env_ids += cur_ready_env_ids
            cur_rest_env_ids = list(set(cur_rest_env_ids).difference(set(cur_ready_env_ids)))
            # at least one not done timestep or all the connection is ready
            if any([not t.done for t in timesteps.values()]) or len(ready_conn) == len(rest_conn):
                break

        self._waiting_env['step']: set
        for env_id in rest_env_ids:
            if env_id in ready_env_ids:
                if env_id in self._waiting_env['step']:
                    self._waiting_env['step'].remove(env_id)
            else:
                self._waiting_env['step'].add(env_id)

        for env_id, timestep in timesteps.items():
            if timestep.info.get('abnormal', False):
                self._env_states[env_id] = EnvState.RESET
                reset_thread = PropagatingThread(target=self._reset, args=(env_id, ), name='abnormal_reset')
                reset_thread.daemon = True
                reset_thread.start()
                continue
            if self._shared_memory:
                timestep = timestep._replace(obs=self._obs_buffers[env_id].get())
            timesteps[env_id] = timestep
            if timestep.done:
                self._env_episode_count[env_id] += 1
                if self._env_episode_count[env_id] >= self._episode_num:
                    self._env_states[env_id] = EnvState.DONE
                else:
                    self._env_states[env_id] = EnvState.RESET
                    reset_thread = PropagatingThread(target=self._reset, args=(env_id, ), name='regular_reset')
                    reset_thread.daemon = True
                    reset_thread.start()
            else:
                self._ready_obs[env_id] = timestep.obs

        return self._inv_transform(timesteps)

    # This method must be staticmethod, otherwise there will be some resource conflicts(e.g. port or file)
    # Env must be created in worker, which is a trick of avoiding env pickle errors.
    @staticmethod
    def worker_fn(p, c, env_fn_wrapper, obs_buffer, method_name_list) -> None:
        """
        Overview:
            Subprocess's target function to run.
        """
        torch.set_num_threads(1)
        env_fn = env_fn_wrapper.data
        env = env_fn()
        p.close()
        try:
            while True:
                try:
                    cmd, args, kwargs = c.recv().data
                except EOFError:  # for the case when the pipe has been closed
                    c.close()
                    break
                try:
                    if cmd == 'getattr':
                        ret = getattr(env, args[0])
                    elif cmd in method_name_list:
                        if cmd == 'step':
                            timestep = env.step(*args, **kwargs)
                            if timestep.info.get('abnormal', False):
                                ret = timestep
                            else:
                                if obs_buffer is not None:
                                    obs_buffer.fill(timestep.obs)
                                    timestep = timestep._replace(obs=None)
                                ret = timestep
                        elif cmd == 'reset':
                            ret = env.reset(*args, **kwargs)  # obs
                            if obs_buffer is not None:
                                obs_buffer.fill(ret)
                                ret = None
                        elif args is None and kwargs is None:
                            ret = getattr(env, cmd)()
                        else:
                            ret = getattr(env, cmd)(*args, **kwargs)
                    else:
                        raise KeyError("not support env cmd: {}".format(cmd))
                    c.send(CloudpickleWrapper(ret))
                except Exception as e:
                    # when there are some errors in env, worker_fn will send the errors to env manager
                    # directly send error to another process will lose the stack trace, so we create a new Exception
                    c.send(
                        CloudpickleWrapper(
                            e.__class__(
                                '\nEnv Process Exception:\n' + ''.join(traceback.format_tb(e.__traceback__)) + repr(e)
                            )
                        )
                    )
                if cmd == 'close':
                    c.close()
                    break
        except KeyboardInterrupt:
            c.close()

    def _check_data(self, data: Iterable, close: bool = True) -> None:
        for d in data:
            if isinstance(d, Exception):
                # when receiving env Exception, env manager will safely close and raise this Exception to caller
                if close:
                    self.close()
                raise d

    # override
    def __getattr__(self, key: str) -> Any:
        self._check_closed()
        # we suppose that all the envs has the same attributes, if you need different envs, please
        # create different env managers.
        if not hasattr(self._env_ref, key):
            raise AttributeError("env `{}` doesn't have the attribute `{}`".format(type(self._env_ref), key))
        if isinstance(getattr(self._env_ref, key), MethodType) and key not in self.method_name_list:
            raise RuntimeError("env getattr doesn't supports method({}), please override method_name_list".format(key))
        for _, p in self._pipe_parents.items():
            p.send(CloudpickleWrapper(['getattr', [key], {}]))
        ret = [p.recv().data for _, p in self._pipe_parents.items()]
        self._check_data(ret)
        return ret

    # override
    def enable_save_replay(self, replay_path: Union[List[str], str]) -> None:
        if isinstance(replay_path, str):
            replay_path = [replay_path] * self.env_num
        self._env_replay_path = replay_path

    # override
    def close(self) -> None:
        if self._closed:
            return
        self._closed = True
        self._env_ref.close()
        for _, p in self._pipe_parents.items():
            p.send(CloudpickleWrapper(['close', None, None]))
        for _, p in self._pipe_parents.items():
            p.recv()
        # disable process join for avoiding hang
        # for p in self._subprocesses:
        #     p.join()
        for _, p in self._subprocesses.items():
            p.terminate()
        for _, p in self._pipe_parents.items():
            p.close()

    @staticmethod
    def wait(rest_conn: list, wait_num: int, timeout: Union[None, float] = None) -> Tuple[list, list]:
        """
        Overview:
            wait at least enough(len(ready_conn) >= wait_num) num connection within timeout constraint
            if timeout is None, wait_num == len(ready_conn), means sync mode;
            if timeout is not None, when len(ready_conn) >= wait_num, returns;
        """
        assert 1 <= wait_num <= len(rest_conn
                                    ), 'please indicate proper wait_num: <wait_num: {}, rest_conn_num: {}>'.format(
                                        wait_num, len(rest_conn)
                                    )
        rest_conn_set = set(rest_conn)
        ready_conn = set()
        start_time = time.time()
        rest_time = timeout
        while len(rest_conn_set) > 0:
            finish_conn = set(connection.wait(rest_conn_set, timeout=timeout))
            ready_conn = ready_conn.union(finish_conn)
            rest_conn_set = rest_conn_set.difference(finish_conn)
            if len(ready_conn) >= wait_num and timeout:
                rest_time = timeout - (time.time() - start_time)
                if rest_time <= 0.0:
                    break
        ready_ids = [rest_conn.index(c) for c in ready_conn]
        return list(ready_conn), ready_ids


@ENV_MANAGER_REGISTRY.register('subprocess')
class SyncSubprocessEnvManager(AsyncSubprocessEnvManager):

    def _setup_async_args(self) -> None:
        self._async_args = {
            'step': {
                'wait_num': self._env_num,  # math.inf,
                'timeout': None,
            },
        }<|MERGE_RESOLUTION|>--- conflicted
+++ resolved
@@ -204,14 +204,9 @@
             Fork/spawn sub-processes and create pipes to transfer the data.
         """
         self._env_episode_count = {env_id: 0 for env_id in range(self.env_num)}
-<<<<<<< HEAD
-        self._next_obs = {env_id: None for env_id in range(self.env_num)}
+        self._ready_obs = {env_id: None for env_id in range(self.env_num)}
         self._env_ref = self._env_fn[0]()
         if self._shared_memory:
-=======
-        self._ready_obs = {env_id: None for env_id in range(self.env_num)}
-        if self.shared_memory:
->>>>>>> 3ac34da2
             obs_space = self._env_ref.info().obs_space
             shape = obs_space.shape
             dtype = np.dtype(obs_space.value['dtype']) if obs_space.value is not None else np.dtype(np.float32)

--- conflicted
+++ resolved
@@ -322,11 +322,7 @@
                 )
             time.sleep(0.1)
             sleep_count += 1
-<<<<<<< HEAD
         return {i: self._ready_obs[i] for i in self.ready_env}
-=======
-        return self._inv_transform({i: self._ready_obs[i] for i in self.ready_env})
->>>>>>> 3ac34da2
 
     @property
     def done(self) -> bool:
@@ -401,16 +397,9 @@
             self._check_data([obs], close=False)
             if self.shared_memory:
                 obs = self._obs_buffers[env_id].get()
-<<<<<<< HEAD
-            # Because each thread updates the corresponding env_id value,
-            # they won't lead to a thread-safe problem.
+            # Because each thread updates the corresponding env_id value, they won't lead to a thread-safe problem.
             self._env_states[env_id] = EnvState.RUN
             self._ready_obs[env_id] = self._inv_transform(obs)
-=======
-            with self._lock:
-                self._env_states[env_id] = EnvState.RUN
-                self._ready_obs[env_id] = obs
->>>>>>> 3ac34da2
 
         try:
             reset_fn()

from abc import ABC
from types import MethodType
from typing import Type, Union, Any, List, Callable, Iterable, Dict, Optional
from functools import partial, wraps
from easydict import EasyDict
import copy
from collections import namedtuple
import numbers
import torch
import enum
import time
import traceback
import signal
from nervex.torch_utils import to_tensor, to_ndarray, to_list
from nervex.utils import ENV_MANAGER_REGISTRY, import_module, deep_merge_dicts
from nervex.envs.env.base_env import BaseEnvTimestep
from nervex.utils.time_helper import WatchDog


class EnvState(enum.IntEnum):
    VOID = 0
    INIT = 1
    RUN = 2
    RESET = 3
    DONE = 4
    ERROR = 5


def retry_wrapper(func: Callable = None, max_retry: int = 10, waiting_time: float = 0.1) -> Callable:
    """
    Overview:
        Retry the function until exceeding the maximum retry times.
    """

    if func is None:
        return partial(retry_wrapper, max_retry=max_retry)

    if max_retry == 1:
        return func

    @wraps(func)
    def wrapper(*args, **kwargs):
        exceptions = []
        for _ in range(max_retry):
            try:
                ret = func(*args, **kwargs)
                return ret
            except BaseException as e:
                exceptions.append(e)
                time.sleep(waiting_time)
        e_info = ''.join(
            [
                'Retry {} failed from:\n {}\n'.format(i, ''.join(traceback.format_tb(e.__traceback__)) + str(e))
                for i, e in enumerate(exceptions)
            ]
        )
        func_exception = Exception("Function {} runtime error:\n{}".format(func, e_info))
        raise RuntimeError("Function {} has exceeded max retries({})".format(func, max_retry)) from func_exception

    return wrapper


def timeout_wrapper(func: Callable = None, timeout: int = 10) -> Callable:
    if func is None:
        return partial(timeout_wrapper, timeout=timeout)

    @wraps(func)
    def wrapper(*args, **kwargs):
        watchdog = WatchDog(timeout)
        watchdog.start()
        try:
            ret = func(*args, **kwargs)
            return ret
        except BaseException as e:
            raise e
        finally:
            watchdog.stop()

    return wrapper


@ENV_MANAGER_REGISTRY.register('base')
class BaseEnvManager(object):
    """
    Overview:
        Create a BaseEnvManager to manage multiple environments.
    Interfaces:
        reset, step, seed, close, enable_save_replay, launch, env_info
    Properties:
        env_num, ready_obs, done, method_name_list
    """

    @classmethod
    def default_config(cls: type) -> EasyDict:
        cfg = EasyDict(cls.config)
        cfg.cfg_type = cls.__name__ + 'Config'
        return copy.deepcopy(cfg)

    config = dict(
        episode_num=float("inf"),
        max_retry=1,
        step_timeout=60,
        reset_timeout=60,
        retry_waiting_time=0.1,
    )

    def __init__(
<<<<<<< HEAD
        self,
        env_fn: List[Callable],
        episode_num: Optional[Union[int, float]] = float('inf'),
        max_retry: int = 1,
        step_timeout: int = 60,
        reset_timeout: int = 60,
        retry_waiting_time: float = 0.1,
        auto_reset: bool = True,
=======
            self,
            env_fn: List[Callable],
            cfg: EasyDict = EasyDict({}),
>>>>>>> 1dedd91e
    ) -> None:
        """
        Overview:
            Initialize the BaseEnvManager.
        Arguments:
            - env_fn (:obj:`List[Callable]`): the function to create environment
        """
        self._cfg = cfg
        self._env_fn = env_fn
        self._env_num = len(self._env_fn)
<<<<<<< HEAD
        if episode_num == "inf":
            episode_num = float("inf")
        self._episode_num = episode_num
        self._auto_reset = auto_reset
=======
>>>>>>> 1dedd91e
        self._transform = partial(to_ndarray)
        self._inv_transform = partial(to_tensor, dtype=torch.float32)
        self._closed = True
        self._env_replay_path = None
        # env_ref is used to acquire some common attributes of env, like obs_shape and act_shape
        self._env_ref = self._env_fn[0]()
        self._env_states = {i: EnvState.VOID for i in range(self._env_num)}

        self._episode_num = self._cfg.episode_num
        self._max_retry = self._cfg.max_retry
        self._step_timeout = self._cfg.step_timeout
        self._reset_timeout = self._cfg.reset_timeout
        self._retry_waiting_time = self._cfg.retry_waiting_time

    @property
    def env_num(self) -> int:
        return self._env_num

    @property
    def ready_obs(self) -> Dict[int, Any]:
        """
        Overview:
            Get the next observations(in ``torch.Tensor`` type) and corresponding env id.
        Return:
            A dictionary with observations and their environment IDs.
        Example:
            >>>     obs_dict = env_manager.ready_obs
            >>>     actions_dict = {env_id: model.forward(obs) for env_id, obs in obs_dict.items())}
        """
        return self._inv_transform(
            {i: self._ready_obs[i]
             for i in range(self.env_num) if self._env_episode_count[i] < self._episode_num}
        )

    @property
    def done(self) -> bool:
        return all([s == EnvState.DONE for s in self._env_states.values()])

    @property
    def method_name_list(self) -> list:
        return ['reset', 'step', 'seed', 'close', 'enable_save_replay']

    @property
    def active_env(self) -> List[int]:
        return [i for i, s in self._env_states.items() if s == EnvState.RUN]

    def __getattr__(self, key: str) -> Any:
        """
        Note: if a python object doesn't have the attribute named key, it will call this method
        """
        # We suppose that all envs have the same attributes.
        # If you need different envs, please implement other env managers.
        if not hasattr(self._env_ref, key):
            raise AttributeError("env `{}` doesn't have the attribute `{}`".format(type(self._env_ref), key))
        if isinstance(getattr(self._env_ref, key), MethodType) and key not in self.method_name_list:
            raise RuntimeError("env getattr doesn't support method({}), please override method_name_list".format(key))
        self._check_closed()
        return [getattr(env, key) if hasattr(env, key) else None for env in self._envs]

    def _check_closed(self):
        """
        Overview:
            Check whether the env manager is closed. Will be called in ``__getattr__`` and ``step``.
        """
        assert not self._closed, "env manager is closed, please use the alive env manager"

    def launch(self, reset_param: Optional[List[dict]] = None) -> None:
        """
        Overview:
            Set up the environments and hyper-params.
        Arguments:
            - reset_param (:obj:`Optional[List[dict]]`): List of reset parameters for each environment.
        """
        assert self._closed, "please first close the env manager"
        self._create_state()
        # set seed
        if hasattr(self, '_env_seed'):
            for env, s in zip(self._envs, self._env_seed):
                if self._env_dynamic_seed is not None:
                    env.seed(s, self._env_dynamic_seed)
                else:
                    env.seed(s)
        self.reset(reset_param)

    def _create_state(self) -> None:
        self._env_episode_count = {i: 0 for i in range(self.env_num)}
        self._ready_obs = {i: None for i in range(self.env_num)}
        self._envs = [e() for e in self._env_fn]
        self._reset_param = [{} for _ in range(self.env_num)]
        # env_ref is used to acquire some common attributes of env, like obs_shape and act_shape
        self._env_ref = self._envs[0]
        assert len(self._envs) == self._env_num
        self._env_states = {i: EnvState.INIT for i in range(self._env_num)}
        if self._env_replay_path is not None:
            for e, s in zip(self._envs, self._env_replay_path):
                e.enable_save_replay(s)
        self._closed = False

    def reset(self, reset_param: Optional[Dict] = None) -> None:
        """
        Overview:
            Reset the environments and hyper-params.
        Arguments:
            - reset_param (:obj:`List`): list of reset parameters for each environment.
        """
        self._check_closed()
        if reset_param is None:
            for i in range(self.env_num):
                self._reset(i)
        else:
            for env_id in reset_param:
                self._reset_param[env_id] = reset_param[env_id]
                self._reset(env_id)

    def _reset(self, env_id: int) -> None:

        @retry_wrapper(max_retry=self._max_retry, waiting_time=self._retry_waiting_time)
        @timeout_wrapper(timeout=self._reset_timeout)
        def reset_fn():
            return self._envs[env_id].reset(**self._reset_param[env_id])

        try:
            obs = reset_fn()
        except Exception as e:
            self._env_states[env_id] = EnvState.ERROR
            self.close()
            raise e
        self._ready_obs[env_id] = obs
        self._env_states[env_id] = EnvState.RUN

    def step(self, actions: Dict[int, Any]) -> Dict[int, namedtuple]:
        """
        Overview:
            All envs Wrapper of step function in the environment.
        Arguments:
            - actions (:obj:`Dict[int, Any]`): {env_id: action}
        Return:
            - timesteps (:obj:`Dict[int, namedtuple]`): {env_id: timestep}. timestep is in ``torch.Tensor`` type.
        Note:
            - The env_id that appears in ``actions`` will also be returned in ``timesteps``.
            - Once an environment is done, it is reset immediately.
        Example:
            >>>     actions_dict = {env_id: model.forward(obs) for env_id, obs in obs_dict.items())}
            >>>     timesteps = env_manager.step(actions_dict):
            >>>     for env_id, timestep in timesteps.items():
            >>>         pass
        """

        self._check_closed()
        timesteps = {}
        for env_id, act in actions.items():
            act = self._transform(act)
            timesteps[env_id] = self._step(env_id, act)
            if timesteps[env_id].info.get('abnormal', False):
                if self._auto_reset:
                    self._env_states[env_id] = EnvState.RESET
                    self._reset(env_id)
            elif timesteps[env_id].done:
                self._env_episode_count[env_id] += 1
                if self._env_episode_count[env_id] < self._episode_num and self._auto_reset:
                    self._env_states[env_id] = EnvState.RESET
                    self._reset(env_id)
                else:
                    self._env_states[env_id] = EnvState.DONE
            else:
                self._ready_obs[env_id] = timesteps[env_id].obs
        return self._inv_transform(timesteps)

    def _step(self, env_id: int, act: Any) -> namedtuple:

        @retry_wrapper(max_retry=self._max_retry, waiting_time=self._retry_waiting_time)
        @timeout_wrapper(timeout=self._step_timeout)
        def step_fn():
            return self._envs[env_id].step(act)

        try:
            ret = step_fn()
            return ret
        except Exception as e:
            self._env_states[env_id] = EnvState.ERROR
            raise e

    def seed(self, seed: Union[List[int], int], dynamic_seed: bool = None) -> None:
        """
        Overview:
            Set the seed for each environment.
        Arguments:
            - seed (:obj:`Union[List[int], int]`): List of seeds for each environment, \
                or one seed for the first environment and other seeds are generated automatically.
        """
        if isinstance(seed, numbers.Integral):
            seed = [seed + i for i in range(self.env_num)]
        elif isinstance(seed, list):
            assert len(seed) == self._env_num, "len(seed) {:d} != env_num {:d}".format(len(seed), self._env_num)
            seed = seed
        self._env_seed = seed
        self._env_dynamic_seed = dynamic_seed

    def enable_save_replay(self, replay_path: Union[List[str], str]) -> None:
        if isinstance(replay_path, str):
            replay_path = [replay_path] * self.env_num
        self._env_replay_path = replay_path

    def close(self) -> None:
        """
        Overview:
            Release the environment resources.
        """
        if self._closed:
            return
        self._env_ref.close()
        for env in self._envs:
            env.close()
        for i in range(self._env_num):
            self._env_states[i] = EnvState.VOID
        self._closed = True

    def env_info(self) -> namedtuple:
        return self._env_ref.info()

    def env_default_config(self) -> EasyDict:
        return self._env_ref.default_config()


def create_env_manager(manager_cfg: dict, env_fn: List[Callable]) -> BaseEnvManager:
    manager_cfg = copy.deepcopy(manager_cfg)
    if 'import_names' in manager_cfg:
        import_module(manager_cfg.pop('import_names'))
    manager_type = manager_cfg.pop('type')
    return ENV_MANAGER_REGISTRY.build(manager_type, env_fn=env_fn, cfg=manager_cfg)


def get_env_manager_cls(cfg: EasyDict) -> type:
    import_module(cfg.get('import_names', []))
    return ENV_MANAGER_REGISTRY.get(cfg.type)<|MERGE_RESOLUTION|>--- conflicted
+++ resolved
@@ -105,20 +105,9 @@
     )
 
     def __init__(
-<<<<<<< HEAD
-        self,
-        env_fn: List[Callable],
-        episode_num: Optional[Union[int, float]] = float('inf'),
-        max_retry: int = 1,
-        step_timeout: int = 60,
-        reset_timeout: int = 60,
-        retry_waiting_time: float = 0.1,
-        auto_reset: bool = True,
-=======
             self,
             env_fn: List[Callable],
             cfg: EasyDict = EasyDict({}),
->>>>>>> 1dedd91e
     ) -> None:
         """
         Overview:
@@ -129,13 +118,6 @@
         self._cfg = cfg
         self._env_fn = env_fn
         self._env_num = len(self._env_fn)
-<<<<<<< HEAD
-        if episode_num == "inf":
-            episode_num = float("inf")
-        self._episode_num = episode_num
-        self._auto_reset = auto_reset
-=======
->>>>>>> 1dedd91e
         self._transform = partial(to_ndarray)
         self._inv_transform = partial(to_tensor, dtype=torch.float32)
         self._closed = True

from abc import ABC
from types import MethodType
from typing import Union, Any, List, Callable, Iterable, Dict, Optional
import copy
from functools import partial
from collections import namedtuple
import numbers
import torch
from nervex.torch_utils import to_tensor, to_ndarray, to_list
from nervex.utils import ENV_MANAGER_REGISTRY, import_module


@ENV_MANAGER_REGISTRY.register('base')
class BaseEnvManager(object):
    """
    Overview:
        Create a BaseEnvManager to manage multiple environments.
    Interfaces:
        reset, step, seed, close, enable_save_replay, launch, env_info
    Properties:
        env_num, ready_obs, done, method_name_list
    """

    def __init__(
            self,
            env_fn: List[Callable],
            episode_num: Optional[Union[int, float]] = float('inf'),
    ) -> None:
        """
        Overview:
            Initialize the BaseEnvManager.
        Arguments:
            - env_fn (:obj:`List[Callable]`): the function to create environment
            - episode_num (:obj:`Optional[Union[int, float]]`): maximum episodes to collect in one environment
        """
        self._env_fn = env_fn
        self._env_num = len(self._env_fn)
        if episode_num == "inf":
            episode_num = float("inf")
        self._episode_num = episode_num
        self._transform = partial(to_ndarray)
        self._inv_transform = partial(to_tensor, dtype=torch.float32)
        self._closed = True
        self._env_replay_path = None

    @property
    def env_num(self) -> int:
        return self._env_num

    @property
    def ready_obs(self) -> Dict[int, Any]:
        """
        Overview:
            Get the next observations(in ``torch.Tensor`` type) and corresponding env id.
        Return:
            A dictionary with observations and their environment IDs.
        Example:
            >>>     obs_dict = env_manager.ready_obs
            >>>     actions_dict = {env_id: model.forward(obs) for env_id, obs in obs_dict.items())}
        """
        return self._inv_transform(
            {i: self._ready_obs[i]
             for i in range(self.env_num) if self._env_episode_count[i] < self._episode_num}
        )

    @property
    def done(self) -> bool:
        return all([self._env_episode_count[env_id] >= self._episode_num for env_id in range(self.env_num)])

    @property
    def method_name_list(self) -> list:
        return ['reset', 'step', 'seed', 'close', 'enable_save_replay']

    def __getattr__(self, key: str) -> Any:
        """
        Note: if a python object doesn't have the attribute named key, it will call this method
        """
        # We suppose that all envs have the same attributes.
        # If you need different envs, please implement other env managers.
        if not hasattr(self._env_ref, key):
            raise AttributeError("env `{}` doesn't have the attribute `{}`".format(type(self._env_ref), key))
        if isinstance(getattr(self._env_ref, key), MethodType) and key not in self.method_name_list:
            raise RuntimeError("env getattr doesn't support method({}), please override method_name_list".format(key))
        self._check_closed()
        return [getattr(env, key) if hasattr(env, key) else None for env in self._envs]

    def _check_closed(self):
        """
        Overview:
            Check whether the env manager is closed. Will be called in ``__getattr__`` and ``step``.
        """
        assert not self._closed, "env manager is closed, please use the alive env manager"

    def launch(self, reset_param: Optional[List[dict]] = None) -> None:
        """
        Overview:
            Set up the environments and hyper-params.
        Arguments:
            - reset_param (:obj:`Optional[List[dict]]`): List of reset parameters for each environment.
        """
        assert self._closed, "please first close the env manager"
        self._create_state()
        self.reset(reset_param)

    def _create_state(self) -> None:
        self._closed = False
        self._env_episode_count = {i: 0 for i in range(self.env_num)}
<<<<<<< HEAD
        self._next_obs = {i: None for i in range(self.env_num)}
        self._envs = [e() for e in self._env_fn]
        # env_ref is used to acquire some common attributes of env, like obs_shape and act_shape
        self._env_ref = self._envs[0]
=======
        self._ready_obs = {i: None for i in range(self.env_num)}
        self._envs = [self._env_fn(c) for c in self._env_cfg]
>>>>>>> 3ac34da2
        assert len(self._envs) == self._env_num
        if self._env_replay_path is not None:
            for e, s in zip(self._envs, self._env_replay_path):
                e.enable_save_replay(s)

    def reset(self, reset_param: List[dict] = None) -> None:
        """
        Overview:
            Reset the environments and hyper-params.
        Arguments:
            - reset_param (:obj:`List`): list of reset parameters for each environment.
        """
        if reset_param is None:
            reset_param = [{} for _ in range(self.env_num)]
        self._reset_param = reset_param
        # set seed
        if hasattr(self, '_env_seed'):
            for env, s in zip(self._envs, self._env_seed):
                env.seed(s)
        for i in range(self.env_num):
            self._reset(i)

    def _reset(self, env_id: int) -> None:
        obs = self._safe_run(lambda: self._envs[env_id].reset(**self._reset_param[env_id]))
        self._ready_obs[env_id] = obs

    def _safe_run(self, fn: Callable) -> Any:
        try:
            return fn()
        except Exception as e:
            self.close()
            raise e

    def step(self, actions: Dict[int, Any]) -> Dict[int, namedtuple]:
        """
        Overview:
            All envs Wrapper of step function in the environment.
        Arguments:
            - actions (:obj:`Dict[int, Any]`): {env_id: action}
        Return:
            - timesteps (:obj:`Dict[int, namedtuple]`): {env_id: timestep}. timestep is in ``torch.Tensor`` type.
        Note:
            - The env_id that appears in ``actions`` will also be returned in ``timesteps``.
            - Once an environment is done, it is reset immediately.
        Example:
            >>>     actions_dict = {env_id: model.forward(obs) for env_id, obs in obs_dict.items())}
            >>>     timesteps = env_manager.step(actions_dict):
            >>>     for env_id, timestep in timesteps.items():
            >>>         pass
        """
        self._check_closed()
        timesteps = {}
        for env_id, act in actions.items():
            act = self._transform(act)
            timesteps[env_id] = self._safe_run(lambda: self._envs[env_id].step(act))
            if timesteps[env_id].done:
                self._env_episode_count[env_id] += 1
                if self._env_episode_count[env_id] < self._episode_num:
                    self._reset(env_id)
            else:
                self._ready_obs[env_id] = timesteps[env_id].obs
        return self._inv_transform(timesteps)

    def seed(self, seed: Union[List[int], int]) -> None:
        """
        Overview:
            Set the seed for each environment.
        Arguments:
            - seed (:obj:`Union[List[int], int]`): List of seeds for each environment, \
                or one seed for the first environment and other seeds are generated automatically.
        """
        if isinstance(seed, numbers.Integral):
            seed = [seed + i for i in range(self.env_num)]
        elif isinstance(seed, list):
            assert len(seed) == self._env_num, "len(seed) {:d} != env_num {:d}".format(len(seed), self._env_num)
            seed = seed
        self._env_seed = seed

    def enable_save_replay(self, replay_path: Union[List[str], str]) -> None:
        if isinstance(replay_path, str):
            replay_path = [replay_path] * self.env_num
        self._env_replay_path = replay_path

    def close(self) -> None:
        """
        Overview:
            Release the environment resources.
        """
        if self._closed:
            return
        self._env_ref.close()
        for env in self._envs:
            env.close()
        self._closed = True

    def env_info(self) -> namedtuple:
        return self._env_ref.info()


def create_env_manager(manager_cfg: dict, env_fn: List[Callable]) -> BaseEnvManager:
    manager_cfg = copy.deepcopy(manager_cfg)
    if 'import_names' in manager_cfg:
        import_module(manager_cfg.pop('import_names'))
    manager_type = manager_cfg.pop('type')
    return ENV_MANAGER_REGISTRY.build(manager_type, env_fn=env_fn, **manager_cfg)<|MERGE_RESOLUTION|>--- conflicted
+++ resolved
@@ -105,15 +105,10 @@
     def _create_state(self) -> None:
         self._closed = False
         self._env_episode_count = {i: 0 for i in range(self.env_num)}
-<<<<<<< HEAD
-        self._next_obs = {i: None for i in range(self.env_num)}
+        self._ready_obs = {i: None for i in range(self.env_num)}
         self._envs = [e() for e in self._env_fn]
         # env_ref is used to acquire some common attributes of env, like obs_shape and act_shape
         self._env_ref = self._envs[0]
-=======
-        self._ready_obs = {i: None for i in range(self.env_num)}
-        self._envs = [self._env_fn(c) for c in self._env_cfg]
->>>>>>> 3ac34da2
         assert len(self._envs) == self._env_num
         if self._env_replay_path is not None:
             for e, s in zip(self._envs, self._env_replay_path):

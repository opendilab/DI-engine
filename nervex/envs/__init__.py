--- conflicted
+++ resolved
@@ -1,6 +1,2 @@
-<<<<<<< HEAD
 from .env import BaseEnv, get_vec_env_setting, BaseEnvTimestep, BaseEnvInfo
-=======
-from .env import BaseEnv, register_env, get_vec_env_setting, BaseEnvTimestep, BaseEnvInfo
-from .env_manager import *
->>>>>>> 75317cdf
+from .env_manager import *
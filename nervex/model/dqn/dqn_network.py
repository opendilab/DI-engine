from functools import partial
from typing import Union, List, Dict

import torch
import torch.nn as nn

from nervex.model import DuelingHead, ConvEncoder
from nervex.utils import squeeze


class FCDQN(nn.Module):

    def __init__(
<<<<<<< HEAD
        self, input_dim, action_dim, hidden_dim_list=[128, 128, 128], dueling=True, a_layer_num=1, v_layer_num=1
=======
        self, obs_dim, action_dim, hidden_dim_list=[128, 128, 128], dueling=True, a_layer_num=1, v_layer_num=1
>>>>>>> 6ff05cb7
    ):
        super(FCDQN, self).__init__()
        self.act = nn.ReLU()
        layers = []
        input_dim = squeeze(obs_dim)
        for dim in hidden_dim_list:
            layers.append(nn.Linear(input_dim, dim))
            layers.append(self.act)
            input_dim = dim
        self.main = nn.Sequential(*layers)
        self.action_dim = squeeze(action_dim)
        self.dueling = dueling

        head_fn = partial(DuelingHead, a_layer_num=a_layer_num, v_layer_num=v_layer_num) if dueling else nn.Linear
        if isinstance(self.action_dim, list) or isinstance(self.action_dim, tuple):
            self.pred = nn.ModuleList()
            for dim in self.action_dim:
                self.pred.append(head_fn(input_dim, dim))
        else:
            self.pred = head_fn(input_dim, self.action_dim)

    def forward(self, x):
        x = self.main(x)
        if isinstance(self.action_dim, list):
            x = [m(x) for m in self.pred]
        else:
            x = self.pred(x)
        return {'logit': x}


class ConvDQN(nn.Module):

    def __init__(
            self,
            obs_dim: tuple,
            action_dim: Union[int, list],
            head_hidden_dim: int = 64,
            dueling: bool = True,
            a_layer_num: int = 1,
            v_layer_num: int = 1
    ) -> None:
        super(ConvDQN, self).__init__()
        self.act = nn.ReLU()
        self.obs_dim = obs_dim
        self.action_dim = action_dim
        self.encoder = ConvEncoder(obs_dim, head_hidden_dim)

        head_fn = partial(DuelingHead, a_layer_num=a_layer_num, v_layer_num=v_layer_num) if dueling else nn.Linear
        if isinstance(self.action_dim, list) or isinstance(self.action_dim, tuple):
            self.pred = nn.ModuleList()
            for dim in self.action_dim:
                self.pred.append(head_fn(head_hidden_dim, dim))
        else:
            self.pred = head_fn(head_hidden_dim, self.action_dim)

    def forward(self, x: torch.Tensor) -> Dict[str, Union[torch.Tensor, List[torch.Tensor]]]:
        x = self.encoder(x)
        if isinstance(self.action_dim, list):
            x = [m(x) for m in self.pred]
        else:
            x = self.pred(x)
        return {'logit': x}<|MERGE_RESOLUTION|>--- conflicted
+++ resolved
@@ -11,11 +11,7 @@
 class FCDQN(nn.Module):
 
     def __init__(
-<<<<<<< HEAD
-        self, input_dim, action_dim, hidden_dim_list=[128, 128, 128], dueling=True, a_layer_num=1, v_layer_num=1
-=======
         self, obs_dim, action_dim, hidden_dim_list=[128, 128, 128], dueling=True, a_layer_num=1, v_layer_num=1
->>>>>>> 6ff05cb7
     ):
         super(FCDQN, self).__init__()
         self.act = nn.ReLU()

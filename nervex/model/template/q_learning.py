--- conflicted
+++ resolved
@@ -4,12 +4,8 @@
 
 from nervex.torch_utils import get_lstm
 from nervex.utils import MODEL_REGISTRY, SequenceType, squeeze
-<<<<<<< HEAD
 from ..common import FCEncoder, ConvEncoder, DiscreteHead, DuelingHead, MultiHead, RainbowHead, \
-    QuantileHead
-=======
-from ..common import FCEncoder, ConvEncoder, ClassificationHead, DuelingHead, MultiDiscreteHead, RainbowHead, QRDQNHead
->>>>>>> 03ef2184
+    QuantileHead, QRDQNHead
 
 
 @MODEL_REGISTRY.register('dqn')
@@ -81,13 +77,11 @@
         obs_shape: Union[int, SequenceType],
         action_shape: Union[int, SequenceType],
         encoder_hidden_size_list: SequenceType = [128, 128, 64],
-        dueling: bool = False,
         head_hidden_size: int = 64,
         head_layer_num: int = 1,
         num_quantiles: int = 32,
         activation: Optional[nn.Module] = nn.ReLU(),
         norm_type: Optional[str] = None,
-        noise: Optional[bool] = False,
     ) -> None:
         super(QRDQN, self).__init__()
         # For compatibility: 1, (1, ), [4, 32, 32]
@@ -103,9 +97,9 @@
                 "not support obs_shape for pre-defined encoder: {}, please customize your own DQN".format(obs_shape)
             )
         # Head Type
-        multi_discrete = not isinstance(action_shape, int)
-        if multi_discrete:
-            self.head = MultiDiscreteHead(
+        multi_head = not isinstance(action_shape, int)
+        if multi_head:
+            self.head = MultiHead(
                 QRDQNHead,
                 head_hidden_size,
                 action_shape,
@@ -113,13 +107,13 @@
                 num_quantiles=num_quantiles,
                 activation=activation,
                 norm_type=norm_type,
-                noise=noise,
             )
         else:
             self.head = QRDQNHead(
                 head_hidden_size,
                 action_shape,
                 head_layer_num,
+                num_quantiles=num_quantiles,
                 activation=activation,
                 norm_type=norm_type,
             )

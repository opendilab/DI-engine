import torch
import torch.nn as nn
import torch.nn.functional as F
<<<<<<< HEAD
from typing import Dict, Union, Optional
from nervex.utils import squeeze
from ..common import ValueActorCriticBase, ConvEncoder, FCEncoder, register_model
=======
from typing import Dict, Union
from nervex.utils import squeeze, MODEL_REGISTRY
from ..common import ValueActorCriticBase, ConvEncoder, FCEncoder
>>>>>>> 07f5ee2a


class ValueAC(ValueActorCriticBase):
    r"""
    Overview:
        Actor-Critic model. Critic part outputs value of current state,
        and that is why it is called "ValueAC", which is in comparison with "QAC".
        Actor part outputs n-dim probability of selecting corresponding discrete action.
        It is the model adopted in A2C.
    Interface:
        __init__, forward, set_seed, compute_action_value, compute_action
    """

    def __init__(
            self,
            obs_dim: tuple,
            action_dim: Union[int, list],
            embedding_dim: int,
            head_hidden_dim: int = 128,
            continous=False,
            fixed_sigma_value=None,
    ) -> None:
        r"""
        Overview:
            Init the ValueAC according to arguments.
        Arguments:
            - obs_dim (:obj:`tuple`): a tuple of observation dim
            - action_dim (:obj:`Union[int, list]`): the num of actions
            - embedding_dim (:obj:`int`): encoder's embedding dim (output dim)
            - head_hidden_dim (:obj:`int`): the hidden dim in actor and critic heads
        """
        super(ValueAC, self).__init__()
        self._act = nn.ReLU()
        self._obs_dim = squeeze(obs_dim)
        self._act_dim = squeeze(action_dim)
        self._embedding_dim = embedding_dim
        self._encoder = self._setup_encoder()
        self._head_layer_num = 2
        self._head_hidden_dim = head_hidden_dim
        self.continous = continous
        self.fixed_sigma_value = fixed_sigma_value
        # actor head
        if isinstance(self._act_dim, tuple):
            self._actor = nn.ModuleList([self._setup_actor(a) for a in self._act_dim])
        else:
            self._actor = self._setup_actor(self._act_dim)
        # sigma head
        if continous and self.fixed_sigma_value is None:
            input_dim = embedding_dim
            layers = []
            for _ in range(self._head_layer_num):
                layers.append(nn.Linear(input_dim, head_hidden_dim))
                layers.append(self._act)
                input_dim = head_hidden_dim
            layers.append(nn.Linear(input_dim, self._act_dim))
            self._log_sigma = nn.Sequential(*layers)
        # critic head
        input_dim = embedding_dim
        layers = []
        for _ in range(self._head_layer_num):
            layers.append(nn.Linear(input_dim, head_hidden_dim))
            layers.append(self._act)
            input_dim = head_hidden_dim
        layers.append(nn.Linear(input_dim, 1))

        self._critic = nn.Sequential(*layers)

    def _setup_actor(self, act_dim: int) -> torch.nn.Module:
        input_dim = self._embedding_dim
        layers = []
        for _ in range(self._head_layer_num):
            layers.append(nn.Linear(input_dim, self._head_hidden_dim))
            layers.append(self._act)
            input_dim = self._head_hidden_dim
        layers.append(nn.Linear(input_dim, act_dim))
        return nn.Sequential(*layers)

    def _setup_encoder(self) -> torch.nn.Module:
        r"""
        Overview:
            Setup the encoder to encode env's raw observation
        """
        raise NotImplementedError

    def _critic_forward(self, x: torch.Tensor) -> torch.Tensor:
        r"""
        Overview:
            Use critic head to output value of current state.
        Arguments:
            - x (:obj:`torch.Tensor`): embedding tensor after encoder
        """
        return self._critic(x).squeeze(1)

    def _actor_forward(self, x: torch.Tensor) -> torch.Tensor:
        r"""
        Overview:
            Use actor head to output q-value of n-dim discrete actions.
        Arguments:
            - x (:obj:`torch.Tensor`): embedding tensor after encoder
        """
        if isinstance(self._act_dim, tuple):
            return [m(x) for m in self._actor]
        else:
            return self._actor(x)

    def compute_action_value(self, inputs: Dict[str, torch.Tensor]) -> Dict[str, torch.Tensor]:
        r"""
        Overview:
            First encode raw observation, then output value and logit.
            Normal reinforcement learning training, often called by learner to optimize both critic and actor.
        Arguments:
            - inputs (:obj:`Dict[str, torch.Tensor]`): embedding tensor after encoder
        Returns:
            - ret (:obj:`Dict[str, torch.Tensor]`): a dict containing value and logit
        """
        # for compatible, but we recommend use dict as input format
        if isinstance(inputs, torch.Tensor):
            embedding = self._encoder(inputs)
        else:
            embedding = self._encoder(inputs['obs'])
        value = self._critic_forward(embedding)
        logit = self._actor_forward(embedding)
        if self.continous:
            mu = torch.tanh(logit)
            sigma = torch.clamp_max(
                self._log_sigma(embedding), max=2
            ).exp(
            ) if self.fixed_sigma_value is None else self.fixed_sigma_value * torch.ones_like(mu)  # fix gamma to debug
            logit = (mu, sigma)

        return {'value': value, 'logit': logit}

    def compute_action(self, inputs: Dict[str, torch.Tensor]) -> Dict[str, torch.Tensor]:
        r"""
        Overview:
            First encode raw observation, then output logit.
            Evaluate policy performance only using the actor part, often called by evaluator.
        Arguments:
            - x (:obj:`torch.Tensor`): embedding tensor after encoder
        Returns:
            - ret (:obj:`Dict[str, torch.Tensor]`): a dict containing only logit
        """
        if isinstance(inputs, torch.Tensor):
            embedding = self._encoder(inputs)
        else:
            embedding = self._encoder(inputs['obs'])
        logit = self._actor_forward(embedding)
        if self.continous:
            mu = torch.tanh(logit)
            sigma = torch.clamp_max(
                self._log_sigma(embedding), max=2
            ).exp(
            ) if self.fixed_sigma_value is None else self.fixed_sigma_value * torch.ones_like(mu)  # fix gamma to debug
            logit = (mu, sigma)

        return {'logit': logit}


@MODEL_REGISTRY.register('conv_vac')
class ConvValueAC(ValueAC):
    r"""
    Overview:
        Convolution Actor-Critic model. Encode the observation with a ``ConvEncoder``
    Interface:
        __init__, forward, compute_action_value, compute_action
    """

    def _setup_encoder(self) -> torch.nn.Module:
        r"""
        Overview:
            Setup an ``ConvEncoder`` to encode 2-dim observation
        Returns:
            - encoder (:obj:`torch.nn.Module`): ``ConvEncoder``
        """
        return ConvEncoder(self._obs_dim, self._embedding_dim)


@MODEL_REGISTRY.register('fc_vac')
class FCValueAC(ValueAC):
    r"""
    Overview:
        Convolution Actor-Critic model. Encode the observation with a ``FCEncoder``
    Interface:
        __init__, forward, compute_action_value, compute_action
    """

    def _setup_encoder(self) -> torch.nn.Module:
        r"""
        Overview:
            Setup an ``ConvEncoder`` to encode 2-dim observation
        Returns:
            - encoder (:obj:`torch.nn.Module`): ``ConvEncoder``
        """
        return FCEncoder(self._obs_dim, self._embedding_dim)<|MERGE_RESOLUTION|>--- conflicted
+++ resolved
@@ -1,15 +1,9 @@
 import torch
 import torch.nn as nn
 import torch.nn.functional as F
-<<<<<<< HEAD
 from typing import Dict, Union, Optional
-from nervex.utils import squeeze
-from ..common import ValueActorCriticBase, ConvEncoder, FCEncoder, register_model
-=======
-from typing import Dict, Union
 from nervex.utils import squeeze, MODEL_REGISTRY
 from ..common import ValueActorCriticBase, ConvEncoder, FCEncoder
->>>>>>> 07f5ee2a
 
 
 class ValueAC(ValueActorCriticBase):

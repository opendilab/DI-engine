--- conflicted
+++ resolved
@@ -105,30 +105,10 @@
         q = self._critic_forward(state_action_input)
         return {'q_value': q}
 
-<<<<<<< HEAD
-    def compute_actor(self, inputs: Dict[str, torch.Tensor]) -> Dict[str, torch.Tensor]:
-        action = self._actor_forward(inputs['obs'])
-        return {'action': action}
-
-=======
-    def compute_action(self, obs: Dict[str, torch.Tensor]) -> Dict[str, torch.Tensor]:
+    def compute_actor(self, obs: Dict[str, torch.Tensor]) -> Dict[str, torch.Tensor]:
         action = self._actor_forward(obs)
         return {'action': action}
 
-    def optimize_actor(self, obs: Dict[str, torch.Tensor]) -> Dict[str, torch.Tensor]:
-        action = self._actor_forward(obs)
-        if len(action.shape) == 1:
-            action = action.unsqueeze(1)
-        state_action_input = torch.cat([obs, action], dim=1)
-
-        if self._use_backward_hook:
-            for p in self._critic[0].parameters():
-                p.requires_grad = False  # will set True when backward_hook called
-        q = self._critic_forward(state_action_input, single=True)
-
-        return {'q_value': q}
-
->>>>>>> ff330399
     @property
     def actor(self) -> torch.nn.Module:
         return self._actor

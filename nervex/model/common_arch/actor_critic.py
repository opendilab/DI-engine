--- conflicted
+++ resolved
@@ -2,17 +2,13 @@
 import torch.nn as nn
 
 
-<<<<<<< HEAD
 class ValueActorCriticBase(nn.Module):
-=======
-class ActorCriticBase(nn.Module):
     r"""
     Overview:
         Abstract class for Actor-Critic based models
     Interface:
         forward, set_seed, step, value, evaluate, mimic
     """
->>>>>>> 4178a700
 
     def forward(self, inputs, mode=None, **kwargs):
         """

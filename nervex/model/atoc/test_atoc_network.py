--- conflicted
+++ resolved
@@ -38,23 +38,14 @@
 
         optimize_critic = torch.optim.SGD(model._critic.parameters(), 0.1)
         obs = torch.randn(B, A, obs_dim)
-<<<<<<< HEAD
-        inputs = {'obs': obs}
-        out = model(inputs, mode='compute_critic')
-=======
         act = torch.rand(B, A, act_dim)
-        out = model({'obs': obs, 'action': act}, mode='compute_q')
->>>>>>> ff330399
+        out = model({'obs': obs, 'action': act}, mode='compute_critic')
         assert out['q_value'].shape == (B, A)
         q_loss = out['q_value'].sum()
         q_loss.backward()
         optimize_critic.step()
 
-<<<<<<< HEAD
-        out = model(inputs, mode='compute_actor', get_delta_q=True)
-=======
-        out = model(obs, mode='compute_action', get_delta_q=True)
->>>>>>> ff330399
+        out = model(obs, mode='compute_actor', get_delta_q=True)
         assert out['delta_q'].shape == (B, A)
         assert out['initiator_prob'].shape == (B, A)
         assert out['is_initiator'].shape == (B, A)
@@ -62,26 +53,17 @@
         optimizer_att = torch.optim.SGD(model._actor._attention.parameters(), 0.1)
 
         obs = torch.randn(B, A, obs_dim)
-<<<<<<< HEAD
-        inputs = {'obs': obs}
-        inputs = model(inputs, mode='compute_actor', get_delta_q=True)
-        attention_loss = model(inputs, mode='optimize_actor_attention')
-=======
-        delta_q = model(obs, mode='compute_action', get_delta_q=True)
+        delta_q = model(obs, mode='compute_actor', get_delta_q=True)
         attention_loss = model(delta_q, mode='optimize_actor_attention')
->>>>>>> ff330399
         optimizer_att.zero_grad()
         loss = attention_loss['actor_attention_loss'].sum()
         loss.backward()
         optimizer_att.step()
 
         weights = dict(model._actor.named_parameters())
-<<<<<<< HEAD
-        inputs['obs'] = obs
-        q_loss = model(inputs, mode='compute_critic')
-=======
-        q_loss = model(obs, mode='optimize_actor')
->>>>>>> ff330399
+        output = model(obs, mode='compute_actor')
+        output['obs'] = obs
+        q_loss = model(output, mode='compute_critic')
         loss = q_loss['q_value'].sum()
         before_update_weights = model._actor.named_parameters()
         optimizer_act.zero_grad()

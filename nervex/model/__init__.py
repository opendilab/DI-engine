--- conflicted
+++ resolved
@@ -1,10 +1,6 @@
 from .common_arch import *
 from .dqn import *
 from .actor_critic import *
-<<<<<<< HEAD
-from .qmix import *
-from .coma import *
-=======
 from .qac import *
 from .qmix import *
->>>>>>> dab3ad65
+from .coma import *
--- conflicted
+++ resolved
@@ -1,7 +1,3 @@
 from .discrete_net import FCDiscreteNet, ConvDiscreteNet, FCRDiscreteNet, ConvRDiscreteNet, \
-<<<<<<< HEAD
-    DiscreteNet, NoiseFCDiscreteNet, NoiseDistributionFCDiscreteNet, NoiseQuantileFCDiscreteNet, \
-    SQNDiscreteNet, SQNModel
-=======
-    DiscreteNet, NoiseFCDiscreteNet, NoiseDistributionFCDiscreteNet, NoiseQuantileFCDiscreteNet, FCRGruNet
->>>>>>> 692e1691
+    DiscreteNet, NoiseFCDiscreteNet, NoiseDistributionFCDiscreteNet, NoiseQuantileFCDiscreteNet, FCRGruNet\
+    SQNDiscreteNet, SQNModel
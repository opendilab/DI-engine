from functools import partial
from typing import Union, List, Dict, Optional, Tuple, Callable
from copy import deepcopy

import torch
import torch.nn as nn
from nervex.model import head_fn_map, ConvEncoder
from nervex.torch_utils import get_lstm
from nervex.utils import squeeze, MODEL_REGISTRY


class DiscreteNet(nn.Module):
    r"""
    Overview:
        Base class for DQN based models.
    Interface:
        __init__, forward, fast_timestep_forward
    """

    def __init__(
            self,
            obs_shape: Union[int, tuple],
            action_shape: tuple,
            hidden_size_list: list = [128, 128, 64],
            **kwargs,
    ) -> None:
        r"""
        Overview:
            Init the DiscreteNet according to arguments, including encoder, lstm(if needed) and head.
        Arguments:
            - obs_shape (:obj:`Union[int, tuple]`): a tuple of observation shape
            - action_shape (:obj:`int`): the num of action shape, \
                note that it can be a tuple containing more than one element
            - hidden_size_list (:obj:`list`): encoder's hidden layer size list
        """
        super(DiscreteNet, self).__init__()
        # parse arguments
        encoder_kwargs, lstm_kwargs, head_kwargs = get_kwargs(kwargs)
        embedding_size = hidden_size_list[-1]
        action_shape = squeeze(action_shape)  # if action_shape is '(n,)', transform it in to 'n'.
        use_multi_discrete = isinstance(action_shape, tuple)
        head_fn = head_fn_map[head_kwargs.pop('head_type')]

        # build encoder: the encoder encodes different formats of observation into 1d vector.
        self._encoder = Encoder(obs_shape, hidden_size_list=hidden_size_list, **encoder_kwargs)

        # build lstm: the lstm encodes the history of the observations.
        if lstm_kwargs['lstm_type'] != 'none':
            lstm_kwargs['input_size'] = embedding_size
            lstm_kwargs['hidden_size'] = embedding_size
            self._lstm = get_lstm(**lstm_kwargs)

        # build head: the head encodes the observations into q-value of actions.
        if use_multi_discrete:
            self._head = MultiDiscreteHead(embedding_size, action_shape, head_fn, **head_kwargs)
        else:
            self._head = head_fn(embedding_size, action_shape, **head_kwargs)

    def forward(self, inputs: Dict, num_quantiles: int = None) -> Dict:
        r"""
        Overview:
            Normal forward. Would use lstm between encoder and head if needed
        Arguments:
            - inputs (:obj:`Dict`): a dict containing all raw input tensors, e.g. 'obs', 'prev_state' (if use lstm), \
                'enable_fast_timestep' (if use fast timestep forward)
        Returns:
            - return (:obj:`Dict`): a dict containing output tensors of this DQN model
        """
        if isinstance(inputs, torch.Tensor):
            inputs = {'obs': inputs}
        # fast_timestep_forward if enabled
        if inputs.get('enable_fast_timestep', False):
            return self.fast_timestep_forward(inputs)
        # normal forward
        x = self._encoder(inputs['obs'])
        if hasattr(self, '_lstm'):
            x = x.unsqueeze(0)  # unsqueeze the first dim (only 1 timestep) to fit lstm's input shape
            x, next_state = self._lstm(x, inputs['prev_state'])
            x = x.squeeze(0)
            x = self._head(x)
            x['next_state'] = next_state
            return x
        else:
            if num_quantiles is not None:
                x = self._head(x, num_quantiles)
            else:
                x = self._head(x)
            return x

    def fast_timestep_forward(self, inputs: Dict) -> Dict:
        r"""
        Overview:
            A simple implementation of timestep forward.
            Multiply timstep T and batch size B and get a larger batch size T*B。
        Arguments:
            - inputs (:obj:`Dict`): a dict containing all raw input tensors, e.g. 'obs', 'prev_state' (if use lstm), \
                'enable_fast_timestep' (if use fast timestep forward)
        Returns:
            - return (:obj:`Dict`): a dict containing output tensors of this DQN model
        """
        assert hasattr(self, '_lstm')
        x, prev_state = inputs['obs'], inputs['prev_state']
        assert len(x.shape) in [3, 5], x.shape
        x = parallel_wrapper(self._encoder)(x)
        lstm_embedding = []
        for t in range(x.shape[0]):  # T timesteps
            output, prev_state = self._lstm(x[t:t + 1], prev_state)
            lstm_embedding.append(output)
        x = torch.cat(lstm_embedding, 0)
        x = parallel_wrapper(self._head)(x)
        x['next_state'] = prev_state
        return x


MODEL_REGISTRY.register('discrete_net', DiscreteNet)


class Encoder(nn.Module):
    r"""
    Overview:
        The Encoder used in DQN models. Encode env state into a tensor for further operation.
    Interfaces:
        __init__, forward
    """

    def __init__(
            self,
            obs_shape: Union[int, tuple],
            encoder_type: str,
            hidden_size_list: list = [128, 128, 64],
    ) -> None:
        r"""
        Overview:
            Init the Encoder according to arguments.
        Arguments:
            - obs_shape (:obj:`Union[int, tuple]`): a tuple of observation shape
            - encoder_type (:obj:`str`): type of encoder, now supports ['fc', 'conv2d']
            - hidden_size_list (:obj:`list`): encoder's hidden layer size list
        """
        super(Encoder, self).__init__()
        self.act = nn.ReLU()
<<<<<<< HEAD
        assert encoder_type in ['fc', 'conv2d'], encoder_type
        embedding_size = hidden_size_list[-1]
=======
        assert encoder_type in ['fc', 'single_fc', 'conv2d'], encoder_type
>>>>>>> 692e1691
        if encoder_type == 'fc':
            input_size = squeeze(obs_shape)
            layers = []
            for size in hidden_size_list:
                layers.append(nn.Linear(input_size, size))
                layers.append(self.act)
                input_size = size
            self.main = nn.Sequential(*layers)
        elif encoder_type == 'single_fc':
            input_dim = squeeze(obs_dim)
            hidden_dim_list = [embedding_dim]
            layers = []
            for dim in hidden_dim_list:
                layers.append(nn.Linear(input_dim, dim))
                layers.append(self.act)
                input_dim = dim
            self.main = nn.Sequential(*layers)
        elif encoder_type == 'conv2d':
            self.main = ConvEncoder(obs_shape, embedding_size)

    def forward(self, x: torch.Tensor) -> torch.Tensor:
        r"""
        Overview:
            Transform from raw observation into encoded tensor.
        Arguments:
            - x (:obj:`Dict`): raw observation
        Returns:
            - return (:obj:`Dict`): encoded embedding tensor
        """
        return self.main(x)


class MultiDiscreteHead(nn.Module):
    r"""
    Overview:
        The Head used in DQN models. Receive encoded embedding tensor and use it to predict the action.
    Interfaces:
        __init__, forward
    """

    def __init__(
            self,
            input_size: int,
            action_shape: tuple,
            head_fn: nn.Module,
            **head_kwargs,
    ) -> None:
        r"""
        Overview:
            Init the Head according to arguments.
        Arguments:
            - action_shape (:obj:`tuple`): the num of action size, \
                note that it can be a tuple containing more than one element
            - input_size (:obj:`int`): input tensor size of the head
            - head_fn: class of head, like dueling_head, distribution_head, quatile_head, etc
            - head_kwargs: class-specific arguments
        """
        super(MultiDiscreteHead, self).__init__()
        self.pred = nn.ModuleList()
        for size in action_shape:
            self.pred.append(head_fn(input_size, size, **head_kwargs))

    def _collate(self, x: list) -> Dict:
        r"""
        Overview:
            Translate a list of dicts to a dict of lists.
        Arguments:
            - x (:obj:`list`): list of dict
        Returns:
            - return (:obj:`Dict`): dict of list
        """
        return {k: [_[k] for _ in x] for k in x[0].keys()}

    def forward(self, x: torch.Tensor) -> Dict:
        r"""
        Overview:
            Use encoded tensor to predict the action.
        Arguments:
            - x (:obj:`torch.Tensor`): encoded tensor
        Returns:
            - return (:obj:`Dict`): action in logits
        """
        return self._collate([m(x) for m in self.pred])


FCDiscreteNet = partial(
    DiscreteNet,
    encoder_kwargs={'encoder_type': 'fc'},
    lstm_kwargs={'lstm_type': 'none'},
    head_kwargs={
        'head_type': 'dueling',
        'a_layer_num': 1,
        'v_layer_num': 1,
    }
)
MODEL_REGISTRY.register('fc_discrete_net', FCDiscreteNet)

SQNDiscreteNet = partial(
    DiscreteNet,
    hidden_size_list=[512, 64],
    encoder_kwargs={'encoder_type': 'fc'},
    lstm_kwargs={'lstm_type': 'none'},
    head_kwargs={
        'head_type': 'base',
        'layer_num': 1
    }
)
MODEL_REGISTRY.register('sqn_discrete_net', SQNDiscreteNet)


class SQNModel(nn.Module):

    def __init__(self, *args, **kwargs) -> None:
        super(SQNModel, self).__init__()
        self.q0 = SQNDiscreteNet(*args, **kwargs)
        self.q1 = SQNDiscreteNet(*args, **kwargs)

    def forward(self, data: dict) -> dict:
        output0 = self.q0(data)
        output1 = self.q1(data)
        return {
            'q_value': [output0['logit'], output1['logit']],
            'logit': output0['logit'],
        }


MODEL_REGISTRY.register('sqn_model', SQNModel)

NoiseDistributionFCDiscreteNet = partial(
    DiscreteNet,
    encoder_kwargs={'encoder_type': 'fc'},
    lstm_kwargs={'lstm_type': 'none'},
    head_kwargs={
        'head_type': 'distribution',
        'layer_num': 1,
        'noise': True
    }
)
MODEL_REGISTRY.register('noise_dist_fc', NoiseDistributionFCDiscreteNet)

NoiseFCDiscreteNet = partial(
    DiscreteNet,
    encoder_kwargs={'encoder_type': 'fc'},
    lstm_kwargs={'lstm_type': 'none'},
    head_kwargs={
        'head_type': 'dueling',
        'a_layer_num': 1,
        'v_layer_num': 1,
        'noise': True
    }
)

ConvDiscreteNet = partial(
    DiscreteNet,
    encoder_kwargs={'encoder_type': 'conv2d'},
    lstm_kwargs={'lstm_type': 'none'},
    head_kwargs={
        'head_type': 'dueling',
        'a_layer_num': 1,
        'v_layer_num': 1
    }
)

FCRDiscreteNet = partial(
    DiscreteNet,
    encoder_kwargs={'encoder_type': 'fc'},
    lstm_kwargs={'lstm_type': 'normal'},
    head_kwargs={
        'head_type': 'dueling',
        'a_layer_num': 1,
        'v_layer_num': 1
    }
)
<<<<<<< HEAD
MODEL_REGISTRY.register('fcr_discrete_net', FCRDiscreteNet)

=======
register_model('fcr_discrete_net', FCRDiscreteNet)
FCRGruNet = partial(
    DiscreteNet,
    encoder_kwargs={'encoder_type': 'single_fc'},
    lstm_kwargs={'lstm_type': 'gru'},
    head_kwargs={'dueling': False}
)
register_model('fcr_gru_net', FCRGruNet)
>>>>>>> 692e1691
ConvRDiscreteNet = partial(
    DiscreteNet,
    encoder_kwargs={'encoder_type': 'conv2d'},
    lstm_kwargs={'lstm_type': 'normal'},
    head_kwargs={
        'head_type': 'dueling',
        'a_layer_num': 1,
        'v_layer_num': 1
    }
)
MODEL_REGISTRY.register('convr_discrete_net', ConvRDiscreteNet)

NoiseQuantileFCDiscreteNet = partial(
    DiscreteNet,
    encoder_kwargs={'encoder_type': 'fc'},
    lstm_kwargs={'lstm_type': 'none'},
    head_kwargs={
        'head_type': 'quantile',
        'layer_num': 1,
        'noise': True,
    }
)
MODEL_REGISTRY.register('noise_quantile_fc', NoiseQuantileFCDiscreteNet)


def parallel_wrapper(forward_fn: Callable) -> Callable:
    r"""
    Overview:
        Process timestep T and batch_size B at the same time, in other words, treat different timestep data as
        different trajectories in a batch. Used in ``DiscreteNet``'s ``fast_timestep_forward``.
    Arguments:
        - forward_fn (:obj:`Callable`): normal nn.Module's forward function
    Returns:
        - wrapper (:obj:`Callable`): wrapped function
    """

    def wrapper(x: torch.Tensor) -> Union[torch.Tensor, List[torch.Tensor]]:
        T, B = x.shape[:2]

        def reshape(d):
            if isinstance(d, list):
                d = [reshape(t) for t in d]
            elif isinstance(d, dict):
                d = {k: reshape(v) for k, v in d.items()}
            else:
                d = d.reshape(T, B, *d.shape[1:])
            return d

        x = x.reshape(T * B, *x.shape[2:])
        x = forward_fn(x)
        x = reshape(x)
        return x

    return wrapper


def get_kwargs(kwargs: Dict) -> Tuple[Dict]:
    r"""
    Overview:
        Get kwargs of encoder, lstm and head, according to input model kwargs.
    Arguments:
        - kwargs (:obj:`Dict`): model kwargs dict, might have keys ['encoder_kwargs', 'lstm_kwargs', 'head_kwargs']
    Returns:
        - ret (:obj:`Tuple[Dict]`): (encoder kwargs, lstm kwargs, head kwargs)
    """
    head_kwargs_keys = ['v_max', 'v_min', 'n_atom', 'beta_function_type', 'num_quantiles', 'quantile_embedding_size']
    if 'encoder_kwargs' in kwargs:
        encoder_kwargs = kwargs['encoder_kwargs']
    else:
        encoder_kwargs = {
            'encoder_type': kwargs.get('encoder_type', None),
        }
    if 'lstm_kwargs' in kwargs:
        lstm_kwargs = kwargs['lstm_kwargs']
    else:
        lstm_kwargs = {
            'lstm_type': kwargs.get('lstm_type', 'normal'),
        }
    if 'head_kwargs' in kwargs:
        head_kwargs = deepcopy(kwargs['head_kwargs'])
        for k in kwargs:
            if k in head_kwargs_keys:
                head_kwargs[k] = kwargs[k]
    else:
        head_kwargs = {
            'head_type': kwargs.get('head_type', 'base'),
            'a_layer_num': kwargs.get('a_layer_num', 1),
            'v_layer_num': kwargs.get('v_layer_num', 1),
            'noise': kwargs.get('noise', False),
            'v_max': kwargs.get('v_max', 10),
            'v_min': kwargs.get('v_min', -10),
            'n_atom': kwargs.get('n_atom', 51),
            'beta_function_type': kwargs.get('beta_function_type', 'uniform'),
            'num_quantiles': kwargs.get('num_quantiles', 32),
            'quantile_embedding_size': kwargs.get('quantile_embedding_size', 128),
        }
    return encoder_kwargs, lstm_kwargs, head_kwargs<|MERGE_RESOLUTION|>--- conflicted
+++ resolved
@@ -139,12 +139,8 @@
         """
         super(Encoder, self).__init__()
         self.act = nn.ReLU()
-<<<<<<< HEAD
-        assert encoder_type in ['fc', 'conv2d'], encoder_type
+        assert encoder_type in ['fc', 'single_fc', 'conv2d'], encoder_type
         embedding_size = hidden_size_list[-1]
-=======
-        assert encoder_type in ['fc', 'single_fc', 'conv2d'], encoder_type
->>>>>>> 692e1691
         if encoder_type == 'fc':
             input_size = squeeze(obs_shape)
             layers = []
@@ -318,19 +314,16 @@
         'v_layer_num': 1
     }
 )
-<<<<<<< HEAD
 MODEL_REGISTRY.register('fcr_discrete_net', FCRDiscreteNet)
 
-=======
-register_model('fcr_discrete_net', FCRDiscreteNet)
 FCRGruNet = partial(
     DiscreteNet,
     encoder_kwargs={'encoder_type': 'single_fc'},
     lstm_kwargs={'lstm_type': 'gru'},
     head_kwargs={'dueling': False}
 )
-register_model('fcr_gru_net', FCRGruNet)
->>>>>>> 692e1691
+MODEL_REGISTRY.register('fcr_gru_net', FCRGruNet)
+
 ConvRDiscreteNet = partial(
     DiscreteNet,
     encoder_kwargs={'encoder_type': 'conv2d'},

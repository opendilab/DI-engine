"""
Copyright 2020 Sensetime X-lab. All Rights Reserved

Main Function:
    1. checkpoint helper, used to help to save or load checkpoint by give args.
    2. CountVar, to help counting number.
"""
import logging
import signal
import sys
import traceback

import torch

from nervex.utils import read_file, save_file

logger = logging.getLogger('default_logger')


def build_checkpoint_helper(cfg):
    r"""
    Overview:
        Use config to build checkpoint helper.

    Arguments:
        - cfg (:obj:`dict`): ckpt_helper config

    Returns:
        - (:obj:`CheckpointHelper`): checkpoint_helper created by this function
    """
    return CheckpointHelper()


class CheckpointHelper(object):
    r"""
    Overview:
        Concrete implementation of CheckpointHelper, to help to save or load checkpoint

    Interface:
        __init__, save, load
    """

    def __init__(self):
        r"""
            Overview:
                initialization method
        """
        pass

    def _remove_prefix(self, state_dict, prefix='module.'):
        r"""
        Overview:
            remove prefix in state_dict

        Arguments:
            - state_dict (:obj:`dict`): model's state_dict
            - prefix (:obj:`str`): this prefix will be removed in keys

        Returns:
            - (:obj:`dict`): new state_dict after removing prefix
        """
        new_state_dict = {}
        for k, v in state_dict.items():
            if k.startswith(prefix):
                new_k = ''.join(k.split(prefix))
            else:
                new_k = k
            new_state_dict[new_k] = v
        return new_state_dict

    def _add_prefix(self, state_dict, prefix='module.'):
        r"""
        Overview:
            add prefix in state_dict

        Arguments:
            - state_dict (:obj:`dict`): model's state_dict
            - prefix (:obj:`str`): this prefix will be added in keys

        Returns:
            - (:obj:`dict`): new state_dict after adding prefix
        """
        return {prefix + k: v for k, v in state_dict.items()}

    def save(
        self,
        path,
        model,
        optimizer=None,
        last_iter=None,
        last_epoch=None,
        last_frame=None,
        dataset=None,
        actor_info=None,
        prefix_op=None,
        prefix=None
    ):
        r"""
        Overview:
            save checkpoint by given args

        Arguments:
            - path (:obj:`str`): the path of saving checkpoint
            - model (:obj:`torch.nn.Module`): model to be saved
            - optimizer (:obj:`torch.optim.Optimizer`): optimizer obj
            - last_iter (:obj:`CountVar`): iter num, default zero
            - last_epoch (:obj:`CountVar`): epoch num, default zero
            - dataset (:obj:`torch.utils.data.Dataset`): dataset, should be replaydataset
            - actor_info (:obj:`torch.nn.Module`): attr of checkpoint, save actor info
            - prefix_op (:obj:`str`): should be ['remove', 'add'], process on state_dict
            - prefix (:obj:`str`): prefix to be processed on state_dict
        """
        checkpoint = {}
        model = model.state_dict()
        if prefix_op is not None:  # remove or add prefix to model.keys()
            prefix_func = {'remove': self._remove_prefix, 'add': self._add_prefix}
            if prefix_op not in prefix_func.keys():
                raise KeyError('invalid prefix_op:{}'.format(prefix_op))
            else:
                model = prefix_func[prefix_op](model, prefix)
        checkpoint['model'] = model

        if optimizer is not None:  # save optimizer
            assert (last_iter is not None or last_epoch is not None)
            checkpoint['last_iter'] = last_iter.val
            if last_epoch is not None:
                checkpoint['last_epoch'] = last_epoch.val
            if last_frame is not None:
                checkpoint['last_frame'] = last_frame.val
            checkpoint['optimizer'] = optimizer.state_dict()

        if dataset is not None:
            checkpoint['dataset'] = dataset.state_dict()
        if actor_info is not None:
            checkpoint['actor_info'] = actor_info.state_dict()
        save_file(path, checkpoint)
        logger.info('save checkpoint in {}'.format(path))

    def _load_matched_model_state_dict(self, model, ckpt_state_dict):
        r"""
        Overview:
            load matched model state_dict, and show mismatch keys between
            model's state_dict and checkpoint's state_dict

        Arguments:
            - model (:obj:`torch.nn.Module`): model
            - ckpt_state_dict (:obj:`dict`): checkpoint's state_dict
        """
        assert isinstance(model, torch.nn.Module)
        diff = {'miss_keys': [], 'redundant_keys': [], 'mismatch_shape_keys': []}
        model_state_dict = model.state_dict()
        model_keys = set(model_state_dict.keys())
        ckpt_keys = set(ckpt_state_dict.keys())
        diff['miss_keys'] = model_keys - ckpt_keys
        diff['redundant_keys'] = ckpt_keys - model_keys

        intersection_keys = model_keys.intersection(ckpt_keys)
        valid_keys = []
        for k in intersection_keys:
            if model_state_dict[k].shape == ckpt_state_dict[k].shape:
                valid_keys.append(k)
            else:
                diff['mismatch_shape_keys'].append(
                    '{}\tmodel_shape: {}\tckpt_shape: {}'.format(
                        k, model_state_dict[k].shape, ckpt_state_dict[k].shape
                    )
                )
        valid_ckpt_state_dict = {k: v for k, v in ckpt_state_dict.items() if k in valid_keys}
        model.load_state_dict(valid_ckpt_state_dict, strict=False)

        for n, keys in diff.items():
            for k in keys:
                logger.info('{}: {}'.format(n, k))

    def load(
        self,
        load_path,
        model,
        optimizer=None,
        last_frame=None,
        last_iter=None,
        last_epoch=None,
        lr_schduler=None,
        dataset=None,
        actor_info=None,
        prefix_op=None,
        prefix=None,
        strict=True,
        logger_prefix='',
        state_dict_mask=[],
    ):
        r"""
        Overview: load checkpoint by given path

        Arguments:
            - load_path (:obj:`str`): checkpoint's path
            - model (:obj:`torch.nn.Module`): model definition
            - optimizer (:obj:`Optimizer`): optimizer obj
            - last_iter (:obj:`CountVar`): iter num, default zero
            - last_epoch (:obj:`CountVar`): epoch num, default zero
            - lr_schduler (:obj:`Schduler`): lr_schduler obj
            - dataset (:obj:`Dataset`): dataset, should be replaydataset
            - actor_info (:obj:`torch.nn.Module`): attr of checkpoint, save actor info
            - prefix_op (:obj:`str`): should be ['remove', 'add'], process on state_dict
            - prefix (:obj:`str`): prefix to be processed on state_dict
            - strict (:obj:`bool`): args of model.load_state_dict
            - logger_prefix (:obj:`str`): prefix of logger
            - state_dict_mask (:obj:`list`): a list contains state_dict keys,
                which shouldn't be loaded into model(after prefix op)
        Note:
            the checkpoint loaded from load_path is a dict, whose format is like '{'state_dict': OrderedDict(), ...}'
        """
        # TODO save config
        # Note: for reduce first GPU memory cost and compatible for cpu env
        checkpoint = read_file(load_path)
<<<<<<< HEAD
        state_dict = checkpoint['model']
=======
        assert isinstance(checkpoint, dict)
        state_dict = checkpoint['state_dict']
>>>>>>> 508e0df0
        if prefix_op is not None:
            prefix_func = {'remove': self._remove_prefix, 'add': self._add_prefix}
            if prefix_op not in prefix_func.keys():
                raise KeyError('invalid prefix_op:{}'.format(prefix_op))
            else:
                state_dict = prefix_func[prefix_op](state_dict, prefix)
        if len(state_dict_mask) > 0:
            if strict:
                logger.info(
                    logger_prefix +
                    '[Warning] non-empty state_dict_mask expects strict=False, but finds strict=True in input argument'
                )
                strict = False
            for m in state_dict_mask:
                state_dict_keys = list(state_dict.keys())
                for k in state_dict_keys:
                    if k.startswith(m):
                        state_dict.pop(k)  # ignore return value
        if strict:
            model.load_state_dict(state_dict, strict=True)
        else:
            self._load_matched_model_state_dict(model, state_dict)
        logger.info(logger_prefix + 'load model state_dict in {}'.format(load_path))

        if dataset is not None:
            if 'dataset' in checkpoint.keys():
                dataset.load_state_dict(checkpoint['dataset'])
                logger.info(logger_prefix + 'load online data in {}'.format(load_path))
            else:
                logger.info(logger_prefix + "dataset not in checkpoint, ignore load procedure")

        if optimizer is not None:
            if 'optimizer' in checkpoint.keys():
                optimizer.load_state_dict(checkpoint['optimizer'])
                logger.info(logger_prefix + 'load optimizer in {}'.format(load_path))
            else:
                logger.info(logger_prefix + "optimizer not in checkpoint, ignore load procedure")

        if last_iter is not None:
            if 'last_iter' in checkpoint.keys():
                last_iter.update(checkpoint['last_iter'])
                logger.info(
                    logger_prefix + 'load last_iter in {}, current last_iter is {}'.format(load_path, last_iter.val)
                )
            else:
                logger.info(logger_prefix + "last_iter not in checkpoint, ignore load procedure")

        if actor_info is not None:
            actor_info.load_state_dict(checkpoint['actor_info'])
            logger.info(logger_prefix + 'load actor info in {}'.format(load_path))

        if lr_schduler is not None:
            assert (last_iter is not None)
            raise NotImplementedError


class CountVar(object):
    r"""
    Overview:
        var counter

    Interface:
        __init__, val, update, add
    """

    def __init__(self, init_val):
        r"""
        Overview:
            init the var counter

        Arguments:
            - init_val (:obj:`int`): the initial value of the counter
        """
        self._val = init_val

    @property
    def val(self):
        return self._val

    def update(self, val):
        r"""
        Overview:
            update the var counter

        Arguments:
            - val (:obj:`int`): the update value of the counter
        """
        self._val = val

    def add(self, add_num):
        r"""
        Overview:
            add the var counter

        Arguments:
            - add_num (:obj:`int`): the number added to the counter
        """
        self._val += add_num


def auto_checkpoint(func):
    r"""
    Overview:
        Create a wrapper to wrap function, and the wrapper will call the save_checkpoint method
        whenever an exception happens.

    Arguments:
        - func(:obj:`function`): the function to be wraped

    Returns:
        - wrapper (:obj:`function`): the wrapper that can wrap function
    """
    dead_signals = ['SIGILL', 'SIGINT', 'SIGKILL', 'SIGQUIT', 'SIGSEGV', 'SIGSTOP', 'SIGTERM', 'SIGBUS']
    all_signals = dead_signals + ['SIGUSR1']

    def register_signal_handler(handler):
        valid_sig = []
        invalid_sig = []
        for sig in all_signals:
            try:
                sig = getattr(signal, sig)
                signal.signal(sig, handler)
                valid_sig.append(sig)
            except Exception:
                invalid_sig.append(sig)
        print('valid sig: ({})\tinvalid sig: ({})'.format(valid_sig, invalid_sig))

    def wrapper(*args, **kwargs):
        handle = args[0]
        assert (hasattr(handle, 'save_checkpoint'))

        def signal_handler(signal_num, frame):
            sig = signal.Signals(signal_num)
            print("SIGNAL: {}({})".format(sig.name, sig.value))
            handle.save_checkpoint()
            sys.exit(1)

        register_signal_handler(signal_handler)
        try:
            return func(*args, **kwargs)
        except Exception as e:
            handle.save_checkpoint()
            traceback.print_exc()

    return wrapper<|MERGE_RESOLUTION|>--- conflicted
+++ resolved
@@ -213,12 +213,7 @@
         # TODO save config
         # Note: for reduce first GPU memory cost and compatible for cpu env
         checkpoint = read_file(load_path)
-<<<<<<< HEAD
         state_dict = checkpoint['model']
-=======
-        assert isinstance(checkpoint, dict)
-        state_dict = checkpoint['state_dict']
->>>>>>> 508e0df0
         if prefix_op is not None:
             prefix_func = {'remove': self._remove_prefix, 'add': self._add_prefix}
             if prefix_op not in prefix_func.keys():

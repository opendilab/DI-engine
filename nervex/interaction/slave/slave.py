import json
import sys
import time
import traceback
from abc import abstractmethod
from functools import wraps
from threading import Thread, Event, Lock
from typing import Optional, Callable, Any, Mapping
from uuid import UUID

import requests
from flask import Flask, request

from .action import ConnectionRefuse, DisconnectionRefuse, TaskRefuse, TaskFail
from ..base import random_token, ControllableService, get_http_engine_class, split_http_address, success_response, \
    failure_response, DblEvent
from ..config import DEFAULT_SLAVE_PORT, DEFAULT_CHANNEL, GLOBAL_HOST, DEFAULT_HEARTBEAT_SPAN, MIN_HEARTBEAT_SPAN, \
    DEFAULT_REQUEST_RETRIES
from ..exception import SlaveErrorCode, get_slave_exception_by_error, get_master_exception_by_error


class Slave(ControllableService):

    def __init__(
        self,
        host: Optional[str] = None,
        port: Optional[int] = None,
        heartbeat_span: Optional[float] = None,
        request_retries: Optional[int] = None,
        channel: Optional[int] = None
    ):
        # server part
        self.__host = host or GLOBAL_HOST
        self.__port = port or DEFAULT_SLAVE_PORT
        self.__flask_app_value = None
        self.__run_app_thread = Thread(target=self.__run_app, name='slave_run_app')

        # heartbeat part
        self.__heartbeat_span = max(heartbeat_span or DEFAULT_HEARTBEAT_SPAN, MIN_HEARTBEAT_SPAN)
        self.__heartbeat_thread = Thread(target=self.__heartbeat, name='slave_heartbeat')
        self.__request_retries = max(request_retries or DEFAULT_REQUEST_RETRIES, 0)

        # task part
        self.__has_task = DblEvent()
        self.__task_lock = Lock()
        self.__task_id = None
        self.__task_data = None
        self.__task_thread = Thread(target=self.__task, name='slave_task')

        # self-connection part
        self.__self_http_engine = get_http_engine_class(
            headers={
                'Token': lambda: self.__self_token,
            },
            http_error_gene=get_slave_exception_by_error,
<<<<<<< HEAD
        # )()('localhost', self.__port, False)
=======
            # )()('localhost', self.__port, False)
>>>>>>> d658b7ed
        )()(self.__host, self.__port, False)  # TODO: Confirm how to ping itself
        self.__self_token = random_token()

        # master-connection part
        self.__channel = channel or DEFAULT_CHANNEL
        self.__connected = DblEvent()
        self.__master_token = None
        self.__master_address = None
        self.__master_http_engine = None

        # global part
        self.__shutdown_event = Event()
        self.__lock = Lock()

    # master connection
    def __register_master(self, token: str, address: str):
        self.__master_token = token
        self.__master_address = address
        self.__master_http_engine = get_http_engine_class(
            headers={
                'Channel': lambda: str(self.__channel),
                'Token': lambda: self.__master_token,
            },
            http_error_gene=get_master_exception_by_error,
        )()(*split_http_address(self.__master_address))

    def __unregister_master(self):
        self.__master_token = None
        self.__master_address = None
        self.__master_http_engine = None

    def __open_master_connection(self, token: str, address: str):
        self.__register_master(token, address)
        self.__connected.open()

    def __close_master_connection(self):
        self.__unregister_master()
        self.__connected.close()

    # server part
    def __generate_app(self):
        app = Flask(__name__)

        # master apis
        app.route('/connect', methods=['POST'])(self.__check_master_request(self.__connect, False))
        app.route('/disconnect', methods=['DELETE'])(self.__check_master_request(self.__disconnect, True))
        app.route('/task/new', methods=['POST'])(self.__check_master_request(self.__new_task, True))

        # self apis
        app.route('/ping', methods=['GET'])(self.__check_self_request(self.__self_ping))
        app.route('/shutdown', methods=['DELETE'])(self.__check_self_request(self.__self_shutdown))

        return app

    def __flask_app(self) -> Flask:
        return self.__flask_app_value or self.__generate_app()

    def __run_app(self):
        self.__flask_app().run(
            host=self.__host,
            port=self.__port,
        )

    # both method checkers
    def __check_shutdown(self, func: Callable[[], Any]) -> Callable[[], Any]:

        @wraps(func)
        def _func():
            if self.__shutdown_event.is_set():
                return failure_response(
                    code=SlaveErrorCode.SYSTEM_SHUTTING_DOWN, message='System has already been shutting down.'
                ), 401
            else:
                return func()

        return _func

    # server method checkers (master)
    def __check_master_request(self,
                               func: Callable[[str, Mapping[str, Any]], Any],
                               need_match: bool = True) -> Callable[[], Any]:
        return self.__check_shutdown(self.__check_channel(self.__check_master_token(func, need_match)))

    # noinspection DuplicatedCode
    def __check_channel(self, func: Callable[[], Any]) -> Callable[[], Any]:

        @wraps(func)
        def _func():
            channel = request.headers.get('Channel', None)
            channel = int(channel) if channel else None

            if channel is None:
                return failure_response(code=SlaveErrorCode.CHANNEL_NOT_FOUND, message='Channel not found.'), 400
            elif channel != self.__channel:
                return failure_response(
                    code=SlaveErrorCode.CHANNEL_INVALID, message='Channel not match with this endpoint.'
                ), 403
            else:
                return func()

        return _func

    def __check_master_token(self,
                             func: Callable[[str, Mapping[str, Any]], Any],
                             need_match: bool = True) -> Callable[[], Any]:

        @wraps(func)
        def _func():
            master_token = request.headers.get('Token', None)
            if master_token is None:
                return failure_response(
                    code=SlaveErrorCode.MASTER_TOKEN_NOT_FOUND, message='Master token not found.'
                ), 400
            elif need_match and (master_token != self.__master_token):
                return failure_response(
                    code=SlaveErrorCode.MASTER_TOKEN_INVALID, message='Master not match with this endpoint.'
                ), 403
            else:
                return func(master_token, json.loads(request.data.decode()))

        return _func

    # server method checkers (self)
    # noinspection DuplicatedCode
    def __check_self_request(self, func: Callable[[], Any]) -> Callable[[], Any]:
        return self.__check_shutdown(self.__check_slave_token(func))

    def __check_slave_token(self, func: Callable[[], Any]) -> Callable[[], Any]:

        @wraps(func)
        def _func():
            slave_token = request.headers.get('Token', None)

            if slave_token is None:
                return failure_response(code=SlaveErrorCode.SELF_TOKEN_NOT_FOUND, message='Slave token not found.'), 400
            elif slave_token != self.__self_token:
                return failure_response(
                    code=SlaveErrorCode.SELF_TOKEN_INVALID, message='Slave token not match with this endpoint.'
                ), 403
            else:
                return func()

        return _func

    # server methods (self)
    # noinspection PyMethodMayBeStatic
    def __self_ping(self):
        return success_response(message='PONG!')

    def __self_shutdown(self):
        _shutdown_func = request.environ.get('werkzeug.server.shutdown')
        if _shutdown_func is None:
            raise RuntimeError('Not running with the Werkzeug Server')

        self.__shutdown_event.set()
        _shutdown_func()

        return success_response(message='Shutdown request received, this server will be down later.')

    # server methods (master)
    # noinspection PyUnusedLocal
    def __connect(self, token: str, data: Mapping[str, Any]):
        if self.__connected.is_open():
            return failure_response(
                code=SlaveErrorCode.SLAVE_ALREADY_CONNECTED, message='This slave already connected.'
            ), 400
        else:
            _master_info, _connection_data = data['master'], data['data']

            try:
                self._before_connection(_connection_data)
            except ConnectionRefuse as err:
                return err.get_response()
            else:
                self.__open_master_connection(token, _master_info['address'])
                return success_response(message='Connect success.')

    # noinspection PyUnusedLocal
    def __new_task(self, token: str, data: Mapping[str, Any]):
        with self.__task_lock:
            if self.__has_task.is_open():
                return failure_response(code=SlaveErrorCode.TASK_ALREADY_EXIST, message='Already has a task.'), 400
            else:
                _task_info, _task_data = data['task'], data['data']
                _task_id = _task_info['id']

                try:
                    self._before_task(_task_data)
                except TaskRefuse as err:
                    return err.get_response()
                else:
                    self.__task_id = UUID(_task_id)
                    self.__task_data = _task_data
                    self.__has_task.open()
                    return success_response(message='Task received!')

    # noinspection PyUnusedLocal
    def __disconnect(self, token: str, data: Mapping[str, Any]):
        if self.__connected.is_close():
            return failure_response(
                code=SlaveErrorCode.SLAVE_NOT_CONNECTED, message='This slave not connected yet.'
            ), 400
        else:
            _disconnection_data = data['data']

            try:
                self._before_disconnection(_disconnection_data)
            except DisconnectionRefuse as err:
                return err.get_response()
            else:
                self.__close_master_connection()
                return success_response(message='Disconnect success.')

    # heartbeat part
    def __heartbeat(self):
        _last_time = time.time()
        while not self.__shutdown_event.is_set():
            if self.__connected.is_open():
                try:
                    self.__master_heartbeat()
                except requests.exceptions.RequestException as err:
                    self._lost_connection(self.__master_address, err)
                    self.__close_master_connection()
                    traceback.print_exception(*sys.exc_info(), file=sys.stderr)

            _last_time += self.__heartbeat_span
            time.sleep(max(_last_time - time.time(), 0))

    # task part
    def __task(self):
        while not self.__shutdown_event.is_set():
            self.__has_task.wait_for_open(timeout=1.0)
            if self.__has_task.is_open():
                # noinspection PyBroadException
                try:
                    result = self._process_task(self.__task_data)
                except TaskFail as fail:
                    self.__has_task.close()
                    self.__master_task_fail(fail.result)
                except Exception:
                    self.__has_task.close()
                    traceback.print_exception(*sys.exc_info(), file=sys.stderr)
                else:
                    self.__has_task.close()
                    self.__master_task_complete(result)

    # self request operations
    def __self_request(self, method: Optional[str] = 'GET', path: Optional[str] = None) -> requests.Response:
        return self.__self_http_engine.request(method, path)

    def __ping_once(self):
        return self.__self_request('GET', '/ping')

    def __ping_until_started(self):
        while True:
            try:
                self.__ping_once()
            except (requests.exceptions.BaseHTTPError, requests.exceptions.RequestException):
                time.sleep(0.2)
            else:
                break

    def __shutdown(self):
        self.__self_request('DELETE', '/shutdown')

    # master request operations
    def __master_request(
            self,
            method: Optional[str] = 'GET',
            path: Optional[str] = None,
            data: Optional[Mapping[str, Any]] = None
    ) -> requests.Response:
        _retries = 0
        while True:
            try:
                return self.__master_http_engine.request(method, path, data)
            except requests.exceptions.HTTPError as err:
                raise err
            except requests.exceptions.RequestException as err:
                _retries += 1
                if _retries > self.__request_retries:
                    raise err
                else:
                    time.sleep(0.2)

    def __master_heartbeat(self):
        return self.__master_request('GET', '/slave/heartbeat')

    def __master_task_complete(self, result: Mapping[str, Any]):
        return self.__master_request(
            'PUT', '/slave/task/complete', data={
                'task': {
                    'id': str(self.__task_id)
                },
                'result': result or {},
            }
        )

    def __master_task_fail(self, result: Mapping[str, Any]):
        return self.__master_request(
            'PUT', '/slave/task/fail', data={
                'task': {
                    'id': str(self.__task_id)
                },
                'result': result or {},
            }
        )

    # public methods
    def ping(self) -> bool:
        with self.__lock:
            try:
                self.__ping_once()
            except (requests.exceptions.BaseHTTPError, requests.exceptions.RequestException):
                return False
            else:
                return True

    def start(self):
        with self.__lock:
            self.__task_thread.start()
            self.__heartbeat_thread.start()
            self.__run_app_thread.start()

            self.__ping_until_started()

    def shutdown(self):
        with self.__lock:
            self.__shutdown()

    def join(self):
        with self.__lock:
            self.__run_app_thread.join()
            self.__heartbeat_thread.join()
            self.__task_thread.join()

    # inherit method
    def _before_connection(self, data: Mapping[str, Any]):
        pass

    def _before_disconnection(self, data: Mapping[str, Any]):
        pass

    def _before_task(self, data: Mapping[str, Any]):
        pass

    def _lost_connection(self, master_address: str, err: requests.exceptions.RequestException):
        pass

    @abstractmethod
    def _process_task(self, task: Mapping[str, Any]):
        raise NotImplementedError<|MERGE_RESOLUTION|>--- conflicted
+++ resolved
@@ -53,11 +53,7 @@
                 'Token': lambda: self.__self_token,
             },
             http_error_gene=get_slave_exception_by_error,
-<<<<<<< HEAD
         # )()('localhost', self.__port, False)
-=======
-            # )()('localhost', self.__port, False)
->>>>>>> d658b7ed
         )()(self.__host, self.__port, False)  # TODO: Confirm how to ping itself
         self.__self_token = random_token()
 

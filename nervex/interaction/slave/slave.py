--- conflicted
+++ resolved
@@ -45,18 +45,12 @@
         self.__task_thread = Thread(target=self.__task)
 
         # self-connection part
-<<<<<<< HEAD
-        self.__self_http_engine = get_http_engine_class(headers={
-            'Token': lambda: self.__self_token,
-        })()(self.__host, self.__port, False)
-=======
         self.__self_http_engine = get_http_engine_class(
             headers={
                 'Token': lambda: self.__self_token,
             },
             http_error_gene=get_slave_exception_by_error,
-        )()('localhost', self.__port, False)
->>>>>>> 9137ca43
+        )()(self.__port, self.__port, False)
         self.__self_token = random_token()
 
         # master-connection part

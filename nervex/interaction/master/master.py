import json
import time
from functools import wraps, partial
from queue import Queue, Empty
from threading import Lock, Thread, Event
from typing import Optional, Any, Mapping, Type, Callable
from uuid import UUID

import requests
from flask import Flask, request
from requests.exceptions import RequestException
from urlobject import URLObject

from .connection import SlaveConnectionProxy, SlaveConnection, _ISlaveConnection, _get_connection_class, \
    _slave_task_complete, _slave_task_fail
from .task import TaskResultType
from ..base import random_token, ControllableService, failure_response, success_response, get_host_ip, \
    get_http_engine_class
from ..config import GLOBAL_HOST, DEFAULT_MASTER_PORT, DEFAULT_CHANNEL, MIN_HEARTBEAT_SPAN, DEFAULT_HEARTBEAT_SPAN, \
    DEFAULT_HEARTBEAT_TOLERANCE, MIN_HEARTBEAT_CHECK_SPAN, DEFAULT_HEARTBEAT_CHECK_SPAN
from ..exception import MasterErrorCode, get_master_exception_by_error


class Master(ControllableService):

    def __init__(
        self,
        host: Optional[str] = None,
        port: Optional[int] = None,
        heartbeat_span: Optional[float] = None,
        heartbeat_tolerance: Optional[float] = None,
        heartbeat_check_span: Optional[float] = None,
        channel: Optional[int] = None,
        my_address: Optional[str] = None
    ):
        # server part
        self.__host = host or GLOBAL_HOST
        self.__port = port or DEFAULT_MASTER_PORT
        self.__flask_app_value = None
        self.__run_app_thread = Thread(target=self.__run_app)

        # heartbeat part
        self.__heartbeat_span = max(heartbeat_span or DEFAULT_HEARTBEAT_SPAN, MIN_HEARTBEAT_SPAN)
        self.__heartbeat_tolerance = max(heartbeat_tolerance or DEFAULT_HEARTBEAT_TOLERANCE, MIN_HEARTBEAT_SPAN)
        self.__heartbeat_check_span = max(
            heartbeat_check_span or DEFAULT_HEARTBEAT_CHECK_SPAN, MIN_HEARTBEAT_CHECK_SPAN
        )
        self.__heartbeat_check_thread = Thread(target=self.__heartbeat_check)

        # self-connection part
<<<<<<< HEAD
        self.__self_http_engine = get_http_engine_class(headers={
            'Token': lambda: self.__self_token,
        })()(self.__host, self.__port, False)
=======
        self.__self_http_engine = get_http_engine_class(
            headers={
                'Token': lambda: self.__self_token,
            },
            http_error_gene=get_master_exception_by_error,
        )()('localhost', self.__port, False)
>>>>>>> 9137ca43
        self.__self_token = random_token()

        # slave-connection part
        self.__channel = channel or DEFAULT_CHANNEL
        self.__my_address = my_address or str(
            URLObject().with_scheme('http').with_hostname(get_host_ip()).with_port(self.__port)
        )

        # slaves part
        self.__slaves = {}  # name --> (token, slave_connection)
        self.__token_slaves = {}  # token --> (name, slave_connection)
        self.__slave_last_heartbeat = {}  # name --> last_heartbeat
        self.__slave_lock = Lock()

        # task part
        self.__task_result_queue = Queue()
        self.__task_result_process_thread = Thread(target=self.__task_result_process)

        # global part
        self.__shutdown_event = Event()
        self.__lock = Lock()

    # slave connection
    def __connection_open(self, name: str, token: str, connection: SlaveConnectionProxy):
        with self.__slave_lock:
            self.__slaves[name] = (token, connection)
            self.__token_slaves[token] = (name, connection)
            self.__slave_last_heartbeat[name] = time.time()

    # noinspection PyUnusedLocal
    def __connection_close(self, name: str, connection: Optional[SlaveConnectionProxy] = None):
        with self.__slave_lock:
            token, _conn = self.__slaves[name]
            connection = connection or _conn
            del self.__slaves[name]
            del self.__token_slaves[token]
            del self.__slave_last_heartbeat[name]

    # server part
    def __generate_app(self):
        app = Flask(__name__)

        # self apis
        app.route('/ping', methods=['GET'])(self.__check_self_request(self.__self_ping))
        app.route('/shutdown', methods=['DELETE'])(self.__check_self_request(self.__self_shutdown))

        # slave apis
        app.route('/slave/heartbeat', methods=['GET'])(self.__check_slave_request(self.__heartbeat))
        app.route(
            '/slave/task/complete', methods=['PUT']
        )(self.__check_slave_request(self.__check_task_info(self.__task_complete)))
        app.route(
            '/slave/task/fail', methods=['PUT']
        )(self.__check_slave_request(self.__check_task_info(self.__task_fail)))

        return app

    def __flask_app(self) -> Flask:
        return self.__flask_app_value or self.__generate_app()

    def __run_app(self):
        self.__flask_app().run(
            host=self.__host,
            port=self.__port,
        )

    # both method checkers
    def __check_shutdown(self, func: Callable[[], Any]) -> Callable[[], Any]:

        @wraps(func)
        def _func():
            if self.__shutdown_event.is_set():
                return failure_response(
                    code=MasterErrorCode.SYSTEM_SHUTTING_DOWN, message='System has already been shutting down.'
                ), 401
            else:
                return func()

        return _func

    # server method checkers (self)
    # noinspection DuplicatedCode
    def __check_self_request(self, func: Callable[[], Any]) -> Callable[[], Any]:
        return self.__check_shutdown(self.__check_master_token(func))

    def __check_master_token(self, func: Callable[[], Any]) -> Callable[[], Any]:

        @wraps(func)
        def _func():
            master_token = request.headers.get('Token', None)

            if master_token is None:
                return failure_response(
                    code=MasterErrorCode.SELF_TOKEN_NOT_GIVEN, message='Master token not found.'
                ), 400
            elif master_token != self.__self_token:
                return failure_response(
                    code=MasterErrorCode.SELF_TOKEN_INVALID, message='Master token not match with this endpoint.'
                ), 403
            else:
                return func()

        return _func

    # server method checkers (slave)
    def __check_slave_request(self, func: Callable[[str, _ISlaveConnection], Any]) -> Callable[[], Any]:
        return self.__check_shutdown(self.__check_channel(self.__check_slave_token(func)))

    # noinspection DuplicatedCode
    def __check_channel(self, func: Callable[[], Any]) -> Callable[[], Any]:

        @wraps(func)
        def _func():
            channel = request.headers.get('Channel', None)
            channel = int(channel) if channel else None

            if channel is None:
                return failure_response(code=MasterErrorCode.CHANNEL_NOT_GIVEN, message='Channel not found.'), 400
            elif channel != self.__channel:
                return failure_response(
                    code=MasterErrorCode.CHANNEL_INVALID, message='Channel not match with this endpoint.'
                ), 403
            else:
                return func()

        return _func

    def __check_slave_token(self, func: Callable[[str, _ISlaveConnection], Any]) -> Callable[[], Any]:

        @wraps(func)
        def _func():
            slave_token = request.headers.get('Token', None)

            if slave_token is None:
                return failure_response(
                    code=MasterErrorCode.SLAVE_TOKEN_NOT_GIVEN, message='Slave token not found.'
                ), 400
            elif slave_token not in self.__token_slaves.keys():
                return failure_response(
                    code=MasterErrorCode.SLAVE_TOKEN_INVALID, message='No matching slave token found in this endpoint.'
                ), 403
            else:
                name, connection = self.__token_slaves[slave_token]
                return func(name, connection)

        return _func

    # noinspection PyMethodMayBeStatic
    def __get_request_data(self, func: Callable[[str, _ISlaveConnection, Mapping[str, Any]], Any]) \
            -> Callable[[str, _ISlaveConnection], Any]:

        @wraps(func)
        def _func(name: str, connection: _ISlaveConnection):
            _data = json.loads(request.data.decode())
            return func(name, connection, _data)

        return _func

    def __check_task_info(self, func: Callable[[str, _ISlaveConnection, UUID, Mapping[str, Any]], Any]) \
            -> Callable[[str, _ISlaveConnection], Any]:

        @wraps(func)
        @self.__get_request_data
        def _func(name: str, connection: _ISlaveConnection, data: Mapping[str, Any]):
            if 'task' not in data.keys():
                return failure_response(
                    code=MasterErrorCode.TASK_DATA_INVALID,
                    message='Task information not found.',
                )
            _task_info, _task_result = data['task'], data['result']

            if 'id' not in _task_info.keys():
                return failure_response(code=MasterErrorCode.TASK_DATA_INVALID, message='Task ID not found.')
            _task_id = UUID(_task_info['id'])

            return func(name, connection, _task_id, _task_result)

        return _func

    # server methods (self)
    # noinspection PyMethodMayBeStatic
    def __self_ping(self):
        return success_response(message='PONG!')

    def __self_shutdown(self):
        _shutdown_func = request.environ.get('werkzeug.server.shutdown')
        if _shutdown_func is None:
            raise RuntimeError('Not running with the Werkzeug Server')

        self.__shutdown_event.set()
        _shutdown_func()

        return success_response(message='Shutdown request received, this server will be down later.')

    # server methods (slave)
    # noinspection PyMethodMayBeStatic,PyUnusedLocal
    def __heartbeat(self, name: str, connection: _ISlaveConnection):
        self.__slave_last_heartbeat[name] = time.time()
        return success_response(message='Received!')

    # noinspection PyUnusedLocal
    def __task_complete(self, name: str, connection: _ISlaveConnection, task_id: UUID, task_result: Mapping[str, Any]):
        self.__task_result_queue.put((TaskResultType.COMPLETED, (connection, task_id, task_result)))
        return success_response(message='Result received!')

    # noinspection PyUnusedLocal
    def __task_fail(self, name: str, connection: _ISlaveConnection, task_id: UUID, task_result: Mapping[str, Any]):
        self.__task_result_queue.put((TaskResultType.FAILED, (connection, task_id, task_result)))
        return success_response(message='Result received!')

    # self request
    def __self_request(self, method: Optional[str] = 'GET', path: Optional[str] = None) -> requests.Response:
        return self.__self_http_engine.request(method, path)

    def __ping_once(self):
        return self.__self_request('GET', '/ping')

    def __ping_until_started(self):
        while True:
            try:
                self.__ping_once()
            except (requests.exceptions.BaseHTTPError, requests.exceptions.RequestException):
                time.sleep(0.2)
            else:
                break

    def __shutdown(self):
        self.__self_request('DELETE', '/shutdown')

    # heartbeat part
    def __heartbeat_check(self):
        _last_time = time.time()
        while not self.__shutdown_event.is_set():
            _current_time = time.time()

            _common_names = set(self.__slaves.keys()) & set(self.__slave_last_heartbeat.keys())
            for name in _common_names:
                _, connection = self.__slaves[name]
                last_heartbeat = self.__slave_last_heartbeat[name]
                if _current_time - last_heartbeat > self.__heartbeat_tolerance:
                    self.__connection_close(name, connection)

            _last_time += self.__heartbeat_check_span
            time.sleep(_last_time - time.time())

    # task process part
    def __task_result_process(self):
        while not self.__task_result_queue.empty() or not self.__shutdown_event.is_set():
            try:
                _result = self.__task_result_queue.get(timeout=3.0)
            except Empty:
                continue
            else:
                _type, (_connection, _task_id, _task_result) = _result
                _trigger_func = _slave_task_complete if _type == TaskResultType.COMPLETED else _slave_task_fail
                _trigger_func(_connection, _task_id, _task_result)

    # connection part
    def __get_connection_class(self) -> Type[SlaveConnection]:
        return _get_connection_class(
            before_new_task=self._before_new_task,
            after_new_task=self._after_new_task,
            error_new_task=self._error_new_task,
            before_connect=self._before_connect,
            after_connect=self._after_connect,
            error_connect=self._error_connect,
            before_disconnect=self._before_disconnect,
            after_disconnect=self._after_disconnect,
            error_disconnect=self._error_disconnect,
        )

    def __get_new_connection(
            self, name: str, host: str, port: Optional[int] = None, https: bool = False
    ) -> SlaveConnectionProxy:
        if name in self.__slaves.keys():
            raise KeyError('Connection {name} already exist.'.format(name=repr(name)))
        else:
            slave_token = random_token()
            connection = self.__get_connection_class()(
                host=host,
                port=port,
                https=https,
                channel=self.__channel,
                my_address=self.__my_address,
                token=slave_token,
            )

            return SlaveConnectionProxy(
                connection=connection,
                after_connect=partial(self.__connection_open, name=name, token=slave_token),
                after_disconnect=partial(self.__connection_close, name=name),
            )

    # public properties
    @property
    def my_address(self) -> str:
        with self.__lock:
            return self.__my_address

    # public methods
    def ping(self) -> bool:
        with self.__lock:
            try:
                self.__ping_once()
            except (requests.exceptions.BaseHTTPError, requests.exceptions.RequestException):
                return False
            else:
                return True

    def new_connection(
            self, name: str, host: str, port: Optional[int] = None, https: bool = False
    ) -> SlaveConnectionProxy:
        with self.__lock:
            return self.__get_new_connection(name, host, port, https)

    def __contains__(self, name: str):
        with self.__lock:
            return name in self.__slaves.keys()

    def __getitem__(self, name: str):
        with self.__lock:
            if name in self.__slaves.keys():
                _token, _connection = self.__slaves[name]
                return _connection
            else:
                raise KeyError('Connection {name} not found.'.format(name=repr(name)))

    def __delitem__(self, name: str):
        with self.__lock:
            if name in self.__slaves.keys():
                _token, _connection = self.__slaves[name]
                _connection.disconnect()
            else:
                raise KeyError('Connection {name} not found.'.format(name=repr(name)))

    def start(self):
        with self.__lock:
            self.__task_result_process_thread.start()
            self.__heartbeat_check_thread.start()
            self.__run_app_thread.start()

            self.__ping_until_started()

    def shutdown(self):
        with self.__lock:
            self.__shutdown()

    def join(self):
        with self.__lock:
            self.__run_app_thread.join()
            self.__heartbeat_check_thread.join()
            self.__task_result_process_thread.join()

    # inherit methods
    def _before_connect(self) -> Mapping[str, Any]:
        pass

    def _after_connect(
            self, status_code: int, success: bool, code: int, message: Optional[str], data: Optional[Mapping[str, Any]]
    ) -> Any:
        pass

    def _error_connect(self, error: RequestException):
        raise error

    def _before_disconnect(self) -> Mapping[str, Any]:
        pass

    def _after_disconnect(
            self, status_code: int, success: bool, code: int, message: Optional[str], data: Optional[Mapping[str, Any]]
    ) -> Any:
        pass

    def _error_disconnect(self, error: RequestException):
        raise error

    # noinspection PyMethodMayBeStatic
    def _before_new_task(self, data: Optional[Mapping[str, Any]] = None) -> Mapping[str, Any]:
        return data or {}

    def _after_new_task(
            self, status_code: int, success: bool, code: int, message: Optional[str], data: Optional[Mapping[str, Any]]
    ) -> Any:
        pass

    def _error_new_task(self, error: RequestException):
        raise error<|MERGE_RESOLUTION|>--- conflicted
+++ resolved
@@ -48,18 +48,12 @@
         self.__heartbeat_check_thread = Thread(target=self.__heartbeat_check)
 
         # self-connection part
-<<<<<<< HEAD
-        self.__self_http_engine = get_http_engine_class(headers={
-            'Token': lambda: self.__self_token,
-        })()(self.__host, self.__port, False)
-=======
         self.__self_http_engine = get_http_engine_class(
             headers={
                 'Token': lambda: self.__self_token,
             },
             http_error_gene=get_master_exception_by_error,
-        )()('localhost', self.__port, False)
->>>>>>> 9137ca43
+        )()(self.__host, self.__port, False)
         self.__self_token = random_token()
 
         # slave-connection part

import math

import pytest

from app_zoo.classic_control.cartpole.entry.cartpole_dqn_default_config import cartpole_dqn_default_config
from nervex.loader import dict_, is_type, to_type, collection, interval, is_positive, mcmp, enum, item, raw, check_only
from nervex.utils import pretty_print


@pytest.mark.unittest
def test_real_loader():
    element_loader = dict_(
        env=item('env') >> dict_(
<<<<<<< HEAD
=======
            env_manager_type=item('env_manager_type') >> enum('base', 'subprocess'),
            import_names=item('import_names') >> collection(str),
            env_type=item('env_type') >> is_type(str),
            collector_env_num=item('collector_env_num') >> is_type(int) >> interval(1, 32),
            evaluator_env_num=item('evaluator_env_num') >> is_type(int) >> interval(1, 32),
>>>>>>> 3ac34da2
            manager=item('manager') >> dict_(
                type=item('type') >> enum('base', 'subprocess', 'async_subprocess'),
                # shared_memory=item('shared_memory') >> is_type(bool),
                # context=item('context') >> enum('fork', 'spawn', 'forkserver') | raw('fork')
            ),
            env_kwargs=item('env_kwargs') >> dict_(
                import_names=item('import_names') >> collection(str),
                env_type=item('env_type') >> is_type(str),
                actor_env_num=item('actor_env_num') >> is_type(int) >> interval(1, 32),
                evaluator_env_num=item('evaluator_env_num') >> is_type(int) >> interval(1, 32),
            ),
        ),
        policy=item('policy') >> dict_(
            use_cuda=item('use_cuda') >> is_type(bool),
            policy_type=item('policy_type') >> is_type(str),
            on_policy=item('on_policy') >> is_type(bool),
            model=item('model') >> dict_(
                obs_dim=item('obs_dim') >> (is_type(int) | collection(int)),
                action_dim=item('action_dim') >> (is_type(int) | collection(int))
            ),
            learn=item('learn') >> dict_(
                batch_size=item('batch_size') >> (is_type(int) & interval(1, 128)),
                learning_rate=item('learning_rate') >> interval(0.0001, 0.01),
                weight_decay=item('weight_decay') >> interval(0.0, 0.001),
                algo=item('algo') >> dict_(
                    target_update_freq=item('target_update_freq') >> (is_type(int) & interval(100, 2000)),
                    discount_factor=item('discount_factor') >> interval(0.9, 1.0),
                    nstep=item('nstep') >> (is_type(int) & interval(1, 10)),
                ),
            ),
            collect=item('collect') >> dict_(
                unroll_len=item('unroll_len') >> is_type(int) >> interval(1, 200),
                algo=item('algo') >> dict_(nstep=item('nstep') >> (is_type(int) & interval(1, 10))),
            ),
            other=item('other') >> dict_(
                eps=item('eps') >> dict_(
                    type=item('type') >> enum('linear', 'exp'),
                    start=item('start') >> interval(0.0, 1.0, left_ok=False),
                    end=item('end') >> interval(0.0, 1.0, right_ok=False),
                    decay=item('decay') >> (is_type(int) | (is_type(float) >> to_type(int))) >> is_positive(),
                )
            ),
        ),
        replay_buffer=item('replay_buffer') >>
        dict_(replay_buffer_size=item('replay_buffer_size') >> is_type(int) >> interval(1, math.inf), ),
        learner=item('learner') >> dict_(load_path=item('load_path') >> is_type(str)),
<<<<<<< HEAD
        actor=item('actor') >> dict_(
=======
        commander=item('commander') | raw({}),
        collector=item('collector') >> dict_(
>>>>>>> 3ac34da2
            n_sample=item('n_sample') >> is_type(int) >> interval(8, 128),
            traj_len=item('traj_len') >> ((is_type(int) >> interval(1, 200)) | (enum("inf") >> to_type(float))),
            collect_print_freq=item('collect_print_freq') >> is_type(int) >> interval(1, 1000),
        ),
        evaluator=item('evaluator') >> dict_(
            n_episode=item('n_episode') >> is_type(int) >> interval(2, 10),
            eval_freq=item('eval_freq') >> is_type(int) >> interval(1, 500),
        ),
    )
    learn_nstep = item('policy') >> item('learn') >> item('algo') >> item('nstep')
    collect_nstep = item('policy') >> item('collect') >> item('algo') >> item('nstep')
    policy_unroll_len = item('policy') >> item('collect') >> item('unroll_len')
    collector_traj_len = item('collector') >> item('traj_len')
    relation_loader = check_only(
        dict_(
            nstep_check=mcmp(learn_nstep, "==", collect_nstep),
<<<<<<< HEAD
            unroll_len_check=mcmp(policy_unroll_len, "<=", actor_traj_len),
            eps_check=item('policy') >> item('other') >> item('eps') >> mcmp(item('start'), ">=", item('end')),
=======
            unroll_len_check=mcmp(policy_unroll_len, "<=", collector_traj_len),
            eps_check=item('policy') >> item('command') >> item('eps') >> mcmp(item('start'), ">=", item('end')),
>>>>>>> 3ac34da2
        )
    )
    cartpole_dqn_loader = element_loader >> relation_loader

    assert 'context' not in cartpole_dqn_default_config['env']['manager']
    output = cartpole_dqn_loader(cartpole_dqn_default_config)
    pretty_print(output, direct_print=True)
    # assert output['env']['manager']['context'] == 'fork'<|MERGE_RESOLUTION|>--- conflicted
+++ resolved
@@ -11,14 +11,6 @@
 def test_real_loader():
     element_loader = dict_(
         env=item('env') >> dict_(
-<<<<<<< HEAD
-=======
-            env_manager_type=item('env_manager_type') >> enum('base', 'subprocess'),
-            import_names=item('import_names') >> collection(str),
-            env_type=item('env_type') >> is_type(str),
-            collector_env_num=item('collector_env_num') >> is_type(int) >> interval(1, 32),
-            evaluator_env_num=item('evaluator_env_num') >> is_type(int) >> interval(1, 32),
->>>>>>> 3ac34da2
             manager=item('manager') >> dict_(
                 type=item('type') >> enum('base', 'subprocess', 'async_subprocess'),
                 # shared_memory=item('shared_memory') >> is_type(bool),
@@ -27,7 +19,7 @@
             env_kwargs=item('env_kwargs') >> dict_(
                 import_names=item('import_names') >> collection(str),
                 env_type=item('env_type') >> is_type(str),
-                actor_env_num=item('actor_env_num') >> is_type(int) >> interval(1, 32),
+                collector_env_num=item('collector_env_num') >> is_type(int) >> interval(1, 32),
                 evaluator_env_num=item('evaluator_env_num') >> is_type(int) >> interval(1, 32),
             ),
         ),
@@ -65,12 +57,7 @@
         replay_buffer=item('replay_buffer') >>
         dict_(replay_buffer_size=item('replay_buffer_size') >> is_type(int) >> interval(1, math.inf), ),
         learner=item('learner') >> dict_(load_path=item('load_path') >> is_type(str)),
-<<<<<<< HEAD
-        actor=item('actor') >> dict_(
-=======
-        commander=item('commander') | raw({}),
         collector=item('collector') >> dict_(
->>>>>>> 3ac34da2
             n_sample=item('n_sample') >> is_type(int) >> interval(8, 128),
             traj_len=item('traj_len') >> ((is_type(int) >> interval(1, 200)) | (enum("inf") >> to_type(float))),
             collect_print_freq=item('collect_print_freq') >> is_type(int) >> interval(1, 1000),
@@ -87,13 +74,8 @@
     relation_loader = check_only(
         dict_(
             nstep_check=mcmp(learn_nstep, "==", collect_nstep),
-<<<<<<< HEAD
-            unroll_len_check=mcmp(policy_unroll_len, "<=", actor_traj_len),
+            unroll_len_check=mcmp(policy_unroll_len, "<=", collector_traj_len),
             eps_check=item('policy') >> item('other') >> item('eps') >> mcmp(item('start'), ">=", item('end')),
-=======
-            unroll_len_check=mcmp(policy_unroll_len, "<=", collector_traj_len),
-            eps_check=item('policy') >> item('command') >> item('eps') >> mcmp(item('start'), ">=", item('end')),
->>>>>>> 3ac34da2
         )
     )
     cartpole_dqn_loader = element_loader >> relation_loader

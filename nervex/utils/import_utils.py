import importlib
import logging
from typing import List

global ceph_flag, linklink_flag
ceph_flag, linklink_flag = True, True


def try_import_ceph():
<<<<<<< HEAD
    global ceph_flag
    try:
        import ceph
    except ModuleNotFoundError as e:
        if ceph_flag:
            import logging
            logging.warning(
                "You have not installed ceph package! If you are not run locally and testing, "
                "ask coworker for help."
            )
        ceph = None
        ceph_flag = False
=======
    """
    Try import ceph module, if failed, return None

    Returns:
        module: imported module, or None when ceph not found
    """
    try:
        import ceph
    except ModuleNotFoundError as e:
        ceph = None
        logging.warning(
            "You have not installed ceph package! If you are not run locally and testing, "
            "ask coworker for help."
        )

>>>>>>> e49bfa80
    return ceph


def try_import_link():
<<<<<<< HEAD
    global linklink_flag
=======
    """
    Try import linklink module, if failed, import nervex.tests.fake_linklink instead

    Returns:
        module: imported module (may be fake_linklink)
    """
>>>>>>> e49bfa80
    try:
        import linklink as link
    except ModuleNotFoundError as e:
        if linklink_flag:
            import logging
            logging.warning(
                "You have not installed linklink package! If you are not run locally and testing, "
                "ask coworker for help. We will run a fake linklink."
                "Refer to nervex.tests.fake_linklink.py for details."
            )
        from nervex.tests.fake_linklink import link
<<<<<<< HEAD
        linklink_flag = False
=======
        logging.warning(
            "You have not installed linklink package! If you are not run locally and testing, "
            "ask coworker for help. We will run a fake linklink for you. "
            "Refer to nervex.tests.fake_linklink.py for details."
        )

>>>>>>> e49bfa80
    return link


def import_module(modules: List[str]) -> None:
    """
    Import several module as a list
    Args:
        modules (list): List of module names
    """
    for name in modules:
        importlib.import_module(name)<|MERGE_RESOLUTION|>--- conflicted
+++ resolved
@@ -7,71 +7,45 @@
 
 
 def try_import_ceph():
-<<<<<<< HEAD
+    """
+    Try import ceph module, if failed, return None
+
+    Returns:
+        module: imported module, or None when ceph not found
+    """
     global ceph_flag
     try:
         import ceph
     except ModuleNotFoundError as e:
         if ceph_flag:
-            import logging
             logging.warning(
                 "You have not installed ceph package! If you are not run locally and testing, "
                 "ask coworker for help."
             )
         ceph = None
         ceph_flag = False
-=======
-    """
-    Try import ceph module, if failed, return None
-
-    Returns:
-        module: imported module, or None when ceph not found
-    """
-    try:
-        import ceph
-    except ModuleNotFoundError as e:
-        ceph = None
-        logging.warning(
-            "You have not installed ceph package! If you are not run locally and testing, "
-            "ask coworker for help."
-        )
-
->>>>>>> e49bfa80
     return ceph
 
 
 def try_import_link():
-<<<<<<< HEAD
     global linklink_flag
-=======
     """
     Try import linklink module, if failed, import nervex.tests.fake_linklink instead
 
     Returns:
         module: imported module (may be fake_linklink)
     """
->>>>>>> e49bfa80
     try:
         import linklink as link
     except ModuleNotFoundError as e:
         if linklink_flag:
-            import logging
             logging.warning(
                 "You have not installed linklink package! If you are not run locally and testing, "
                 "ask coworker for help. We will run a fake linklink."
                 "Refer to nervex.tests.fake_linklink.py for details."
             )
         from nervex.tests.fake_linklink import link
-<<<<<<< HEAD
         linklink_flag = False
-=======
-        logging.warning(
-            "You have not installed linklink package! If you are not run locally and testing, "
-            "ask coworker for help. We will run a fake linklink for you. "
-            "Refer to nervex.tests.fake_linklink.py for details."
-        )
-
->>>>>>> e49bfa80
     return link
 
 

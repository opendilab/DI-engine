--- conflicted
+++ resolved
@@ -41,21 +41,6 @@
         pretty_print(cfg)
 
     def test_logger(self):
-<<<<<<< HEAD
-        logger, tb_logger, variable_record = build_logger(cfg, name="fake_test")
-        variable_record.register_var("fake_loss")
-        variable_record.register_var("fake_reward")
-        build_logger_naive('.', 'name')
-        for i in range(20):
-            variable_record.update_var({"fake_loss": i + 1, "fake_reward": i - 1})
-        variable_record.update_var({"fake_not_registered": 100})
-        assert set(variable_record.get_var_names()) == set(['fake_loss', 'fake_reward', "fake_not_registered"])
-        assert isinstance(variable_record.get_var_text('fake_loss'), str)
-        assert isinstance(variable_record.get_vars_tb_format(['fake_loss'], 10), list)
-        assert len(variable_record.get_vars_tb_format(['fake_loss', 'fake_reward'], 10)) == 2
-        remove_file("./name")
-        remove_file("summary_log*")
-=======
         default_logger = get_default_logger()
         assert isinstance(default_logger, logging.Logger)
         logger, tb_logger = build_logger(cfg.common.save_path, name="fake_test", need_tb=True)
@@ -72,5 +57,4 @@
             new_vars = {k: v * (i + random.random()) for k, v in vars.items()}
             tb_logger.print_vars(vars, i, 'scalar')
         assert tb_logger.scalar_var_names == list(vars.keys())
-        remove_file(cfg.common.save_path)
->>>>>>> 58d0fed5
+        remove_file(cfg.common.save_path)
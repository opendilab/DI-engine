--- conflicted
+++ resolved
@@ -125,16 +125,9 @@
             self._tb_logger.add_val_list(tb_vars, viz_type='scalar')
             eval_stop_val = self._cfg.actor_cfg.env_kwargs.eval_stop_val
             if eval_stop_val is not None and finished_task['reward_mean'] >= eval_stop_val:
-<<<<<<< HEAD
-                print(
-                    "[nerveX parallel pipeline] current eval_reward: {} is greater than the stop_val: {}, so the total \
-                    training program is over.\nPress CTRL+C to quit"
-                    .format(finished_task['reward_mean'], eval_stop_val)
-=======
                 self._logger.info(
                     "[nerveX parallel pipeline] current eval_reward: {} is greater than the stop_val: {}".
                     format(finished_task['reward_mean'], eval_stop_val) + ", so the total training program is over."
->>>>>>> 0b036d39
                 )
                 return True
         return False

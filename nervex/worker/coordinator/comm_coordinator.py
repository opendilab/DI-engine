--- conflicted
+++ resolved
@@ -286,14 +286,10 @@
                 else:
                     raise e
 
-<<<<<<< HEAD
-        with self._remain_task_lock:
-=======
         if not close_flag:
             close_task = self._connection_collector[collector_id].new_task({'name': 'collector_close_task'})
             close_task.start().join()
-        with self._remain_lock:
->>>>>>> c3138469
+        with self._remain_task_lock:
             self._remain_collector_task.remove(task_id)
 
     def send_learner_task(self, learner_task: dict) -> bool:
@@ -404,7 +400,9 @@
                 else:
                     raise e
 
-<<<<<<< HEAD
+        if not close_flag:
+            close_task = self._connection_learner[learner_id].new_task({'name': 'learner_close_task'})
+            close_task.start().join()
         with self._remain_task_lock:
             self._remain_learner_task.remove(task_id)
 
@@ -441,11 +439,4 @@
         raise NotImplementedError
 
     def _update_connection_learner(self, cur_learners) -> None:
-        raise NotImplementedError
-=======
-        if not close_flag:
-            close_task = self._connection_learner[learner_id].new_task({'name': 'learner_close_task'})
-            close_task.start().join()
-        with self._remain_lock:
-            self._remain_learner_task.remove(task_id)
->>>>>>> c3138469
+        raise NotImplementedError
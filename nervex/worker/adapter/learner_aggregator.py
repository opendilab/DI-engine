from typing import Union, Optional
import traceback
import numbers
import copy
import time
from functools import reduce
<<<<<<< HEAD
from threading import Thread
from easydict import EasyDict
=======

>>>>>>> 5e6c10ae
from nervex.interaction import Master, Slave, TaskFail
from nervex.interaction.master.task import TaskStatus
from nervex.utils import build_logger, get_operator_server_kwargs, exist_operator_server
from ..coordinator.operator_server import OperatorServer


class LearnerAggregatorSlave(Slave):
    """
    Overview:
        A slave, whose master is coordinator.
    """

    def __init__(self, *args, callback_fn: Optional[dict] = None, **kwargs) -> None:
        """
        Overview:
            Init callback functions additionally. Callback functions are methods in ``LearnerAggregator``.
            As for callback mechanisim, you can refer to ``worker/learner/comm/flask_fs_learner.py`` for help.
        """
        super().__init__(*args, **kwargs)
        self._callback_fn = callback_fn

    def _process_task(self, task: dict) -> Union[dict, TaskFail]:
        """
        Overview:
            Process a task according to input task info dict, which is passed in by coordinator's master.
            For each type of task, you can refer to corresponding callback function in
            ``LearnerAggregator`` for details.
        Arguments:
            - cfg (:obj:`EasyDict`): Task dict. Must contain key "name".
        Returns:
            - result (:obj:`Union[dict, TaskFail]`): Task result dict, or task fail exception.
        """
        task_name = task['name']
        if task_name == 'resource':
            return self._callback_fn['deal_with_get_resource']()
        elif task_name == 'learner_start_task':
            return self._callback_fn['deal_with_learner_start'](task)
        elif task_name == 'learner_get_data_task':
            return self._callback_fn['deal_with_get_data'](task)
        elif task_name == 'learner_learn_task':
            return self._callback_fn['deal_with_learn'](task)
        else:
            raise TaskFail(result={'message': 'task name error'}, message='illegal learner task <{}>'.format(task_name))


class LearnerAggregator(object):
    """
    Overview:
        Aggregate multiple learners.
    Interfaces:
        __init__, start, close, merge_info
    """

    def __init__(self, cfg: dict) -> None:
        """
        Overview:
            Init method.
        Arguments:
            - cfg (:obj:`EasyDict`): Config dict.
        """
        self._cfg = cfg
        callback_fn = {
            'deal_with_get_resource': self.deal_with_get_resource,
            'deal_with_learner_start': self.deal_with_learner_start,
            'deal_with_get_data': self.deal_with_get_data,
            'deal_with_learn': self.deal_with_learn,
        }
        host, port = cfg.slave.host, cfg.slave.port
        self._slave = LearnerAggregatorSlave(host, port, callback_fn=callback_fn)
        self._logger, _ = build_logger(path='./log', name='learner_aggregator', need_tb=False)
        self._end_flag = True
        self._max_retry_second = 60

        # ``_world_size`` indicates how many learners are connected;
        # And ``_learner_connection`` lists those connections in dict type.
        self._world_size = 0
        self._learner_connection = {}

        # create operator server
        if exist_operator_server():
            # get from default or env vars
            server_kwargs = get_operator_server_kwargs(EasyDict({}))
            self._operator_server = OperatorServer(**server_kwargs)
            self._operator_server.set_worker_type('aggregator')
        else:
            self._operator_server = None

        # failed connection
        self._failed_learner_conn = set()

    def start(self) -> None:
        """
        Overview:
            Start the aggregator. Set up a master and build connections with all learners within max retry time.
        """
        self._end_flag = False
        try:
            self._slave.start()
        except Exception as e:
            self._logger.error(
                "learner_aggregator slave start error:\n" + ''.join(traceback.format_tb(e.__traceback__)) + repr(e)
            )
            return
        try:
            self._master = Master(self._cfg.master.host, self._cfg.master.port)
            self._master.start()
            self._master.ping()
        except Exception as e:
            self._logger.error(
                "learner_aggregator master start error:\n" + ''.join(traceback.format_tb(e.__traceback__)) + repr(e)
            )
            return
        self._world_size = 0
        for _, (learner_id, learner_host, learner_port) in self._cfg.learner.items():
            self._new_connection_learner(learner_id, learner_host, int(learner_port))

        if self._operator_server:
            self._init_conn_flag = False
            # create sync learner thread
            self._period_sync_with_server_thread = Thread(
                target=self._period_sync_with_server, name="period_sync", daemon=True
            )
            self._period_sync_with_server_thread.start()
            start_time = time.time()
            while time.time() - start_time <= self._max_retry_second and not self._end_flag:
                if not self._init_conn_flag:
                    time.sleep(0.2)

        # Exceeds max retry time and no learner connection found.
        if len(self._learner_connection) == 0:
            self._logger.error("learner_aggregator master max retries failed")
        else:
            self._logger.info("learner aggregator is started")

    def close(self) -> None:
        """
        Overview:
            Close aggregator slave, connections with learners, and master.
        """
        if self._end_flag:
            return
        self._end_flag = True
        try:
            self._slave.close()
            for _, conn in self._learner_connection.items():
                conn.disconnect()
                assert not conn.is_connected
            self._master.close()
        except Exception:  # Ignore close exception.
            pass

    def deal_with_get_resource(self) -> dict:
        return {'gpu': self._world_size}

    def deal_with_learner_start(self, task: dict) -> dict:
        if len(self._learner_connection) == 0:
            raise TaskFail(message='no connected learner', result={'message': 'no connected learner'})
        name = task['name']
        start_task = {}
        for k, v in self._learner_connection.items():
            start_task[k] = v.new_task({'name': name, 'task_info': task['task_info']})
            start_task[k].start()
        for k, v in start_task.items():
            v.join()
        task_status = [v.status for v in start_task.values()]
        if any([s != TaskStatus.COMPLETED for s in task_status]):
            # TODO(nyz) dynamic learner gpu add/remove
            message = "one of learner can't start_task"
            raise TaskFail(message=message, result={'message': message})
        return {'message': 'learner task has started'}

    def deal_with_get_data(self, task: dict) -> dict:
        data_task = {}
        for k, v in self._learner_connection.items():
            data_task[k] = v.new_task({'name': task['name']})
            data_task[k].start()
        for k, v in data_task.items():
            v.join()
        # TODO deal with task fail
        self._data_demand = {k: v.result for k, v in data_task.items()}
        demand_list = list(self._data_demand.values())
        # Merge data demand info by adding up all learners' demand batch size.
        merged_demand = copy.deepcopy(demand_list[0])
        merged_demand['batch_size'] = sum([d['batch_size'] for d in demand_list])
        return merged_demand

    def deal_with_learn(self, task: dict) -> dict:
        learn_task = {}
        merged_data = task['data']
        # Split training data for each learner according to ``self._data_demand``.
        split_data = []
        start = 0
        for item in self._data_demand.values():
            end = item['batch_size'] + start
            split_data.append(merged_data[start:end])
            start = end
        for (k, v), d in zip(self._learner_connection.items(), split_data):
            learn_task[k] = v.new_task({'name': task['name'], 'data': d})
            learn_task[k].start()
        for k, v in learn_task.items():
            v.join()
        # TODO deal with task fail
        info_list = [v.result for v in learn_task.values()]
        # Merge learn info through ``merge_info`` method.
        merged_info = self.merge_info(info_list)
        return merged_info

    @staticmethod
    def merge_info(info: list) -> dict:
        homogeneous_keys = ['learner_step', 'buffer_id', 'task_id', 'learner_done']
        elem = info[0]
        if elem is None:
            return info
        elif isinstance(elem, numbers.Integral) or isinstance(elem, str) or isinstance(elem, float):
            return info
        elif isinstance(elem, list) or isinstance(elem, tuple):
            return list(reduce(lambda x, y: x + y, info))
        elif isinstance(elem, dict):
            ret = {}
            for k in elem.keys():
                if k in homogeneous_keys:
                    ret[k] = elem[k]
                else:
                    ret[k] = LearnerAggregator.merge_info([e[k] for e in info])
            return ret
        else:
            raise TypeError("not support type: {}".format(type(elem)))

    def _new_connection_learner(self, learner_id: str, learner_host: str, learner_port: int) -> None:
        start_time = time.time()
        conn = None
        while time.time() - start_time <= self._max_retry_second and not self._end_flag:
            try:
                if conn is None or not conn.is_connected:
                    conn = self._master.new_connection(learner_id, learner_host, learner_port)
                    conn.connect()
                    assert conn.is_connected
                    self._learner_connection[learner_id] = conn
                    self._world_size += 1
                    break
            except Exception as e:
                self._logger.error(
                    f"learner({learner_id}) connection start error:\n" + ''.join(traceback.format_tb(e.__traceback__)) +
                    repr(e) + '\nAuto Retry...'
                )
                time.sleep(2)

        if learner_id in self._learner_connection:
            self._logger.info(f"Succeed to connect to learner({learner_id})")
        else:
            self._logger.info(f"Fail to connect to learner({learner_id})")
            self._failed_learner_conn.add(learner_id)

    def _update_connection_learner(self, cur_learners) -> None:
        conn_learners = list(self._learner_connection.keys())
        new_c = set(cur_learners) - set(conn_learners)
        del_c = set(conn_learners) - (set(cur_learners) | self._failed_learner_conn)
        # conns which have terminated in server side, clear up
        self._failed_learner_conn = self._failed_learner_conn & set(cur_learners)

        # connect to each new learner
        for learner_id in new_c:
            learner_host, learner_port = learner_id.split(':')
            self._new_connection_learner(learner_id, learner_host, int(learner_port))

        for learner_id in del_c:
            if learner_id in conn_learners:
                if self._connection_learner[learner_id].is_connected:
                    conn = self._connection_learner.pop(learner_id)
                    conn.disconnect()
                    assert not conn.is_connected
                else:
                    # ignore the operation of disconnect, since the pod will be terminated by server,
                    # just throw the connection
                    self._connection_learner.pop(learner_id)

    def _period_sync_with_server(self) -> None:
        while not self._end_flag:
            # First: send failed list to notify nerveX-server which replicas are failed, then terminate such replicas.
            if len(self._failed_learner_conn) > 0:
                learner_conn = []
                for replica_conn in self._failed_learner_conn:
                    dns_name = replica_conn.split(":")[0]
                    pod_name_list = dns_name.split(".")[:-1]
                    pod_name = ".".join(pod_name_list)
                    if pod_name not in learner_conn:
                        learner_conn.append(pod_name)
                success, _, message, _ = self._operator_server.post_replicas_failed(learners=list(learner_conn))
                if success:
                    # do not update learner instantly, update at /GET replicas
                    self._failed_learner_conn.clear()
                else:
                    self._logger.error("Failed to send failed list to server, message: {}".format(message))

            # get list from server
            success, _, message, data = self._operator_server.get_replicas()
            if success:
                cur_learners = data["learners"]
                # self._logger.info("current list:", cur_learners)
                self._update_connection_learner(cur_learners)
                self._init_conn_flag = self._init_conn_flag | True
            else:
                self._logger.error("Failed to sync with server, message: {}".format(message))

            time.sleep(3)<|MERGE_RESOLUTION|>--- conflicted
+++ resolved
@@ -4,12 +4,9 @@
 import copy
 import time
 from functools import reduce
-<<<<<<< HEAD
 from threading import Thread
 from easydict import EasyDict
-=======
-
->>>>>>> 5e6c10ae
+
 from nervex.interaction import Master, Slave, TaskFail
 from nervex.interaction.master.task import TaskStatus
 from nervex.utils import build_logger, get_operator_server_kwargs, exist_operator_server

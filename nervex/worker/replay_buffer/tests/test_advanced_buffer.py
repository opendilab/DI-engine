import copy
from collections import defaultdict
import numpy as np
import pytest
from easydict import EasyDict
import os
import pickle
import time

from nervex.worker.replay_buffer import AdvancedReplayBuffer
from nervex.utils import deep_merge_dicts
from nervex.worker.replay_buffer.tests.conftest import generate_data, generate_data_list

demo_data_path = "test_demo_data.pkl"


@pytest.fixture(scope="function")
def setup_demo_buffer_factory():
    demo_data = {'data': generate_data_list(10)}
    with open(demo_data_path, "wb") as f:
        pickle.dump(demo_data, f)

    def generator():
        while True:
            cfg = copy.deepcopy(AdvancedReplayBuffer.default_config())
            cfg.replay_buffer_size = 64
            cfg.max_use = 2
            cfg.max_staleness = 1000
            cfg.alpha = 0.6
            cfg.beta = 0.6
            cfg.enable_track_used_data = False
            demo_buffer = AdvancedReplayBuffer(name="demo", cfg=cfg)
            yield demo_buffer

    return generator()


@pytest.mark.unittest
class TestAdvancedBuffer:

    def test_push(self):
        buffer_cfg = deep_merge_dicts(AdvancedReplayBuffer.default_config(), EasyDict(dict(replay_buffer_size=64)))
        advanced_buffer = AdvancedReplayBuffer(buffer_cfg, tb_logger=None, name='test')
        start_pointer = advanced_buffer._tail
        start_vaildlen = advanced_buffer.count()
        start_data_id = advanced_buffer._next_unique_id
        valid_count = 0
        for _ in range(100):
            if advanced_buffer._data[advanced_buffer._tail] is None:
                valid_count += 1
            advanced_buffer.push(generate_data(), 0)
        assert (advanced_buffer.replay_buffer_size == 64)
        assert (advanced_buffer.count() == 64 == start_vaildlen + valid_count)
        assert (advanced_buffer.push_count == start_vaildlen + 100)
        assert (advanced_buffer._tail == (start_pointer + 100) % advanced_buffer.replay_buffer_size)
        assert (advanced_buffer._next_unique_id == start_data_id + 100)
        # invalid item append test
        advanced_buffer.push([], 0)
        assert (advanced_buffer.count() == 64 == start_vaildlen + valid_count)
        assert (advanced_buffer.push_count == start_vaildlen + 100)
        assert (advanced_buffer._tail == (start_pointer + 100) % advanced_buffer.replay_buffer_size)
        assert (advanced_buffer._next_unique_id == start_data_id + 100)

        buffer_cfg = deep_merge_dicts(AdvancedReplayBuffer.default_config(), EasyDict(dict(replay_buffer_size=64)))
        advanced_buffer = AdvancedReplayBuffer(buffer_cfg, tb_logger=None, name='test')
        start_pointer = advanced_buffer._tail
        start_data_id = advanced_buffer._next_unique_id
        replay_buffer_size = advanced_buffer.replay_buffer_size
        extend_num = int(0.6 * replay_buffer_size)
        for i in range(1, 4):
            data = generate_data_list(extend_num)
            advanced_buffer.push(data, 0)
            assert advanced_buffer._tail == (start_pointer + extend_num * i) % replay_buffer_size
            assert advanced_buffer._next_unique_id == start_data_id + extend_num * i
            assert advanced_buffer._valid_count == min(start_data_id + extend_num * i, replay_buffer_size)

    def test_update(self):
        buffer_cfg = deep_merge_dicts(AdvancedReplayBuffer.default_config(), EasyDict(dict(replay_buffer_size=64)))
        advanced_buffer = AdvancedReplayBuffer(buffer_cfg, tb_logger=None, name='test')
        for _ in range(64):
            advanced_buffer.push(generate_data(), 0)
            assert advanced_buffer.count() == sum([d is not None for d in advanced_buffer._data])
        selected_idx = [1, 4, 8, 30, 63]
        info = {'priority': [], 'replay_unique_id': [], 'replay_buffer_idx': []}
        for idx in selected_idx:
            info['priority'].append(np.random.uniform() + 64 - idx)
            info['replay_unique_id'].append(advanced_buffer._data[idx]['replay_unique_id'])
            info['replay_buffer_idx'].append(advanced_buffer._data[idx]['replay_buffer_idx'])

        for _ in range(8):
            advanced_buffer.push(generate_data(), 0)
        origin_data = copy.deepcopy(advanced_buffer._data)
        advanced_buffer.update(info)
        assert (np.argmax(info['priority']) == 0)
        assert (advanced_buffer._max_priority == max(info['priority'][2:]))
        assert (advanced_buffer._max_priority != max(info['priority']))
        for i in range(2):
            assert (origin_data[selected_idx[i]]['priority'] == advanced_buffer._data[selected_idx[i]]['priority'])
        eps = advanced_buffer._eps
        for i in range(2, 5):
            assert (info['priority'][i] + eps == advanced_buffer._data[selected_idx[i]]['priority'])

        # test beta
        advanced_buffer.beta = 1.
        assert (advanced_buffer.beta == 1.)

    def test_sample(self):
        buffer_cfg = deep_merge_dicts(
            AdvancedReplayBuffer.default_config(), EasyDict(dict(replay_buffer_size=64, max_use=2))
        )
        advanced_buffer = AdvancedReplayBuffer(buffer_cfg, tb_logger=None, name='test')
        for _ in range(64):
            data = generate_data()
            data['priority'] = None
            advanced_buffer.push(data, 0)
        use_dict = defaultdict(int)
        while True:
<<<<<<< HEAD
            can_sample, check_info = advanced_buffer._sample_check(32, 0)
=======
            can_sample, _ = advanced_buffer._sample_check(32, 0)
>>>>>>> 7d8b6295
            if not can_sample:
                break
            batch = advanced_buffer.sample(32, 0)
            assert (len(batch) == 32)
            assert (all([b['IS'] == 1.0 for b in batch])), [b['IS'] for b in batch]  # because priority is not updated
            idx = [b['replay_buffer_idx'] for b in batch]
            for i in idx:
                use_dict[i] += 1
        assert sum(map(lambda x: x[1] >= advanced_buffer._max_use,
                       use_dict.items())) == advanced_buffer.replay_buffer_size - advanced_buffer.count()
        for k, v in use_dict.items():
            if v > advanced_buffer._max_use:
                assert advanced_buffer._data[k] is None

    def test_head_tail(self):
        buffer_cfg = deep_merge_dicts(
            AdvancedReplayBuffer.default_config(), EasyDict(dict(replay_buffer_size=64, max_use=4))
        )
        advanced_buffer = AdvancedReplayBuffer(buffer_cfg, tb_logger=None, name='test')
        for i in range(65):
            advanced_buffer.push(generate_data(), 0)
        assert advanced_buffer._head == advanced_buffer._tail == 1
        info = {'replay_unique_id': [], 'replay_buffer_idx': [], 'priority': []}
        for data in advanced_buffer._data:
            info['replay_unique_id'].append(data['replay_unique_id'])
            info['replay_buffer_idx'].append(data['replay_buffer_idx'])
            info['priority'].append(0.)
        info['priority'][1] = 1000.
        advanced_buffer.update(info)
        while advanced_buffer._data[1] is not None:
            data = advanced_buffer.sample(1, 0)
            print(data)
        advanced_buffer.push({'data_id': '1096'}, 0)
        assert advanced_buffer._tail == 2
        assert advanced_buffer._head == 2

    def test_weight(self):
        buffer_cfg = deep_merge_dicts(
            AdvancedReplayBuffer.default_config(), EasyDict(dict(replay_buffer_size=64, max_use=1))
        )
        advanced_buffer = AdvancedReplayBuffer(buffer_cfg, tb_logger=None, name='test')
        assert (advanced_buffer.count() == 0)  # assert empty buffer

        def get_weights(data_):
            weights_ = []
            for d in data_:
                if 'priority' not in d.keys() or d['priority'] is None:
                    weights_.append(advanced_buffer.max_priority)
                else:
                    weights_.append(d['priority'])
            weights_ = np.array(weights_)
            weights_ = weights_ ** advanced_buffer.alpha
            return weights_

        # first part(20 elements, smaller than buffer.replay_buffer_size)
        data = generate_data_list(20)
        advanced_buffer.push(data, 0)

        assert (advanced_buffer.replay_buffer_size == 64)
        assert (advanced_buffer.beta == 0.4)
        assert (advanced_buffer.alpha == 0.6)
        assert (hasattr(advanced_buffer, '_sum_tree'))
        assert (hasattr(advanced_buffer, '_min_tree'))
        assert (advanced_buffer.count() == 20)

        # tree test
        weights = get_weights(data)
        assert (np.fabs(weights.sum() - advanced_buffer._sum_tree.reduce()) < 1e-6)

        # second part(80 elements, bigger than buffer.replay_buffer_size)
        data = generate_data_list(80)
        advanced_buffer.push(data, 0)
        assert (advanced_buffer.count() == 64)
        assert (advanced_buffer._next_unique_id == 20 + 80)
        assert (advanced_buffer._tail == (20 + 80) % 64)
        weights = get_weights(data[-64:])
        assert (np.fabs(weights.sum() - advanced_buffer._sum_tree.reduce()) < 1e-6)
        weights = get_weights(data[-36:])
        assert (np.fabs(weights.sum() - advanced_buffer._sum_tree.reduce(start=0, end=36)) < 1e-6)

    @pytest.mark.rate
    def test_rate_limit(self):
        buffer_cfg = AdvancedReplayBuffer.default_config()
        buffer_cfg.replay_buffer_size = 1000
        buffer_cfg.thruput_controller = EasyDict(
            push_sample_rate_limit=dict(
                max=2,
                min=0.5,
            ),
            window_seconds=5,
            sample_min_limit_ratio=1.5,
        )
        prioritized_buffer = AdvancedReplayBuffer(buffer_cfg, tb_logger=None, name='test')

        # Too many samples
        data = generate_data_list(30)
        prioritized_buffer.push(data, 0)  # push: 30
        for _ in range(3):
            _ = prioritized_buffer.sample(19, 0)  # sample: 3 * 19 = 57
        sampled_data = prioritized_buffer.sample(19, 0)
        assert sampled_data is None

        # Too big batch_size
        sampled_data = prioritized_buffer.sample(21, 0)
        assert sampled_data is None

        # Too many pushes
        assert prioritized_buffer.count() == 30
        for _ in range(2):
            data = generate_data_list(30)
            prioritized_buffer.push(data, 0)  # push: 30 + 2 * 30 = 90
        assert prioritized_buffer.count() == 90
        data = generate_data_list(30)
        prioritized_buffer.push(data, 0)
        assert prioritized_buffer.count() == 90

        # Test thruput_controller
        cur_sample_count = prioritized_buffer._thruput_controller.history_sample_count
        cur_push_count = prioritized_buffer._thruput_controller.history_push_count
        time.sleep(buffer_cfg.thruput_controller.window_seconds)
        assert abs(prioritized_buffer._thruput_controller.history_sample_count - cur_sample_count *
                   0.01) < 1e-5, (cur_sample_count, prioritized_buffer._thruput_controller.history_sample_count)
        assert abs(prioritized_buffer._thruput_controller.history_push_count - cur_push_count *
                   0.01) < 1e-5, (cur_push_count, prioritized_buffer._thruput_controller.history_push_count)


@pytest.mark.unittest
class TestDemonstrationBuffer:

    def test_naive(self, setup_demo_buffer_factory):
        setup_demo_buffer = next(setup_demo_buffer_factory)
        naive_demo_buffer = next(setup_demo_buffer_factory)
        with open(demo_data_path, 'rb+') as f:
            data = pickle.load(f)
        setup_demo_buffer.load_state_dict(data)
        assert setup_demo_buffer.count() == len(data['data'])  # assert buffer not empty
        samples = setup_demo_buffer.sample(3, 0)
        assert 'staleness' in samples[0]
        assert samples[1]['staleness'] == -1
        assert len(samples) == 3
        update_info = {'replay_unique_id': ['demo_0', 'demo_2'], 'replay_buffer_idx': [0, 2], 'priority': [1.33, 1.44]}
        setup_demo_buffer.update(update_info)
        samples = setup_demo_buffer.sample(10, 0)
        for sample in samples:
            if sample['replay_unique_id'] == 'demo_0':
                assert abs(sample['priority'] - 1.33) <= 0.01 + 1e-5, sample
            if sample['replay_unique_id'] == 'demo_2':
                assert abs(sample['priority'] - 1.44) <= 0.02 + 1e-5, sample

        state_dict = setup_demo_buffer.state_dict()
        naive_demo_buffer.load_state_dict(state_dict)
        assert naive_demo_buffer._tail == setup_demo_buffer._tail
        assert naive_demo_buffer._max_priority == setup_demo_buffer._max_priority

        os.popen('rm -rf log')
        os.popen('rm -rf {}'.format(demo_data_path))<|MERGE_RESOLUTION|>--- conflicted
+++ resolved
@@ -115,11 +115,7 @@
             advanced_buffer.push(data, 0)
         use_dict = defaultdict(int)
         while True:
-<<<<<<< HEAD
-            can_sample, check_info = advanced_buffer._sample_check(32, 0)
-=======
             can_sample, _ = advanced_buffer._sample_check(32, 0)
->>>>>>> 7d8b6295
             if not can_sample:
                 break
             batch = advanced_buffer.sample(32, 0)

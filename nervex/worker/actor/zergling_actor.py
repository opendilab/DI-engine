--- conflicted
+++ resolved
@@ -73,16 +73,8 @@
             env_cfg = [env_cfg for _ in range(env_num)]
         else:
             raise TypeError("not support env_cfg type: {}".format(env_cfg))
-<<<<<<< HEAD
         env_manager = SubprocessEnvManager(
-            env_fn=env_fn,
-            env_cfg=env_cfg,
-            env_num=env_num,
-            episode_num=self._env_kwargs['episode_num']
-=======
-        self._env_manager = SubprocessEnvManager(
-            env_fn=self._env_fn, env_cfg=env_cfg, env_num=env_num, episode_num=self._env_kwargs['episode_num']
->>>>>>> 6fa01667
+            env_fn=env_fn, env_cfg=env_cfg, env_num=env_num, episode_num=self._env_kwargs['episode_num']
         )
         env_manager.launch()
         return env_manager
@@ -187,7 +179,6 @@
                     time.sleep(self._job['agent_update_freq'] * 0.1)
                     continue
                 else:
-<<<<<<< HEAD
                     for i in range(len(self._job['agent'])):
                         path = self._job['agent'][i]['agent_update_path']
                         agent_update_info = self.get_agent_update_info(path)
@@ -195,15 +186,9 @@
                             self._agent.load_state_dict(agent_update_info)
                         else:
                             self._agent[i].load_state_dict(agent_update_info)
-                    self._logger.info('ACTOR({}): update agent with {} in {}'.format(self._actor_uid, path, time.time()))
-=======
-                    path = self._job['agent'][self._agent_name]['agent_update_path']
-                    agent_update_info = self.get_agent_update_info(path)
-                    self._agent.load_state_dict(agent_update_info)
                     self._logger.info(
                         'ACTOR({}): update agent with {} in {}'.format(self._actor_uid, path, time.time())
                     )
->>>>>>> 6fa01667
                     last = time.time()
             time.sleep(0.1)
 

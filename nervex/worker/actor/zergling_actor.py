--- conflicted
+++ resolved
@@ -73,13 +73,8 @@
             env_cfg = [env_cfg for _ in range(env_num)]
         else:
             raise TypeError("not support env_cfg type: {}".format(env_cfg))
-<<<<<<< HEAD
-        self._env_manager = SubprocessEnvManager(
-            env_fn=self._env_fn, env_cfg=env_cfg, env_num=env_num, episode_num=self._env_kwargs['episode_num']
-=======
         env_manager = SubprocessEnvManager(
             env_fn=env_fn, env_cfg=env_cfg, env_num=env_num, episode_num=self._env_kwargs['episode_num']
->>>>>>> 4178a700
         )
         env_manager.launch()
         return env_manager
@@ -131,36 +126,14 @@
                     gamma = self._adder_kwargs['gamma']
                     gae_lambda = self._adder_kwargs['gae_lambda']
                     data = self._adder.get_gae(data, last['value'], gamma, gae_lambda)
-<<<<<<< HEAD
-                self._traj_queue.put(
-                    {
-                        'data': self._data_buffer[env_id],
-                        'env_id': env_id,
-                        'job': copy.deepcopy(self._job)
-                    }
-                )
-                self._data_buffer[env_id] = [self._data_buffer[env_id][-1]]
-=======
                 self._traj_queue.put({'data': data, 'env_id': env_id, 'agent_id': 0, 'job': copy.deepcopy(self._job)})
                 self._data_buffer[env_id].clear()
                 self._data_buffer[env_id].append(last)
->>>>>>> 4178a700
             if t.done:
                 self._job_result[env_id].append(t.info)
                 self._logger.info('ACTOR({}): env{} finish episode in {}'.format(self._actor_uid, env_id, time.time()))
                 cur_len = len(self._data_buffer[env_id])
                 miss_len = self._adder_kwargs['data_push_length'] - cur_len
-<<<<<<< HEAD
-                if miss_len > 0:
-                    self._data_buffer[env_id] = self._last_data_buffer[env_id][-miss_len:] + self._data_buffer[env_id]
-                self._traj_queue.put(
-                    {
-                        'data': self._data_buffer[env_id],
-                        'env_id': env_id,
-                        'job': copy.deepcopy(self._job)
-                    }
-                )
-=======
                 data = self._last_data_buffer[env_id][-miss_len:] + self._data_buffer[env_id]
                 if self._adder_kwargs['use_gae']:
                     gamma = self._adder_kwargs['gamma']
@@ -169,11 +142,10 @@
                 self._traj_queue.put({'data': data, 'env_id': env_id, 'agent_id': 0, 'job': copy.deepcopy(self._job)})
                 self._last_data_buffer[env_id].clear()
                 self._data_buffer[env_id].clear()
->>>>>>> 4178a700
 
     # override
     def _finish_job(self) -> None:
-        assert all([len(r) == self._env_kwargs['episode_num'] for r in self._job_result.values()]), self._job_result.values()
+        assert all([len(r) == self._env_kwargs['episode_num'] for r in self._job_result.values()])
         episode_count = self._env_kwargs['episode_num'] * self._env_num
         duration = max(time.time() - self._start_time, 1e-8)
         job_finish_info = {
@@ -210,11 +182,6 @@
                     time.sleep(self._job['agent_update_freq'] * 0.1)
                     continue
                 else:
-<<<<<<< HEAD
-                    path = self._job['agent'][self._agent_name]['agent_update_path']
-                    agent_update_info = self.get_agent_update_info(path)
-                    self._agent.load_state_dict(agent_update_info)
-=======
                     for i in range(len(self._job['agent'])):
                         path = self._job['agent'][i]['agent_update_path']
                         agent_update_info = self.get_agent_update_info(path)
@@ -222,7 +189,6 @@
                             self._agent.load_state_dict(agent_update_info)
                         else:
                             self._agent[i].load_state_dict(agent_update_info)
->>>>>>> 4178a700
                     self._logger.info(
                         'ACTOR({}): update agent with {} in {}'.format(self._actor_uid, path, time.time())
                     )

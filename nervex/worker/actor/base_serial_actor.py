from typing import List, Dict, Any, Optional, Callable, Tuple
from collections import namedtuple
import copy
import numpy as np
from .env_manager import BaseEnvManager
from nervex.utils import build_logger_naive, EasyTimer


class BaseSerialActor(object):

    def __init__(self, cfg: dict) -> None:
        self._default_n_episode = cfg.get('n_episode', None)
        self._default_n_step = cfg.get('n_step', None)
        self._traj_print_freq = cfg.traj_print_freq
        self._collect_print_freq = cfg.collect_print_freq
        self._logger, _ = build_logger_naive(path='./log', name='actor')
        self._timer = EasyTimer()
        self._cfg = cfg

    @property
    def env(self) -> BaseEnvManager:
        return self._env

    @env.setter
    def env(self, _env: BaseEnvManager) -> None:
        self._env = _env
        self._env.launch()
        self._env_num = self._env.env_num
        self.reset()

    @property
    def policy(self) -> namedtuple:
        return self._policy

    @policy.setter
    def policy(self, _policy: namedtuple) -> None:
        self._policy = _policy

    def reset(self) -> None:
        self._obs_pool = CachePool('obs', self._env_num)
        self._policy_output_pool = CachePool('policy_output', self._env_num)
        self._transition_buffer = TransitionBuffer(self._env_num)
        self._total_step_count = 0

    def generate_data(self, n_episode: Optional[int] = None, n_step: Optional[int] = None) -> List[Any]:
        assert n_episode is None or n_step is None, "n_episode and n_step can't be not None at the same time"
        if n_episode is not None:
            return self._collect_episode(n_episode)
        elif n_step is not None:
            return self._collect_step(n_step)
        elif self._default_n_episode is not None:
            return self._collect_episode(self._default_n_episode)
        elif self._default_n_step is not None:
            return self._collect_step(self._default_n_step)
        else:
            raise RuntimeError("please indicate specific n_episode or n_step(int value)")

    def close(self) -> None:
        self._env.close()

    def _collect_episode(self, n_episode: int) -> List[Any]:
        return self._collect(lambda x, y: x >= n_episode)

    def _collect_step(self, n_step: int) -> List[Any]:
        return self._collect(lambda x, y: y >= n_step)

    def _collect(self, collect_end_fn: Callable) -> List[Any]:
        episode_count = 0
        step_count = 0
        traj_count = 0
        episode_reward = []
        return_data = []
        info = {}
        with self._timer:
            while not collect_end_fn(episode_count, traj_count):
                obs = self._env.next_obs
                self._obs_pool.update(obs)
                env_id, obs = self._policy.data_preprocess(obs)
                policy_output = self._policy.forward(obs)
                policy_output = self._policy.data_postprocess(env_id, policy_output)
                self._policy_output_pool.update(policy_output)
                actions = {env_id: output['action'] for env_id, output in policy_output.items()}
                timesteps = self._env.step(actions)
                for env_id, timestep in timesteps.items():
                    transition = self._policy.process_transition(
                        self._obs_pool[env_id], self._policy_output_pool[env_id], timestep
                    )
                    self._transition_buffer.append(env_id, transition)
                    if timestep.done:
                        # env reset is done by env_manager automatically
                        self._policy.callback_episode_done(env_id)
                        reward = timestep.info['final_eval_reward']
                        episode_reward.append(reward)
                        self._logger.info(
                            "env {} finish episode, final reward: {}, collected episode: {}".format(
                                env_id, reward, episode_count
                            )
                        )
                        episode_count += 1
                    traj = self._policy.get_trajectory(self._transition_buffer, env_id, done=timestep.done)
                    if traj is not None:
                        return_data.extend(traj)
                        traj_count += len(traj)
                        if (traj_count + 1) % self._traj_print_freq == 0:
                            self._logger.info("env {} get new traj, collected traj: {}".format(env_id, traj_count))
                    step_count += 1
        duration = self._timer.value
        if (self._total_step_count + 1) % self._collect_print_freq == 0:
            info = {
                'episode_count': episode_count,
                'step_count': step_count,
                'traj_count': traj_count,
                'avg_step_per_episode': step_count / max(1, episode_count),
                'avg_traj_per_epsiode': traj_count / max(1, episode_count),
                'avg_time_per_step': duration / (step_count + 1e-8),
                'avg_time_per_traj': duration / (traj_count + 1e-8),
                'avg_time_per_episode': duration / max(1, episode_count),
                'reward_mean': np.mean(episode_reward) if len(episode_reward) > 0 else 0.,
                'reward_std': np.std(episode_reward) if len(episode_reward) > 0 else 0.,
            }
            self._logger.info("collect end:\n{}".format('\n'.join(['{}: {}'.format(k, v) for k, v in info.items()])))
        self._total_step_count += 1
        return return_data


class TransitionBuffer(object):

    def __init__(self, env_num: int):
        self._env_num = env_num
        self._buffer = {env_id: [] for env_id in range(env_num)}
        self. null_transition = {
                                    'obs': None,
                                    'next_obs': None,
                                    'action': None,
                                    'reward': None,
                                    'done': None,
                                }
    def append(self, env_id: int, transition: dict):
        self._buffer[env_id].append(transition)

<<<<<<< HEAD
    def get_traj(self, env_id, traj_length, truncate_type = 'abadon'):
        if self._buffer[env_id][-1].done == False:
            return None
        if len(self._buffer[env_id]) < traj_length:
            return self._buffer[env_id]
        else:
            if truncate_type == 'abandon':
                return self._buffer[env_id]
            elif truncate_type == 'padding':
                for _ in range(traj_length-len(self._buffer[env_id])):
                    self._buffer[env_id].append(self.null_transition)
                return self._buffer[env_id]
            elif truncate_type == 'shift':
                pass
        
    def set_null_transition(self, null_transition):
        self.null_transition = null_transition


=======
    def __getitem__(self, env_id: int) -> List[dict]:
        return self._buffer[env_id]
>>>>>>> 05352d8c


class CachePool(object):

    def __init__(self, name: str, env_num: int, deepcopy: bool = True):
        self._pool = [None for _ in range(env_num)]
        # TODO(nyz) whether must use deepcopy
        self._deepcopy = deepcopy

    def update(self, data: Dict[int, Any]):
        for i, d in data.items():
            if self._deepcopy:
                self._pool[i] = copy.deepcopy(d)
            else:
                self._pool[i] = d

    def __getitem__(self, idx: int) -> Any:
        return self._pool[idx]


if __name__ == "__main__":
    env_num = 10
    transition_buffer = TransitionBuffer(env_num)
    transition_buffer.append(env_id=0, transition={})
    pass<|MERGE_RESOLUTION|>--- conflicted
+++ resolved
@@ -138,7 +138,6 @@
     def append(self, env_id: int, transition: dict):
         self._buffer[env_id].append(transition)
 
-<<<<<<< HEAD
     def get_traj(self, env_id, traj_length, truncate_type = 'abadon'):
         if self._buffer[env_id][-1].done == False:
             return None
@@ -158,10 +157,8 @@
         self.null_transition = null_transition
 
 
-=======
     def __getitem__(self, env_id: int) -> List[dict]:
         return self._buffer[env_id]
->>>>>>> 05352d8c
 
 
 class CachePool(object):

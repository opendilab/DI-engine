--- conflicted
+++ resolved
@@ -166,11 +166,6 @@
     def buffer(self) -> Dict[int, List]:
         return self._buffer
 
-<<<<<<< HEAD
-    def clear(self) -> None:
-        self._buffer.clear()
-        self._left_flags = [False for env_id in range(self._env_num)]    
-=======
     def clear(self, env_id: Optional[int] = None):
         if env_id is None:
             for k in self._buffer:
@@ -178,7 +173,6 @@
         else:
             self._buffer[env_id].clear()
 
->>>>>>> 68ff2a3a
 
 class CachePool(object):
 

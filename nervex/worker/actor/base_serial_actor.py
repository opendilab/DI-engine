--- conflicted
+++ resolved
@@ -139,27 +139,6 @@
     def append(self, env_id: int, transition: dict):
         self._buffer[env_id].append(transition)
 
-<<<<<<< HEAD
-    def get_traj(self, env_id, traj_length, truncate_type = 'abadon'):
-        if self._buffer[env_id][-1].done == False:
-            return None
-        if len(self._buffer[env_id]) < traj_length:
-            return self._buffer[env_id]
-        else:
-            if truncate_type == 'abandon':
-                return self._buffer[env_id]
-            elif truncate_type == 'padding':
-                for _ in range(traj_length-len(self._buffer[env_id])):
-                    self._buffer[env_id].append(self.null_transition)
-                return self._buffer[env_id]
-            elif truncate_type == 'shift':
-                pass
-        
-    def set_null_transition(self, null_transition):
-        self.null_transition = null_transition
-
-
-=======
     def __getitem__(self, env_id: int) -> List[dict]:
         return self._buffer[env_id]
 
@@ -169,7 +148,6 @@
                 self._buffer[k].clear()
         else:
             self._buffer[env_id].clear()
->>>>>>> 68ff2a3a
 
 
 class CachePool(object):

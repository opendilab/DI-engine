from typing import List, Dict, Any, Optional, Callable, Tuple
from collections import namedtuple
import copy
import numpy as np
import torch
<<<<<<< HEAD
from nervex.utils import build_logger, EasyTimer
from .env_manager import BaseEnvManager
=======

from nervex.utils import build_logger, EasyTimer, TensorBoardLogger
from nervex.envs import BaseEnvManager
>>>>>>> 75317cdf
from .base_serial_actor import CachePool


class BaseSerialEvaluator(object):
    """
    Overview:
        Base class for serial evaluator.
    Interfaces:
        __init__, reset, close, eval
    Property:
        env, policy
    """

    def __init__(self, cfg: dict, tb_logger: 'SummaryWriter') -> None:  # noqa
        """
        Overview:
            Init method. Load config and use ``self._cfg`` setting to build common serial evaluator components,
            e.g. logger helper, timer.
            Policy is not initialized here, but set afterwards through policy setter.
        Arguments:
            - cfg (:obj:`EasyDict`)
        """
        self._default_n_episode = cfg.get('n_episode', None)
        self._stop_value = cfg.stop_value
        self._logger, _ = build_logger(path='./log/evaluator', name='evaluator', need_tb=False)
        self._tb_logger = tb_logger
        self._timer = EasyTimer()
        self._cfg = cfg

    @property
    def env(self) -> BaseEnvManager:
        return self._env_manager

    @env.setter
    def env(self, _env_manager: BaseEnvManager) -> None:
        self._env_manager = _env_manager
        self._env_manager.launch()
        self._env_num = self._env_manager.env_num

    @property
    def policy(self) -> namedtuple:
        return self._policy

    @policy.setter
    def policy(self, _policy: namedtuple) -> None:
        self._policy = _policy

    def reset(self) -> None:
        self._obs_pool = CachePool('obs', self._env_num)
        self._policy_output_pool = CachePool('policy_output', self._env_num)

    def close(self) -> None:
        # self._tb_logger.flush()
        # self._tb_logger.close()
        self._env_manager.close()

    def eval(self, train_iter: int, envstep: int, n_episode: Optional[int] = None) -> Tuple[bool, float]:
        '''
        Overview:
            Evaluate policy.
        Arguments:
            - train_iter (:obj:`int`): Current training iteration.
            - n_episode (:obj:`int`): Number of evaluation episodes.
        Returns:
            - stop_flag (:obj:`bool`): Whether this training program can be ended.
            - eval_reward (:obj:`float`): Current eval_reward.
        '''
        if n_episode is None:
            n_episode = self._default_n_episode
        assert n_episode is not None, "please indicate eval n_episode"
        episode_count = 0
        envstep_count = 0
        episode_reward = []
        info = {}
        self.reset()
        self._policy.reset()
        with self._timer:
            while episode_count < n_episode:
                obs = self._env_manager.next_obs
                self._obs_pool.update(obs)
                env_id, obs = self._policy.data_preprocess(obs)
                policy_output = self._policy.forward(env_id, obs)
                policy_output = self._policy.data_postprocess(env_id, policy_output)
                self._policy_output_pool.update(policy_output)
                actions = {i: a['action'] for i, a in policy_output.items()}
                timesteps = self._env_manager.step(actions)
                for i, t in timesteps.items():
                    if t.info.get('abnormal', False):
                        # If there is an abnormal timestep, reset all the related variables(including this env).
                        self._policy.reset([i])
                        continue
                    if t.done:
                        # Env reset is done by env_manager automatically.
                        self._policy.reset([i])
                        reward = t.info['final_eval_reward']
                        if isinstance(reward, torch.Tensor):
                            reward = reward.item()
                        episode_reward.append(reward)
                        self._logger.info(
                            "[EVALUATOR]env {} finish episode, final reward: {}, current episode: {}".format(
                                i, reward, episode_count
                            )
                        )
                        episode_count += 1
                    envstep_count += 1
        duration = self._timer.value
        info = {
            'train_iter': train_iter,
            'ckpt_name': 'iteration_{}.pth.tar'.format(train_iter),
            'episode_count': episode_count,
            'envstep_count': envstep_count,
            'avg_envstep_per_episode': envstep_count / episode_count,
            'evaluate_time': duration,
            'avg_envstep_per_sec': envstep_count / duration,
            'avg_time_per_episode': episode_count / duration,
            'reward_mean': np.mean(episode_reward),
            'reward_std': np.std(episode_reward),
            'each_reward': episode_reward,
        }
        # self._logger.print_vars(info)
        self._logger.info(
            "[EVALUATOR] Evaluation ends:\n{}".format('\n'.join(['{}: {}'.format(k, v) for k, v in info.items()]))
        )
        for k, v in info.items():
            if k in ['train_iter', 'ckpt_name', 'each_reward']:
                continue
            self._tb_logger.add_scalar('evaluator_iter/' + k, v, train_iter)
            self._tb_logger.add_scalar('evaluator_step/' + k, v, envstep)
        eval_reward = np.mean(episode_reward)
        stop_flag = eval_reward >= self._stop_value
        if stop_flag:
            self._logger.info(
                "[EVALUATOR] Current eval_reward: {} is greater than stop_value: {}, so the training program is over.".
                format(eval_reward, self._stop_value)
            )
        return stop_flag, eval_reward<|MERGE_RESOLUTION|>--- conflicted
+++ resolved
@@ -3,14 +3,8 @@
 import copy
 import numpy as np
 import torch
-<<<<<<< HEAD
 from nervex.utils import build_logger, EasyTimer
-from .env_manager import BaseEnvManager
-=======
-
-from nervex.utils import build_logger, EasyTimer, TensorBoardLogger
 from nervex.envs import BaseEnvManager
->>>>>>> 75317cdf
 from .base_serial_actor import CachePool
 
 

"""
Copyright 2020 Sensetime X-lab. All Rights Reserved

Main Function:
    1. base class for model learning
"""
import os.path as osp
from abc import ABC, abstractmethod
from typing import Any, Union

import torch
from easydict import EasyDict

from nervex.torch_utils import build_checkpoint_helper, CountVar, auto_checkpoint, build_log_buffer, to_device
<<<<<<< HEAD
from nervex.utils import build_logger, dist_init, EasyTimer, dist_finalize, pretty_print, deep_merge_dicts, \
    read_config, get_task_uid, import_module
=======
from nervex.utils import build_logger, dist_init, EasyTimer, dist_finalize, pretty_print, merge_dicts, read_config, \
    get_task_uid, import_module, broadcast
>>>>>>> f239afc5
from .comm import LearnerCommHelper
from .learner_hook import build_learner_hook_by_cfg, add_learner_hook, LearnerHook

default_config = read_config(osp.join(osp.dirname(__file__), "base_learner_default_config.yaml"))


class BaseLearner(ABC):
    r"""
    Overview:
        base class for model learning(SL/RL), which is able to multi-GPU learning
    Interface:
        __init__, register_stats, run, close, call_hook, info, save_checkpoint
    """

    _name = "BaseLearner"  # override this variable for sub-class learner

    def __init__(self, cfg: EasyDict) -> None:
        """
        Overview:
            initialization method, using config setting to build model, dataset, optimizer, lr_scheduler
            and other helper. It can also load and save checkpoint.
        Arguments:
            - cfg (:obj:`dict`): learner config, you can view `learner_cfg <../../../configuration/index.html>`_\
            for reference
        Notes:
            if you want to debug in sync CUDA mode, please use the following line code in the beginning of `__init__`.

            os.environ['CUDA_LAUNCH_BLOCKING'] = "1"  # for debug async CUDA
        """
        self._cfg = deep_merge_dicts(default_config, cfg)
        self._init()
        if self._cfg.learner.communication.type == 'single_machine':
            self._logger.info("Single Machine Learner has launched")
        else:
            comm_cfg = self._cfg.learner.communication
            LearnerCommHelper.enable_comm_helper(self, comm_cfg)

    def _init(self) -> None:
        self._learner_worker_uid = get_task_uid()
        self._load_path = self._cfg.common.load_path
        self._save_path = self._cfg.common.save_path
        self._use_cuda = self._cfg.learner.use_cuda
        self._use_distributed = self._cfg.learner.use_distributed
        if self._use_distributed:
            self._rank, self._world_size = dist_init()
            rand_id = torch.randint(0, 314, size=(1, ))
            broadcast(rand_id, 0)
            self._learner_uid = rand_id.item()
        else:
            self._rank, self._world_size = 0, 1
            self._learner_uid = self._learner_worker_uid
        self._default_max_iterations = self._cfg.learner.max_iterations
        self._last_iter = CountVar(init_val=0)
        self._timer = EasyTimer()

        self._setup_data_source()
        self._setup_agent()
        self._setup_optimizer()
        self._setup_computation_graph()

        # logger
        self._logger, self._tb_logger, self._record = build_logger(self._cfg, rank=self._rank)
        self._log_buffer = build_log_buffer()
        # checkpoint helper
        self._checkpointer_manager = build_checkpoint_helper(self._cfg)
        if self._rank == 0:
            self.register_stats()
        self.info(
            pretty_print(
                {
                    "config": self._cfg,
                    "agent": repr(self._agent),
                    "computation_graph": repr(self._computation_graph)
                },
                direct_print=False
            )
        )

        self._setup_wrapper()
        self._setup_hook()

    def _setup_hook(self) -> None:
        """
        Overview:
            Setup hook for base_learner. Hook is the way to implement actually functions in base_learner.
            You can reference learner_hook.py
        """
        self._hooks = build_learner_hook_by_cfg(self._cfg.learner.hook)

    def _setup_wrapper(self) -> None:
        """
        Overview:
            Setup time_wrapper to get the data_time and train_time
        """
        self._get_data = self.time_wrapper(self._get_data, 'data_time')
        self._train = self.time_wrapper(self._train, 'train_time')

    def time_wrapper(self, fn, name):
        """
        Overview:
            The time_wrapper used to get the time a function used
        """

        def wrapper(*args, **kwargs):
            with self._timer:
                ret = fn(*args, **kwargs)
            self._log_buffer[name] = self._timer.value
            return ret

        return wrapper

    @abstractmethod
    def _setup_data_source(self) -> None:
        """
        Overview:
            Setup learner's data_source, data_source need to be iterable
        """
        raise NotImplementedError

    @abstractmethod
    def _setup_agent(self) -> None:
        """
        Overview:
            Setup learner's runtime agent, agent is the subclass instance of `BaseAgent`.
            There may be more than one agent.
        """
        raise NotImplementedError

    @abstractmethod
    def _setup_computation_graph(self) -> None:
        """
        Overview:
            Setup computation_graph, used as loss calculater, part of the optimizer
        """
        raise NotImplementedError

    def _setup_optimizer(self) -> None:
        """
        Overview:
            Setup learner's optimizer
        """
        self._optimizer = torch.optim.Adam(
            self._agent.model.parameters(),
            lr=self._cfg.learner.learning_rate,
            weight_decay=self._cfg.learner.weight_decay
        )
        self._lr_scheduler = torch.optim.lr_scheduler.MultiStepLR(self._optimizer, milestones=[], gamma=1)

    def _get_data(self) -> Any:
        """
        Overview:
            get data from data_source
        """
        data = next(self._data_source)
        if self._use_cuda:
            data = to_device(data, 'cuda: {}'.format(self._rank % 8))
        return data

    def _train(self, data: Any) -> dict:
        """
        Overview:
            train the input data for 1 iteration
        """
        # Note
        # processes: forward -> backward -> sync grad(only dist) -> update param
        with self._timer:
            log_vars = self._computation_graph.forward(data, self._agent)
            loss = log_vars['total_loss']
        self._log_buffer['forward_time'] = self._timer.value

        with self._timer:
            self._optimizer.zero_grad()
            loss.backward()
            if self._use_distributed:
                self._agent.model.sync_gradients()
            self._optimizer.step()
        self._log_buffer['backward_time'] = self._timer.value
        self._log_buffer.update(log_vars)

    def register_stats(self) -> None:
        """
        Overview:
            register cur_lr, data_time, train_time to record, and register record to optimizer
        """
        self._record.register_var('cur_lr')
        self._record.register_var('data_time')
        self._record.register_var('train_time')
        self._record.register_var('forward_time')
        self._record.register_var('backward_time')

        self._tb_logger.register_var('cur_lr')
        self._tb_logger.register_var('data_time')
        self._tb_logger.register_var('train_time')
        self._tb_logger.register_var('forward_time')
        self._tb_logger.register_var('backward_time')

        self._computation_graph.register_stats(self._record, self._tb_logger)

    def register_hook(self, hook: LearnerHook):
        add_learner_hook(self._hooks, hook)

    @auto_checkpoint
    def run(self, max_iterations: Union[int, None] = None) -> None:
        """
        Overview:
            Run the learner
        Arguments:
            - max_iterations (:obj:`int` or :obj:`None`): the max run iteration,
                if None then set to default_max_iterations
        """
        if max_iterations is None:
            max_iterations = self._default_max_iterations
        # before run hook
        self.call_hook('before_run')

        for _ in range(max_iterations):
            data = self._get_data()
            # before iter hook
            self.call_hook('before_iter')
            self._train(data)
            # after iter hook
            self.call_hook('after_iter')
            self._last_iter.add(1)

        # after run hook
        self.call_hook('after_run')

    def close(self) -> None:
        """
        Overview:
            close the related resource when use_distributed
        """
        if self._use_distributed:
            dist_finalize()

    def call_hook(self, name: str) -> None:
        """
        Overview:
            Call the corresponding hook plugins according to name
        Arguments:
             - name (:obj:`str`): which hooks to call,
                should be in ['before_run', 'after_run', 'before_iter', 'after_iter']
        """
        for hook in self._hooks[name]:
            hook(self)

    def info(self, s: str) -> None:
        """
        Overview:
            Return logger.info
        """
        self._logger.info(s)

    def save_checkpoint(self) -> None:
        """
        Overview:
            Automatically save checkpoints
        Note:
            this method is designed for auto_checkpoint
        """
        names = [h.name for h in self._hooks['after_run']]
        assert 'save_ckpt_after_run' in names
        idx = names.index('save_ckpt_after_run')
        self._hooks['after_run'][idx](self)

    @property
    def last_iter(self) -> CountVar:
        return self._last_iter

    @property
    def optimizer(self) -> torch.optim.Optimizer:
        return self._optimizer

    @property
    def lr_scheduler(self) -> torch.optim.lr_scheduler._LRScheduler:
        return self._lr_scheduler

    @property
    def computation_graph(self) -> Any:
        return self._computation_graph

    @property
    def agent(self) -> 'BaseAgent':  # noqa
        return self._agent

    @property
    def log_buffer(self) -> dict:  # LogDict
        return self._log_buffer

    @log_buffer.setter
    def log_buffer(self, _log_buffer: dict) -> None:
        self._log_buffer = _log_buffer

    @property
    def record(self) -> 'VariableRecord':  # noqa
        return self._record

    @property
    def load_path(self) -> str:
        return self._load_path

    @load_path.setter
    def load_path(self, _load_path: str) -> None:
        self._load_path = _load_path

    @property
    def save_path(self) -> str:
        return self._save_path

    @property
    def checkpoint_manager(self) -> Any:
        return self._checkpointer_manager

    @property
    def name(self) -> str:
        return self._name + str(id(self))

    @property
    def rank(self) -> int:
        return self._rank

    @property
    def tb_logger(self) -> 'TensorBoardLogger':  # noqa
        return self._tb_logger

    @property
    def use_distributed(self) -> bool:
        return self._use_distributed


learner_mapping = {}


def register_learner(name: str, learner: type) -> None:
    assert isinstance(name, str)
    assert issubclass(learner, BaseLearner)
    learner_mapping[name] = learner


def create_learner(cfg: dict) -> BaseLearner:
    import_module(cfg.learner.import_names)
    learner_type = cfg.learner.learner_type
    if learner_type not in learner_mapping.keys():
        raise KeyError("not support learner type: {}".format(learner_type))
    else:
        return learner_mapping[learner_type](cfg)<|MERGE_RESOLUTION|>--- conflicted
+++ resolved
@@ -10,15 +10,11 @@
 
 import torch
 from easydict import EasyDict
-
 from nervex.torch_utils import build_checkpoint_helper, CountVar, auto_checkpoint, build_log_buffer, to_device
-<<<<<<< HEAD
-from nervex.utils import build_logger, dist_init, EasyTimer, dist_finalize, pretty_print, deep_merge_dicts, \
-    read_config, get_task_uid, import_module
-=======
-from nervex.utils import build_logger, dist_init, EasyTimer, dist_finalize, pretty_print, merge_dicts, read_config, \
+from nervex.utils import build_logger, dist_init, EasyTimer, dist_finalize, pretty_print, read_config, \
     get_task_uid, import_module, broadcast
->>>>>>> f239afc5
+from nervex.utils import deep_merge_dicts
+
 from .comm import LearnerCommHelper
 from .learner_hook import build_learner_hook_by_cfg, add_learner_hook, LearnerHook
 
@@ -64,7 +60,7 @@
         self._use_distributed = self._cfg.learner.use_distributed
         if self._use_distributed:
             self._rank, self._world_size = dist_init()
-            rand_id = torch.randint(0, 314, size=(1, ))
+            rand_id = torch.randint(0, 314, size=(1,))
             broadcast(rand_id, 0)
             self._learner_uid = rand_id.item()
         else:

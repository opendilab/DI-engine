"""
Copyright 2020 Sensetime X-lab. All Rights Reserved

Main Function:
    1. base class for model learning
"""
from abc import ABC, abstractmethod, abstractproperty
from typing import Any, Union
import yaml
import os.path as osp
from easydict import EasyDict
import torch
from nervex.torch_utils import build_checkpoint_helper, CountVar, auto_checkpoint, build_log_buffer
from nervex.utils import build_logger, dist_init, EasyTimer, dist_finalize, pretty_print, merge_dicts
from .learner_hook import build_learner_hook_by_cfg


def build_default_config():
    r"""
    Overview:
        Load the default config from base_learner_default_config.yaml and wrap with easydict
    """
    with open(osp.join(osp.dirname(__file__), 'base_learner_default_config.yaml'), 'r') as f:
        cfg = yaml.safe_load(f)
    cfg = EasyDict(cfg)
    return cfg


class BaseLearner(ABC):
    r"""
    Overview:
        base class for model learning(SL/RL), which uses linklink for multi-GPU learning
    Interface:
        __init__, _setup_hook, _setup_wrapper, time_wrapper, _setup_data_source, _setup_optimizer,
        _get_data, _train, register_stats, run, close, call_hook, info, save_checkpoint
    """

    _name = "BaseLearner"  # oveßrride this variable for sub-class learner

    def __init__(self, cfg: EasyDict) -> None:
        """
        Overview:
            initialization method, using config setting to build model, dataset, optimizer, lr_scheduler
            and other helper. It can also load and save checkpoint.
        Arguments:
            - cfg (:obj:`dict`): learner config, you can view `learner_cfg <../../../configuration/index.html>`_\
            for reference
        Notes:
            if you want to debug in sync CUDA mode, please use the following line code in the beginning of `__init__`.

            os.environ['CUDA_LAUNCH_BLOCKING'] = "1"  # for debug async CUDA
        """
        self._cfg = merge_dicts(build_default_config(), cfg)
        self._load_path = self._cfg.common.load_path
        self._save_path = self._cfg.common.save_path
        self._use_cuda = self._cfg.learner.use_cuda
        self._use_distributed = self._cfg.learner.use_distributed
        if self._use_distributed:
            self._rank, self._world_size = dist_init()
        else:
            self._rank, self._world_size = 0, 1
        self._default_max_iterations = self._cfg.learner.max_iterations
        self._last_iter = CountVar(init_val=0)
        self._timer = EasyTimer()

        self._setup_data_source()
        self._setup_computation_graph()
        self._setup_optimizer()

        # logger
        self._logger, self._tb_logger, self._record = build_logger(self._cfg, rank=self._rank)
        self._log_buffer = build_log_buffer()
        # checkpoint helper
        self._checkpointer_manager = build_checkpoint_helper(self._cfg, rank=self._rank)
        self.register_stats()
        self.info(
            pretty_print({
                "config": self._cfg,
                "computation_graph": repr(self._computation_graph)
            }, direct_print=False)
        )

        self._setup_wrapper()
        self._setup_hook()

    def _setup_hook(self) -> None:
        """
        Overview:
            Setup hook for base_learner. Hook is the way to implement actually functions in base_learner.
            You can reference learner_hook.py
        """
        self._hooks = build_learner_hook_by_cfg(self._cfg.learner.hook)

    def _setup_wrapper(self) -> None:
        """
        Overview:
            Setup time_wrapper to get the data_time and train_time
        """
        self._get_data = self.time_wrapper(self._get_data, 'data_time')
        self._train = self.time_wrapper(self._train, 'train_time')

    def time_wrapper(self, fn, name):
        """
        Overview:
            The time_wrapper used to get the time a function used
        """
        def wrapper(*args, **kwargs):
            with self._timer:
                ret = fn(*args, **kwargs)
            self._log_buffer[name] = self._timer.value
            return ret

        return wrapper

    @abstractmethod
    def _setup_data_source(self) -> None:
        """
        Overview:
            Setup learner's data_source, data_source need to be iterable
        """
        raise NotImplementedError

    @abstractmethod
    def _setup_computation_graph(self) -> None:
        raise NotImplementedError

    @abstractmethod
    def _setup_optimizer(self) -> None:
        """
        Overview:
            Setup learner's optimizer
        """
        raise NotImplementedError

    def _get_data(self) -> Any:
        """
        Overview:
            get data from data_source
        """
        data = next(self._data_source)
        if self._use_cuda:
            data = data.cuda()
        return data

    def _train(self, data: Any) -> dict:
<<<<<<< HEAD
        with self._timer:
            log_vars = self._computation_graph.forward(data)
            loss = log_vars['total_loss']
        self._log_buffer['forward_time'] = self._timer.value

        with self._timer:
            self._optimizer.zero_grad()
            loss.backward()
            if self._use_distributed:
                self._computation_graph.sync_gradients()
            self._optimizer.step()
        self._log_buffer['backward_time'] = self._timer.value
        #self._log_buffer.update(log_vars)
        for k, v in log_vars.items():
            self._log_buffer[k] = v
=======
        """
        Overview:
            Train by data
        Arugments:
            - data (:obj:`Any`): the input data
        Returns:
            - dicts (:obj:`dict`): dict returned by optimizer, view following example
        Example:
            >>> return {
            >>>     'total_loss': loss,
            >>>     'forward_time': forward_time,
            >>>     'backward_time': forward_time
            >>> }

        """
        return self._optimizer.learn(data)
>>>>>>> 4d25557e

    def register_stats(self) -> None:
        """
        Overview:
            register cur_lr, data_time, train_time to record, and register record to optimizer
        """
        self._record.register_var('cur_lr')
        self._record.register_var('data_time')
        self._record.register_var('train_time')
        self._record.register_var('forward_time')
        self._record.register_var('backward_time')

        self._tb_logger.register_var('cur_lr')
        self._tb_logger.register_var('data_time')
        self._tb_logger.register_var('train_time')
        self._tb_logger.register_var('forward_time')
        self._tb_logger.register_var('backward_time')

        self._computation_graph.register_stats(self._record, self._tb_logger)

    @auto_checkpoint
    def run(self, max_iterations: Union[int, None] = None) -> None:
        """
        Overview:
            Run the learner
        Arguments:
            - max_iterations (:obj:`int` or :obj:`None`): the max run iteration,
                if None then set to default_max_iterations
        """
        if max_iterations is None:
            max_iterations = self._default_max_iterations
        # before run hook
        self.call_hook('before_run')

        for _ in range(max_iterations):
            data = self._get_data()
            # before iter hook
            self.call_hook('before_iter')
            log_vars = self._train(data)
            # after iter hook
            self.call_hook('after_iter')
            self._last_iter.add(1)

        # after run hook
        self.call_hook('after_run')

    def close(self) -> None:
        """
        Overview:
            Close linklink if use_distributed
        """
        if self._use_distributed:
            dist_finalize()

    def call_hook(self, name: str) -> None:
        """
        Overview:
            Call the corresponding hook plugins according to name
        Arguments:
             - name (:obj:`str`): which hooks to call,
                should be in ['before_run', 'after_run', 'before_iter', 'after_iter']
        """
        for hook in self._hooks[name]:
            hook(self)

    def info(self, s: str) -> None:
        """
        Overview:
            Return logger.info
        """
        self._logger.info(s)

    def save_checkpoint(self) -> None:
        """
        Overview:
            Automatically save checkpoints
        Note:
            this method is designed for auto_checkpoint
        """
        names = [h.name for h in self._hooks['after_run']]
        assert 'save_ckpt_after_run' in names
        idx = names.index('save_ckpt_after_run')
        self._hooks['after_run'][idx](self)

    @property
    def last_iter(self) -> CountVar:
        return self._last_iter

    @abstractproperty
    def optimizer(self) -> torch.optim.Optimizer:
        raise NotImplementedError

    @abstractproperty
    def lr_scheduler(self) -> torch.optim.lr_scheduler._LRScheduler:
        raise NotImplementedError

    @abstractproperty
    def computation_graph(self) -> Any:
        raise NotImplementedError

    @property
    def log_buffer(self) -> dict:  # LogDict
        return self._log_buffer

    @log_buffer.setter
    def log_buffer(self, _log_buffer: dict) -> None:
        self._log_buffer = _log_buffer

    @property
    def record(self) -> 'VariableRecord':  # noqa
        return self._record

    @property
    def load_path(self) -> str:
        return self._load_path

    @load_path.setter
    def load_path(self, _load_path: str) -> None:
        self._load_path = _load_path

    @property
    def save_path(self) -> str:
        return self._save_path

    @property
    def checkpoint_manager(self) -> Any:
        return self._checkpointer_manager

    @property
    def name(self) -> str:
        return self._name + str(id(self))

    @property
    def rank(self) -> int:
        return self._rank

    @property
    def tb_logger(self) -> 'TensorBoardLogger':  # noqa
        return self._tb_logger

    @property
    def use_distributed(self) -> bool:
        return self._use_distributed<|MERGE_RESOLUTION|>--- conflicted
+++ resolved
@@ -143,7 +143,6 @@
         return data
 
     def _train(self, data: Any) -> dict:
-<<<<<<< HEAD
         with self._timer:
             log_vars = self._computation_graph.forward(data)
             loss = log_vars['total_loss']
@@ -159,24 +158,6 @@
         #self._log_buffer.update(log_vars)
         for k, v in log_vars.items():
             self._log_buffer[k] = v
-=======
-        """
-        Overview:
-            Train by data
-        Arugments:
-            - data (:obj:`Any`): the input data
-        Returns:
-            - dicts (:obj:`dict`): dict returned by optimizer, view following example
-        Example:
-            >>> return {
-            >>>     'total_loss': loss,
-            >>>     'forward_time': forward_time,
-            >>>     'backward_time': forward_time
-            >>> }
-
-        """
-        return self._optimizer.learn(data)
->>>>>>> 4d25557e
 
     def register_stats(self) -> None:
         """

--- conflicted
+++ resolved
@@ -191,11 +191,7 @@
             data = self._policy.data_preprocess(data)
         log_vars = self._policy.forward(data)
         priority = log_vars.pop('priority', None)
-<<<<<<< HEAD
         self._priority_info = {
-=======
-        self.priority_info = {
->>>>>>> 9137ca43
             'replay_buffer_idx': replay_buffer_idx,
             'replay_unique_id': replay_unique_id,
             'priority': priority
@@ -305,12 +301,8 @@
     def learn_info(self) -> dict:
         """
         Overview:
-<<<<<<< HEAD
-            get learn info dict, which will be sent to commander for some operation, such as hyper-parameter adjustment
-=======
             Get current info dict, which will be sent to command for coordination,
             e.g. hyper-parameter adjustment.
->>>>>>> 9137ca43
         Returns:
             - info (:obj:`dict`): current info dict, including ['learner_step']
         """

--- conflicted
+++ resolved
@@ -24,16 +24,11 @@
     def __init__(self):
         self._model = torch.nn.Identity()
 
-<<<<<<< HEAD
     def forward(self, x):
         return {'total_loss': torch.randn(1).squeeze(), 'cur_lr': 0.1}
 
     def data_preprocess(self, x):
         return x
-=======
-            def register_stats(self, tb_logger):
-                tb_logger.register_var('total_loss_avg')
->>>>>>> 58d0fed5
 
     def state_dict_handle(self):
         return {'model': self._model}

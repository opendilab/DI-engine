import os
import time

import pytest
import torch
from easydict import EasyDict
from typing import Any
from functools import partial

from nervex.utils import read_config
from nervex.worker import BaseLearner
from nervex.worker.learner import LearnerHook, register_learner_hook, add_learner_hook, \
    register_learner, create_learner


class FakeLearner(BaseLearner):

    def get_data(self, batch_size):
        return [partial(torch.randn, 2) for _ in range(batch_size)]


class FakePolicy:

    def __init__(self):
        self._model = torch.nn.Identity()

    def forward(self, x):
        return {'total_loss': torch.randn(1).squeeze(), 'cur_lr': 0.1}

    def data_preprocess(self, x):
        return x

    def state_dict_handle(self):
        return {'model': self._model}

    def info(self):
        return 'FakePolicy'


@pytest.mark.unittest
class TestBaseLearner:

    def test_naive(self):
        os.popen('rm -rf ckpt*')
        os.popen('rm -rf iteration_5.pth.tar*')
        time.sleep(1.0)
        register_learner('fake', FakeLearner)
        path = os.path.join(os.path.dirname(__file__), './iteration_5.pth.tar')
        torch.save({'model': {}, 'last_iter': 5}, path)
        time.sleep(0.5)
        cfg = read_config(os.path.join(os.path.dirname(__file__), 'test_learner.yaml'))
        cfg.common.load_path = path
        learner = create_learner(EasyDict(cfg))
        learner.policy = FakePolicy()
        learner.launch()
        with pytest.raises(KeyError):
            create_learner(EasyDict({'learner': {'learner_type': 'placeholder', 'import_names': []}}))
        learner.run()
        time.sleep(2)
        assert learner.last_iter.val == 10 + 5

        # test hook
<<<<<<< HEAD
        dir_name = 'ckpt_{}'.format(learner.name)
        assert learner.log_buffer == {}
=======
>>>>>>> 6824d3b9
        for n in [5, 10, 15]:
            assert os.path.exists(dir_name + '/iteration_{}.pth.tar'.format(n))
        for n in [0, 4, 7, 12]:
            assert not os.path.exists(dir_name + '/iteration_{}.pth.tar'.format(n))

        class FakeHook(LearnerHook):

            def __call__(self, engine: Any) -> Any:
                pass

        original_hook_num = len(learner._hooks['after_run'])
        add_learner_hook(learner._hooks, FakeHook(name='fake_hook', priority=30, position='after_run'))
        assert len(learner._hooks['after_run']) == original_hook_num + 1

        os.popen('rm -rf iteration_5.pth.tar*')
        os.popen('rm -rf ' + dir_name)
        os.popen('rm -rf default_*')


@pytest.mark.unittest
class TestLearnerHook:

    def test_register(self):

        class FakeHook(LearnerHook):
            pass

        register_learner_hook('fake', FakeHook)
        with pytest.raises(AssertionError):
            register_learner_hook('placeholder', type)<|MERGE_RESOLUTION|>--- conflicted
+++ resolved
@@ -60,11 +60,6 @@
         assert learner.last_iter.val == 10 + 5
 
         # test hook
-<<<<<<< HEAD
-        dir_name = 'ckpt_{}'.format(learner.name)
-        assert learner.log_buffer == {}
-=======
->>>>>>> 6824d3b9
         for n in [5, 10, 15]:
             assert os.path.exists(dir_name + '/iteration_{}.pth.tar'.format(n))
         for n in [0, 4, 7, 12]:

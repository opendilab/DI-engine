--- conflicted
+++ resolved
@@ -5,15 +5,10 @@
 import copy
 import numpy as np
 import torch
-<<<<<<< HEAD
-
-from nervex.utils import build_logger, EasyTimer, deep_merge_dicts
-=======
+
 from nervex.utils import build_logger, EasyTimer, deep_merge_dicts, lists_to_dicts
-from nervex.torch_utils import tensor_to_list
->>>>>>> bd9cdec6
 from nervex.envs import BaseEnvManager
-from nervex.torch_utils import to_tensor, to_ndarray
+from nervex.torch_utils import to_tensor, to_ndarray, tensor_to_list
 from .base_serial_collector import CachePool
 
 
@@ -128,14 +123,9 @@
             n_episode = self._default_n_episode
         assert n_episode is not None, "please indicate eval n_episode"
         envstep_count = 0
-<<<<<<< HEAD
         info = {}
         eval_monitor = VectorEvalMonitor(self._env.env_num, n_episode)
         self._env.reset()
-=======
-        eval_monitor = VectorEvalMonitor(self._env_manager.env_num, n_episode)
-        self._env_manager.reset()
->>>>>>> bd9cdec6
         self._policy.reset()
 
         with self._timer:
@@ -182,17 +172,11 @@
             'reward_min': np.min(episode_reward),
             # 'each_reward': episode_reward,
         }
-<<<<<<< HEAD
-        self._logger.print_vars_hor(info)
-=======
         episode_info = eval_monitor.get_episode_info()
         if episode_info is not None:
             info.update(episode_info)
+        self._logger.print_vars_hor(info)
         # self._logger.print_vars(info)
-        self._logger.info(
-            "[EVALUATOR] Evaluation ends:\n{}".format('\n'.join(['{}: {}'.format(k, v) for k, v in info.items()]))
-        )
->>>>>>> bd9cdec6
         for k, v in info.items():
             if k in ['train_iter', 'ckpt_name', 'each_reward']:
                 continue

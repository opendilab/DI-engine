from typing import List, Dict, Any, Optional, Callable, Tuple, Union
from collections import namedtuple, deque
import copy
import numpy as np
import torch

from nervex.envs import BaseEnvManager
from nervex.utils import build_logger, EasyTimer


class BaseSerialCollector(object):
    """
    Overview:
        Baseclass for serial collector.
    Interfaces:
        __init__, reset, collect_data, close
    Property:
        env, policy
    """

    def __init__(
            self,
            cfg: dict,
            env: BaseEnvManager = None,
            policy: namedtuple = None,
            tb_logger: 'SummaryWriter' = None  # noqa
    ) -> None:
        """
        Overview:
            Initialization method.
        Arguments:
            - cfg (:obj:`EasyDict`): Config dict
        """
        self._default_n_episode = cfg.get('n_episode', None)
        self._default_n_sample = cfg.get('n_sample', None)
        self._traj_len = cfg.traj_len
        if self._traj_len != "inf":
            self._traj_cache_length = self._traj_len
        else:
            self._traj_len = float('inf')
            self._traj_cache_length = None
        self._collect_print_freq = cfg.collect_print_freq
        if env is not None:
            self.env = env
        if policy is not None:
            self.policy = policy
        if tb_logger is not None:
            self._logger, _ = build_logger(path='./log/collector', name='collector', need_tb=False)
            self._tb_logger = tb_logger
        else:
            self._logger, self._tb_logger = build_logger(path='./log/collector', name='collector')
        self._timer = EasyTimer()
        self._cfg = cfg
        self._end_flag = False

    @property
    def env(self) -> BaseEnvManager:
        return self._env_manager

    @env.setter
    def env(self, _env_manager: BaseEnvManager) -> None:
        self._end_flag = False
        self._env_manager = _env_manager
        self._env_manager.launch()
        self._env_num = self._env_manager.env_num
        self.reset()

    @property
    def policy(self) -> namedtuple:
        return self._policy

    @policy.setter
    def policy(self, _policy: namedtuple) -> None:
        self._policy = _policy

    def reset(self) -> None:
        self._obs_pool = CachePool('obs', self._env_num)
        self._policy_output_pool = CachePool('policy_output', self._env_num)
        # _traj_cache is {env_id: deque}, is used to store traj_len pieces of transitions
        self._traj_cache = {env_id: deque(maxlen=self._traj_cache_length) for env_id in range(self._env_num)}
        self._env_info = {env_id: {'time': 0., 'step': 0, 'train_sample': 0} for env_id in range(self._env_num)}
        self._episode_info = []
        self._total_envstep_count = 0
        self._total_episode_count = 0
        self._total_train_sample_count = 0
        self._total_duration = 0
        self._last_train_iter = 0
        self._done_episode = []

    @property
    def collector_info(self) -> dict:
        """
        Overview:
            Get current info dict, which will be sent to commander, e.g. replay buffer priority update,
            current iteration, hyper-parameter adjustment, whether task is finished, etc.
        Returns:
            - info (:obj:`dict`): Current learner info dict.
        """
        ret = {'env_step': self._total_envstep_count, 'sample_step': self._total_train_sample_count}
        return ret

<<<<<<< HEAD
    def collect_data(self,
                     train_iter: int = -1,
                     n_episode: Optional[int] = None,
                     n_sample: Optional[int] = None) -> Tuple[List[Any], dict]:
=======
    def collect_data(
            self,
            train_iter: int = -1,
            n_episode: Optional[int] = None,
            n_sample: Optional[int] = None,
            policy_kwargs: Optional[dict] = None
    ) -> Tuple[List[Any], dict]:
>>>>>>> ff330399
        """
        Overview:
           Collect data. Either ``n_episode`` or ``n_sample`` must be None.
        Arguments:
           - train_iter (:obj:`int`): count of iteration
           - n_episode (:obj:`int`): number of episode
           - n_sample (:obj:`int`): number of sample
        Returns:
           - return_data (:obj:`List`): A list containing training samples.
        """
        assert n_episode is None or n_sample is None, "Either n_episode or n_sample must be None"
        if n_episode is not None:
            return self._collect_episode(train_iter, n_episode, policy_kwargs)
        elif n_sample is not None:
            return self._collect_sample(train_iter, n_sample, policy_kwargs)
        elif self._default_n_episode is not None:
            return self._collect_episode(train_iter, self._default_n_episode, policy_kwargs)
        elif self._default_n_sample is not None:
            return self._collect_sample(train_iter, self._default_n_sample, policy_kwargs)
        else:
            raise RuntimeError("Please clarify specific n_episode or n_sample (int value) in config yaml or outer call")

    def close(self) -> None:
        if self._end_flag:
            return
        self._end_flag = True
        self._env_manager.close()
        self._tb_logger.flush()
        self._tb_logger.close()

    def __del__(self) -> None:
        self.close()

    def _collect_episode(self,
                         train_iter: int,
                         n_episode: int,
                         policy_kwargs: Optional[dict] = None) -> Tuple[List[Any], dict]:
        return self._collect(train_iter, lambda num_episode, num_sample: num_episode >= n_episode, policy_kwargs)

    def _collect_sample(self,
                        train_iter: int,
                        n_sample: int,
                        policy_kwargs: Optional[dict] = None) -> Tuple[List[Any], dict]:
        return self._collect(train_iter, lambda num_episode, num_sample: num_sample >= n_sample, policy_kwargs)

    def _collect(self,
                 train_iter: int,
                 collect_end_fn: Callable,
                 policy_kwargs: Optional[dict] = None) -> Tuple[List[Any], dict]:
        """
        Overview:
            Real collect method in process of generating data.
            Called by ``self._collect_episode`` and ``self._collect_sample``.
        Arguments:
            - train_iter (:obj:`int`): count of iteration
            - collect_end_fn (:obj:`Callable`): end of collect
        Returns:
            - return_data (:obj:`List`): A list containing training samples.
        """
        if policy_kwargs is None:
            policy_kwargs = {}
        return_data = []
        self._policy.reset()
        collected_episode = 0
        collected_sample = 0
        while not collect_end_fn(collected_episode, collected_sample):
            with self._timer:
                # Get current env obs.
                obs = self._env_manager.ready_obs
                self._obs_pool.update(obs)
                # Policy forward.
                policy_output = self._policy.forward(obs, **policy_kwargs)
                self._policy_output_pool.update(policy_output)
                # Interact with env.
                actions = {env_id: output['action'] for env_id, output in policy_output.items()}
                timesteps = self._env_manager.step(actions)
            single_env_pre_duration = self._timer.value / len(timesteps)
            # For each env:
            # 1) Form a transition and store it in cache;
            # 2) Get a train sample from cache if cache is full or env is done;
            # 3) Reset related variables if env is done.
            for env_id, timestep in timesteps.items():
                with self._timer:
                    if timestep.info.get('abnormal', False):
                        # If there is an abnormal timestep, reset all the related variables(including this env).
                        self._var_reset(env_id)
                        print('env_id abnormal step', env_id, timestep.info)
                        continue
                    transition = self._policy.process_transition(
                        self._obs_pool[env_id], self._policy_output_pool[env_id], timestep
                    )
                    # ``train_iter`` passed in from ``serial_entry``, indicates current collecting model's iteration.
                    transition['collect_iter'] = train_iter
                    self._traj_cache[env_id].append(transition)
                    self._env_info[env_id]['step'] += 1
                    self._total_envstep_count += 1
                    # prepare data
                    if timestep.done or len(self._traj_cache[env_id]) == self._traj_len:
                        # Episode is done or traj_cache(maxlen=traj_len) is full.
                        train_sample = self._policy.get_train_sample(self._traj_cache[env_id])
                        return_data.extend(train_sample)
                        self._total_train_sample_count += len(train_sample)
                        self._env_info[env_id]['train_sample'] += len(train_sample)
                        collected_sample += len(train_sample)
                        self._traj_cache[env_id].clear()
                    # Reset if env is done.
                    if timestep.done:
                        # Env reset is done by env_manager automatically
                        self._var_reset(env_id)
                        self._total_episode_count += 1
                        collected_episode += 1
                self._env_info[env_id]['time'] += self._timer.value + single_env_pre_duration
                # If env is done, record episode info and reset env info
                if timestep.done:
                    reward = timestep.info['final_eval_reward']
                    if isinstance(reward, torch.Tensor):
                        reward = reward.item()
                    info = {
                        'reward': reward,
                        'time': self._env_info[env_id]['time'],
                        'step': self._env_info[env_id]['step'],
                        'train_sample': self._env_info[env_id]['train_sample'],
                    }
                    self._episode_info.append(info)
                    self._env_info[env_id] = {'time': 0., 'step': 0, 'train_sample': 0}
        # log
        if (train_iter - self._last_train_iter) >= self._collect_print_freq and len(self._episode_info) > 0:
            self._last_train_iter = train_iter
            episode_count = len(self._episode_info)
            envstep_count = sum([d['step'] for d in self._episode_info])
            train_sample_count = sum([d['train_sample'] for d in self._episode_info])
            duration = sum([d['time'] for d in self._episode_info])
            episode_reward = [d['reward'] for d in self._episode_info]
            self._total_duration += duration
            info = {
                'episode_count': episode_count,
                'envstep_count': envstep_count,
                'train_sample_count': train_sample_count,
                'avg_envstep_per_episode': envstep_count / episode_count,
                'avg_sample_per_episode': train_sample_count / episode_count,
                'avg_envstep_per_sec': envstep_count / duration,
                'avg_train_sample_per_sec': train_sample_count / duration,
                'avg_episode_per_sec': episode_count / duration,
                'collect_time': duration,
                'reward_mean': np.mean(episode_reward),
                'reward_std': np.std(episode_reward),
                'each_reward': episode_reward,
                'total_envstep_count': self._total_envstep_count,
                'total_train_sample_count': self._total_train_sample_count,
                'total_episode_count': self._total_episode_count,
                'total_duration': self._total_duration,
            }
            self._episode_info.clear()
            # self._logger.print_vars(info)
            self._logger.info("collect end:\n{}".format('\n'.join(['{}: {}'.format(k, v) for k, v in info.items()])))
            for k, v in info.items():
                if k in ['each_reward']:
                    continue
                self._tb_logger.add_scalar('collector_iter/' + k, v, train_iter)
                if k in ['total_envstep_count']:
                    continue
                self._tb_logger.add_scalar('collector_step/' + k, v, self._total_envstep_count)
        return return_data

    def _var_reset(self, env_id: int) -> None:
        """
        Overview:
           When an env is to be reset, e.g. episode is done, abnormal occurs, etc.
           Reset corresponding vars, e.g. traj_cache, obs_pool, policy_output_pool, policy.
        Arguments:
           - env_id (:obj:`int`): Id of the env which is to be reset.
        """
        self._traj_cache[env_id].clear()
        self._obs_pool.reset(env_id)
        self._policy_output_pool.reset(env_id)
        self._policy.reset([env_id])

    @property
    def envstep(self) -> int:
        return self._total_envstep_count


class CachePool(object):
    """
    Overview:
       CachePool is the repository of cache items.
    Interfaces:
        __init__, update, __getitem__, reset
    """

    def __init__(self, name: str, env_num: int, deepcopy: bool = False) -> None:
        """
        Overview:
            Initialization method.
        Arguments:
            - name (:obj:`str`): name of cache
            - env_num (:obj:`int`): number of environments
            - deepcopy (:obj:`bool`): whether to deepcopy data
        """
        self._pool = [None for _ in range(env_num)]
        # TODO(nyz) whether must use deepcopy
        self._deepcopy = deepcopy

    def update(self, data: Union[Dict[int, Any], list]) -> None:
        """
        Overview:
            Update elements in cache pool.
        Arguments:
            - data (:obj:`Dict[int, Any]`): A dict containing update index-value pairs. Key is index in cache pool, \
                and value is the new element.
        """
        if isinstance(data, dict):
            data = [data]
        for index in range(len(data)):
            for i, d in data[index].items():
                if self._deepcopy:
                    copy_d = copy.deepcopy(d)
                else:
                    copy_d = d
                if index == 0:
                    self._pool[i] = [copy_d]
                else:
                    self._pool[i].append(copy_d)

    def __getitem__(self, idx: int) -> Any:
        data = self._pool[idx]
        if len(data) == 1:
            data = data[0]
        return data

    def reset(self, idx: int) -> None:
        self._pool[idx] = None<|MERGE_RESOLUTION|>--- conflicted
+++ resolved
@@ -99,12 +99,6 @@
         ret = {'env_step': self._total_envstep_count, 'sample_step': self._total_train_sample_count}
         return ret
 
-<<<<<<< HEAD
-    def collect_data(self,
-                     train_iter: int = -1,
-                     n_episode: Optional[int] = None,
-                     n_sample: Optional[int] = None) -> Tuple[List[Any], dict]:
-=======
     def collect_data(
             self,
             train_iter: int = -1,
@@ -112,7 +106,6 @@
             n_sample: Optional[int] = None,
             policy_kwargs: Optional[dict] = None
     ) -> Tuple[List[Any], dict]:
->>>>>>> ff330399
         """
         Overview:
            Collect data. Either ``n_episode`` or ``n_sample`` must be None.

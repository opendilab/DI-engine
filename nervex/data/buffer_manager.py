from abc import ABC, abstractmethod
import time
import os.path as osp
from threading import Thread
from typing import Union, Optional, Dict, Any, List, Tuple
import numpy as np

from nervex.data.structure import ReplayBuffer, Cache, SumSegmentTree
from nervex.utils import deep_merge_dicts, remove_file
from nervex.config import buffer_manager_default_config

default_config = buffer_manager_default_config.replay_buffer


class IBuffer(ABC):

    @abstractmethod
    def start(self) -> None:
        raise NotImplementedError

    @abstractmethod
    def close(self) -> None:
        raise NotImplementedError

    @abstractmethod
    def push(self, data: Union[list, dict]) -> None:
        raise NotImplementedError

    @abstractmethod
    def update(self, info: Dict[str, list]) -> None:
        raise NotImplementedError

    @abstractmethod
    def sample(self, batch_size: int, cur_learner_iter: int) -> list:
        raise NotImplementedError

    @abstractmethod
    def clear(self) -> None:
        raise NotImplementedError

    @abstractmethod
    def count(self) -> int:
        raise NotImplementedError

    @abstractmethod
    def state_dict(self) -> dict:
        raise NotImplementedError

    @abstractmethod
    def load_state_dict(self, _state_dict: dict) -> None:
        raise NotImplementedError


class BufferManager(IBuffer):
    """
    Overview:
        Reinforcement Learning replay buffer's manager. Manage one or many buffers.
    Interface:
        __init__, push, sample, update, clear, count, start, close, state_dict, load_state_dict
    """

    def __init__(self, cfg: dict):
        """
        Overview:
            Initialize replay buffer
        Arguments:
            - cfg (:obj:``dict``): config dict
        """
        self.cfg = deep_merge_dicts(default_config, cfg)
        # ``buffer_name`` is a list containing all buffers' names
        self.buffer_name = self.cfg.buffer_name
        # ``buffer`` is a dict {buffer_name: prioritized_buffer}, where prioritized_buffer guarantees thread safety
        self.buffer = {}
        self._enable_track_used_data = {}
        self._delete_used_data_thread = {}
        for name in self.buffer_name:
            buffer_cfg = self.cfg[name]
            enable_track_used_data = buffer_cfg.get('enable_track_used_data', False)
            self.buffer[name] = ReplayBuffer(
                name=name,
<<<<<<< HEAD
=======
                load_path=buffer_cfg.get('load_path', None),
>>>>>>> d6d95204
                maxlen=buffer_cfg.get('meta_maxlen', 10000),
                max_reuse=buffer_cfg.get('max_reuse', None),
                max_staleness=buffer_cfg.get('max_staleness', None),
                min_sample_ratio=buffer_cfg.get('min_sample_ratio', 1.),
                alpha=buffer_cfg.get('alpha', 0.),
                beta=buffer_cfg.get('beta', 0.),
                anneal_step=buffer_cfg.get('anneal_step', 0),
                enable_track_used_data=enable_track_used_data,
                deepcopy=buffer_cfg.get('deepcopy', False),
                monitor_cfg=buffer_cfg.get('monitor', None),
            )
            self._enable_track_used_data[name] = enable_track_used_data
            if self._enable_track_used_data[name]:
                self._delete_used_data_thread[name] = Thread(
                    target=self._delete_used_data, args=(name, ), name='delete_used_data'
                )

        # Cache mechanism: First push data into cache, then(on some conditions) put forward to meta buffer.
        # self.use_cache = cfg.get('use_cache', False)
        self.use_cache = False
        self._cache = Cache(maxlen=self.cfg.get('cache_maxlen', 256), timeout=self.cfg.get('timeout', 8))
        self._cache_thread = Thread(target=self._cache2meta, name='buffer_cache')
        self._end_flag = False

    def _cache2meta(self):
        """
        Overview:
            Get data from ``_cache`` and push it into ``_meta_buffer``
        """
        # loop until the end flag is sent to the cache(the close method of the cache)
        for data in self._cache.get_cached_data_iter():
            with self._meta_lock:
                self._meta_buffer.append(data)

    def push(self, data: Union[list, dict], buffer_name: Optional[List[str]] = None) -> None:
        """
        Overview:
            Push ``data`` into appointed buffer.
        Arguments:
            - data (:obj:``list`` or ``dict``): Data list or data item (dict type).
            - buffer_name (:obj:``Optional[List[str]]``): The buffer to push data into
        """
        assert (isinstance(data, list) or isinstance(data, dict)), type(data)
        if isinstance(data, dict):
            data = [data]
        if self.use_cache:
            for d in data:
                self._cache.push_data(d)
        else:
            if buffer_name is None:
                elem = data[0]
                buffer_name = elem.get('buffer_name', self.buffer_name)
            for n in buffer_name:
                self.buffer[n].extend(data)

    def sample(
            self,
            batch_size: Union[int, Dict[str, int]],
            cur_learner_iter: int,
    ) -> Union[list, Dict[str, list]]:
        """
        Overview:
            Sample data from prioritized buffers according to ``batch_size`.
        Arguments:
            - batch_size (:obj:``Union[int, Dict[str, int]]``): Batch size of the data that will be sampled. \
                Caller can indicate the corresponding batch_size when sampling from multiple buffers.
            - cur_learner_iter (:obj:``int``): Learner's current iteration, used to calculate staleness.
        Returns:
            - data (:obj:``Union[list, Dict[str, list]]``): Sampled data batch.
        """
        # single buffer case
        if isinstance(batch_size, int):
            assert len(self.buffer_name) == 1
            batch_size = {name: batch_size for name in self.buffer_name}
        # Different buffers' sample check and sample
        # buffer_sample_data is ``List[List[dict]]``, a list containing ``len(batch_size)`` lists which
        # contains datas sampled from corresponding buffer.
        buffer_sample_data = {}
        for buffer_name, sample_num in batch_size.items():
            assert buffer_name in self.buffer.keys(), '{}-{}'.format(buffer_name, self.buffer.keys())
            if not self.buffer[buffer_name].sample_check(sample_num, cur_learner_iter):
                return None
        for buffer_name, sample_num in batch_size.items():
            data = self.buffer[buffer_name].sample(sample_num, cur_learner_iter)
            buffer_sample_data[buffer_name] = data

        if len(buffer_sample_data) == 1:
            buffer_sample_data = list(buffer_sample_data.values())[0]
        return buffer_sample_data

    def update(self, info: Union[Dict[str, list], Dict[str, Dict[str, list]]]) -> None:
        """
        Overview:
            Update prioritized buffers with outside info. Current info includes transition's priority update.
        Arguments:
            - info (:obj:``Dict[str, list]``): Info dict. Currently contains keys \
                ['replay_unique_id', 'replay_buffer_idx', 'priority']. \
                "repaly_unique_id" format is "{buffer name}_{count in this buffer}"
        """
        # no priority case
        if info.get('priority', None) is None:
            return
        # single buffer case
        if not set(info.keys()).issubset(set(self.buffer_name)):
            assert len(self.buffer_name) == 1
            info = {name: info for name in self.buffer_name}
        for name, buffer_info in info.items():
            self.buffer[name].update(buffer_info)

    def clear(self, buffer_name: Optional[List[str]] = None) -> None:
        """
        Overview:
            Clear one replay buffer by excluding all data(including cache)
        Arguments:
            - buffer_name (:obj:``Optional[List[str]]``): Name of the buffer to be cleared.
        """
        # TODO(nyz) clear cache data
        if buffer_name is None:
            buffer_name = self.buffer_name
        for name in buffer_name:
            self.buffer[name].clear()

    def start(self) -> None:
        """
        Overview:
            Launch ``Cache`` thread and ``_cache2meta`` thread
        """
        for name, flag in self._enable_track_used_data.items():
            if flag:
                self._delete_used_data_thread[name].start()
        if self.use_cache:
            self._cache.run()
            self._cache_thread.start()
        self._end_flag = False

    def close(self) -> None:
        """
        Overview:
            Shut down the cache gracefully, as well as each buffer's tensorboard logger.
        """
        self._end_flag = True
        if self.use_cache:
            self._cache.close()
        for buffer in self.buffer.values():
            buffer.close()

    def count(self, buffer_name: Optional[str] = None) -> int:
        """
        Overview:
            Return chosen buffer's current data count.
        Arguments:
            - buffer_name (:obj:``Optional[str]``): Chosen buffer's name
        Returns:
            - count (:obj:``int``): Chosen buffer's data count
        """
        if buffer_name is None:
            validlen = [self.buffer[n].validlen for n in self.buffer_name]
            return min(validlen)
        else:
            return self.buffer[buffer_name].validlen

<<<<<<< HEAD
    def used_data(self, buffer_name: str = "agent") -> 'queue.Queue':  # noqa
        """
        Overview:
            Return chosen buffer's "used data", which was once in the buffer, but was replaced and discarded afterwards
        Arguments:
            - buffer_name (:obj:``str``): Chosen buffer's name, default set to "agent"
        Returns:
            - queue (:obj:``queue.Queue``): Chosen buffer's record list
        """
        return self.buffer[buffer_name].used_data

    def state_dict(self) -> dict:
        return {n: self.buffer[n].state_dict() for n in self.buffer_name}

    def load_state_dict(self, _state_dict: dict, strict: bool = True) -> None:
        if strict:
            assert set(_state_dict.keys()) == set(self.buffer.keys()
                                                  ), '{}/{}'.format(set(_state_dict.keys()), set(self.buffer.keys()))
        for n, v in _state_dict.items():
            if n in self.buffer.keys():
                self.buffer[n].load_state_dict(v)
=======
    def _delete_used_data(self, name: str) -> None:
        while not self._end_flag:
            data = self.buffer[name].used_data
            if data:
                remove_file(data)
            else:
                time.sleep(0.001)
>>>>>>> d6d95204
<|MERGE_RESOLUTION|>--- conflicted
+++ resolved
@@ -78,10 +78,6 @@
             enable_track_used_data = buffer_cfg.get('enable_track_used_data', False)
             self.buffer[name] = ReplayBuffer(
                 name=name,
-<<<<<<< HEAD
-=======
-                load_path=buffer_cfg.get('load_path', None),
->>>>>>> d6d95204
                 maxlen=buffer_cfg.get('meta_maxlen', 10000),
                 max_reuse=buffer_cfg.get('max_reuse', None),
                 max_staleness=buffer_cfg.get('max_staleness', None),
@@ -243,18 +239,6 @@
         else:
             return self.buffer[buffer_name].validlen
 
-<<<<<<< HEAD
-    def used_data(self, buffer_name: str = "agent") -> 'queue.Queue':  # noqa
-        """
-        Overview:
-            Return chosen buffer's "used data", which was once in the buffer, but was replaced and discarded afterwards
-        Arguments:
-            - buffer_name (:obj:``str``): Chosen buffer's name, default set to "agent"
-        Returns:
-            - queue (:obj:``queue.Queue``): Chosen buffer's record list
-        """
-        return self.buffer[buffer_name].used_data
-
     def state_dict(self) -> dict:
         return {n: self.buffer[n].state_dict() for n in self.buffer_name}
 
@@ -265,12 +249,11 @@
         for n, v in _state_dict.items():
             if n in self.buffer.keys():
                 self.buffer[n].load_state_dict(v)
-=======
+
     def _delete_used_data(self, name: str) -> None:
         while not self._end_flag:
             data = self.buffer[name].used_data
             if data:
                 remove_file(data)
             else:
-                time.sleep(0.001)
->>>>>>> d6d95204
+                time.sleep(0.001)
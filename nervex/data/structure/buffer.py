--- conflicted
+++ resolved
@@ -129,7 +129,6 @@
     """
 
     def __init__(
-<<<<<<< HEAD
             self,
             name: str,
             replay_buffer_size: int = 10000,
@@ -145,21 +144,6 @@
             monitor_cfg: Optional[EasyDict] = None,
             eps: float = 0.01,
             tb_logger: Optional['SummaryWriter'] = None,  # noqa
-=======
-        self,
-        name: str,
-        maxlen: int = 10000,
-        max_reuse: Optional[int] = None,
-        max_staleness: Optional[int] = None,
-        min_sample_ratio: float = 1.,
-        alpha: float = 0.,
-        beta: float = 0.,
-        anneal_step: Optional[Union[int, float]] = float("inf"),
-        enable_track_used_data: bool = False,
-        deepcopy: bool = False,
-        monitor_cfg: Optional[EasyDict] = None,
-        eps: float = 0.01,
->>>>>>> 75317cdf
     ) -> int:
         """
         Overview:

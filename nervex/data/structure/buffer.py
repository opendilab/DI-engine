import copy
import logging
import math
import time
import numbers
from queue import Queue
from typing import Union, NoReturn, Any, Optional, List, Dict
import pickle
import numpy as np
from functools import partial
from easydict import EasyDict

from nervex.data.structure.segment_tree import SumSegmentTree, MinSegmentTree
from nervex.utils.autolog import LoggedValue, LoggedModel, NaturalTime, TickTime, TimeMode
from nervex.utils import LockContext, LockContextType, EasyTimer, build_logger


class NaturalMonitor(LoggedModel):
    """
    Overview:
        NaturalMonitor is to monitor how many pieces of data are added into and read out from buffer per second.
    Interface:
        __init__, fixed_time, current_time, freeze, unfreeze, register_attribute_value, __getattr__
    Property:
        time, expire
    """
    in_count = LoggedValue(int)
    out_count = LoggedValue(int)

    def __init__(self, time_: 'BaseTime', expire: Union[int, float]):  # noqa
        LoggedModel.__init__(self, time_, expire)
        self.__register()

    def __register(self):

        def __avg_func(prop_name: str) -> float:
            records = self.range_values[prop_name]()
            _sum = sum([_value for (_begin_time, _end_time), _value in records])
            return _sum / self.expire

        self.register_attribute_value('avg', 'in_count', partial(__avg_func, prop_name='in_count'))
        self.register_attribute_value('avg', 'out_count', partial(__avg_func, prop_name='out_count'))


class OutTickMonitor(LoggedModel):
    """
    Overview:
        OutTickMonitor is to monitor read-out indicators for ``expire`` times recent read-outs.
        Indicators include: read out time; average and max of read out data items' use; average, max and min of
        read out data items' priorityl; average and max of staleness.
    Interface:
        __init__, fixed_time, current_time, freeze, unfreeze, register_attribute_value, __getattr__
    Property:
        time, expire
    """
    out_time = LoggedValue(float)
    # use, priority and staleness are all averaged across one batch.
    use = LoggedValue(float)
    priority = LoggedValue(float)
    staleness = LoggedValue(float)

    def __init__(self, time_: 'BaseTime', expire: Union[int, float]):  # noqa
        LoggedModel.__init__(self, time_, expire)
        self.__register()

    def __register(self):

        def __avg_func(prop_name: str) -> float:
            records = self.range_values[prop_name]()
            _list = [_value for (_begin_time, _end_time), _value in records]
            return sum(_list) / len(_list)

        def __max_func(prop_name: str) -> Union[float, int]:
            records = self.range_values[prop_name]()
            _list = [_value for (_begin_time, _end_time), _value in records]
            return max(_list)

        def __min_func(prop_name: str) -> Union[float, int]:
            records = self.range_values[prop_name]()
            _list = [_value for (_begin_time, _end_time), _value in records]
            return min(_list)

        self.register_attribute_value('avg', 'out_time', partial(__avg_func, prop_name='out_time'))
        self.register_attribute_value('avg', 'use', partial(__avg_func, prop_name='use'))
        self.register_attribute_value('max', 'use', partial(__max_func, prop_name='use'))
        self.register_attribute_value('avg', 'priority', partial(__avg_func, prop_name='priority'))
        self.register_attribute_value('max', 'priority', partial(__max_func, prop_name='priority'))
        self.register_attribute_value('min', 'priority', partial(__min_func, prop_name='priority'))
        self.register_attribute_value('avg', 'staleness', partial(__avg_func, prop_name='staleness'))
        self.register_attribute_value('max', 'staleness', partial(__max_func, prop_name='staleness'))


class InTickMonitor(LoggedModel):
    """
    Overview:
        InTickMonitor is to monitor add-in indicators for ``expire`` times recent add-ins.
        Indicators include: add in time.
    Interface:
        __init__, fixed_time, current_time, freeze, unfreeze, register_attribute_value, __getattr__
    Property:
        time, expire
    """
    in_time = LoggedValue(float)

    def __init__(self, time_: 'BaseTime', expire: Union[int, float]):  # noqa
        LoggedModel.__init__(self, time_, expire)
        self.__register()

    def __register(self):

        def __avg_func(prop_name: str) -> float:
            records = self.range_values[prop_name]()
            _list = [_value for (_begin_time, _end_time), _value in records]
            return sum(_list) / len(_list)

        self.register_attribute_value('avg', 'in_time', partial(__avg_func, prop_name='in_time'))


class ReplayBuffer:
    r"""
    Overview:
        Prioritized replay buffer, can store and sample data.
        This buffer refers to multi-thread/multi-process and guarantees thread-safe, which means that functions like
        ``sample_check``, ``sample``, ``append``, ``extend``, ``clear`` are all mutual to each other.
    Interface:
        __init__, append, extend, sample, update
    Property:
        replay_buffer_size, validlen, beta
    """

    def __init__(
        self,
        name: str,
        replay_buffer_size: int = 10000,
        replay_start_size: int = 0,
        max_reuse: Optional[int] = None,
        max_staleness: Optional[int] = None,
        min_sample_ratio: float = 1.,
        alpha: float = 0.6,
        beta: float = 0.4,
        anneal_step: int = int(1e5),
        enable_track_used_data: bool = False,
        deepcopy: bool = False,
        monitor_cfg: Optional[EasyDict] = None,
        eps: float = 0.01,
    ) -> int:
        """
        Overview:
            Initialize the buffer
        Arguments:
            - name (:obj:`str`): Buffer name, mainly used to generate unique data id and logger name.
            - replay_buffer_size (:obj:`int`): The maximum value of the buffer length.
            - replay_start_size (:obj:`int`): The number of data in buffer when start training
            - max_reuse (:obj:`int` or None): The maximum reuse times of each element in buffer. Once a data is \
                sampled(used) ``max_reuse`` times, it would be removed out of buffer.
            - min_sample_ratio (:obj:`float`): The minimum ratio restriction for sampling, only when \
                "current element number in buffer / sample size" is greater than this, can start sampling.
            - alpha (:obj:`float`): How much prioritization is used (0: no prioritization, 1: full prioritization).
            - beta (:obj:`float`): How much correction is used (0: no correction, 1: full correction).
            - anneal_step (:obj:`int`): Anneal step for beta(beta -> 1).
            - enable_track_used_data (:obj:`bool`): Whether to track the used data or not.
            - deepcopy (:obj:`bool`): Whether to deepcopy data when append/extend and sample data.
            - monitor_cfg (:obj:`EasyDict`): Monitor's dict config.
            - eps (:obj:`float`): A small positive number to avoid edge case.
        """
        # TODO(nyz) remove elements according to priority
        # ``_data`` is a circular queue to store data (or data's reference/file path)
        self._data = [None for _ in range(replay_buffer_size)]
        self._enable_track_used_data = enable_track_used_data
        if self._enable_track_used_data:
            self._used_data = Queue()
            self._using_data = set()
            self._using_used_data = set()
        # Current valid data count, indicating how many elements in ``self._data`` is valid.
        self._valid_count = 0
        # How many pieces of data have been pushed into this buffer, should be no less than ``_valid_count``.
        self._push_count = 0
        # Point to the position where next data can be inserted, i.e. latest inserted data's next position.
        # This position also means the stalest(oldest) data in this buffer as well.
        self._pointer = 0
        # Point to the true head of the circular queue. The true head data is the stalest(oldest) data in this queue.
        # Because buffer would remove data due to staleness or use times, and at the beginning when queue is not
        # filled with data true head would always be 0, so ``true_head`` may be not equal to ``pointer``;
        # Otherwise, they two should be the same. True head is used to optimize staleness check in ``sample_check``.
        self._true_head = 0
        # Is used to generate a unique id for each data: If a new data is inserted, its unique id will be this.
        self._next_unique_id = 0
        # {position_idx/pointer_idx: use_count}
        self._use_count = {idx: 0 for idx in range(replay_buffer_size)}
        # Max priority till now. Is used to initizalize a data's priority if "priority" is not passed in with the data.
        self._max_priority = 1.0
        # A small positive number to avoid edge-case, e.g. "priority" == 0.
        self._eps = eps
        # Data check function list, used in ``append`` and ``extend``. This buffer requires data to be dict.
        self.check_list = [lambda x: isinstance(x, dict)]
        # Lock to guarantee thread safe
        self._lock = LockContext(type_=LockContextType.THREAD_LOCK)

        self.name = name
        self._replay_buffer_size = replay_buffer_size
        self._replay_start_size = replay_start_size
        self._max_reuse = max_reuse if max_reuse is not None else float("inf")
        self._max_staleness = max_staleness if max_staleness is not None else float("inf")
        assert min_sample_ratio >= 1, min_sample_ratio
        self.min_sample_ratio = min_sample_ratio
        assert 0 <= alpha <= 1, alpha
        self.alpha = alpha
        assert 0 <= beta <= 1, beta
        self._beta = beta
        self._anneal_step = anneal_step
        if self._anneal_step != 0:
            self._beta_anneal_step = (1 - self._beta) / self._anneal_step
        self._deepcopy = deepcopy

        # Prioritized sample.
        # Capacity needs to be the power of 2.
        capacity = int(np.power(2, np.ceil(np.log2(self.replay_buffer_size))))
        # Sum segtree and min segtree are used to sample data according to priority.
        self._sum_tree = SumSegmentTree(capacity)
        self._min_tree = MinSegmentTree(capacity)

        # Monitor & Logger
        if monitor_cfg is None:
            monitor_cfg = EasyDict(
                {
                    'log_freq': 2000,
                    'log_path': './log/buffer/default',
                    'natural_expire': 100,
                    'tick_expire': 100,
                }
            )
        self.monitor_cfg = monitor_cfg
        # To record in & out time.
        self._timer = EasyTimer()
        self._natural_monitor = NaturalMonitor(NaturalTime(), expire=self.monitor_cfg.natural_expire)
        # Sample out operation count.
        self._out_count = 0
        self._out_tick_monitor = OutTickMonitor(TickTime(), expire=self.monitor_cfg.tick_expire)
        # Add in operation count.
        self._in_count = 0
        self._in_tick_monitor = InTickMonitor(TickTime(), expire=self.monitor_cfg.tick_expire)
        self._logger, self._tb_logger = build_logger(self.monitor_cfg.log_path, self.name + '_buffer', True)
        self._in_vars = ['in_count_avg', 'in_time_avg']
        self._in_vars = [self.name + var for var in self._in_vars]
        self._out_vars = [
            'out_count_avg', 'out_time_avg', 'use_avg', 'use_max', 'priority_avg', 'priority_max', 'priority_min'
        ]
        self._out_vars = [self.name + var for var in self._out_vars]
        for var in self._in_vars + self._out_vars:
            self._tb_logger.register_var('buffer_{}/'.format(self.name) + var)
        self._log_freq = self.monitor_cfg.log_freq

    def sample_check(self, size: int, cur_learner_iter: int) -> bool:
        r"""
        Overview:
            Do preparations for sampling and check whther data is enough for sampling
            Preparation includes removing stale transition in ``self._data``.
            Check includes judging whether this buffer satisfies the sample condition:
            current elements count / planning sample count >= min_sample_ratio.
        Arguments:
            - size (:obj:`int`): The number of the data that will be sampled.
            - cur_learner_iter (:obj:`int`): Learner's current iteration, used to calculate staleness.
        Returns:
            - can_sample (:obj:`bool`): Whether this buffer can sample enough data.

        .. note::
            This function must be called exactly before calling ``sample``.
        """
        if size == 0:
            return True
        with self._lock:
            p = self._true_head
            while True:
                if self._data[p] is not None:
                    staleness = self._calculate_staleness(p, cur_learner_iter)
                    if staleness >= self._max_staleness:
                        self._remove(p)
                    else:
                        # Since the circular queue ``self._data`` guarantees that data's staleness is decreasing from
                        # index self._pointer to index self._pointer - 1, we can jump out of the loop as soon as
                        # meeting a fresh enough data
                        self._true_head = p
                        break
                p = (p + 1) % self._replay_buffer_size
                if p == self._pointer:
                    # Traverse a circle and go back to the start pointer, which means can stop staleness checking now
                    break
            if self._valid_count / size < self.min_sample_ratio:
                self._logger.info(
                    "No enough elements for sampling (expect: {}/current have: {}, min_sample_ratio: {})".format(
                        size, self._valid_count, self.min_sample_ratio
                    )
                )
                return False
            else:
                return True

    def sample(self, size: int, cur_learner_iter: int) -> Optional[list]:
        r"""
        Overview:
            Sample data with length ``size``.
        Arguments:
            - size (:obj:`int`): The number of the data that will be sampled.
            - cur_learner_iter (:obj:`int`): Learner's current iteration, used to calculate staleness.
        Returns:
            - sample_data (:obj:`list`): If check fails returns None; Otherwise returns a list with length ``size``, \
                and each data owns keys: original keys + ['IS', 'priority', 'replay_unique_id', 'replay_buffer_idx'].

        .. note::
            Before calling this function, ``sample_check`` must be called.
        """
        if size == 0:
            return []
        with self._lock:
            with self._timer:
                indices = self._get_indices(size)
                result = self._sample_with_indices(indices, cur_learner_iter)
                # Deepcopy ``result``'s same indice datas in case ``self._get_indices`` may get datas with
                # the same indices, i.e. the same datas would be sampled afterwards.
                for i in range(size):
                    tmp = []
                    for j in range(i + 1, size):
                        if id(result[i]) == id(result[j]):
                            tmp.append(j)
                    for j in tmp:
                        result[j] = copy.deepcopy(result[j])

            self._monitor_update_of_sample(result, self._timer.value)
            return result

    def append(self, ori_data: Any) -> None:
        r"""
        Overview:
            Append a data item into queue.
            Add two keys in data:

                - replay_unique_id: The data item's unique id, using ``self._generate_id`` to generate it.
                - replay_buffer_idx: The data item's position index in the queue, this position may already have an \
                    old element, then it would be replaced by this new input one. using ``self._pointer`` to locate.
        Arguments:
            - ori_data (:obj:`Any`): The data which will be inserted.
        """
        with self._lock:
            with self._timer:
                if self._deepcopy:
                    data = copy.deepcopy(ori_data)
                else:
                    data = ori_data
                try:
                    assert (self._data_check(data))
                except AssertionError:
                    # If data check fails, log it and return without any operations.
                    self._logger.info('Illegal data type [{}], reject it...'.format(type(data)))
                    return
                self._push_count += 1
                # remove->set weight->set data
                self._remove(self._pointer)
                data['replay_unique_id'] = self._generate_id(self._next_unique_id)
                data['replay_buffer_idx'] = self._pointer
                self._set_weight(data)
                self._data[self._pointer] = data
                self._valid_count += 1
                self._pointer = (self._pointer + 1) % self._replay_buffer_size
                self._next_unique_id += 1

            self._monitor_update_of_push(1, self._timer.value)

    def _track_used_data(self, old: Any) -> None:
        if not self._enable_track_used_data:
            return
        if old is not None:
            if isinstance(old, dict) and 'data_id' in old:
                if old['data_id'] not in self._using_data:
                    self._used_data.put(old['data_id'])
                else:
                    self._using_used_data: set
                    self._using_used_data.add(old['data_id'])

    def extend(self, ori_data: List[Any]) -> None:
        r"""
        Overview:
            Extend a data list into queue.
            Add two keys in each data item, you can refer to ``append`` for details.
        Arguments:
            - ori_data (:obj:`List[Any]`): The data list.
        """
        with self._lock:
            with self._timer:
                if self._deepcopy:
                    data = copy.deepcopy(ori_data)
                else:
                    data = ori_data
                check_result = [self._data_check(d) for d in data]
                # Only keep data items that pass ``_data_check`.
                valid_data = [d for d, flag in zip(data, check_result) if flag]
                length = len(valid_data)
                # When updating ``_data`` and ``_use_count``, should consider two cases regarding
                # the relationship between "pointer + data length" and "queue max length" to check whether
                # data will exceed beyond queue's max length limitation.
                if self._pointer + length <= self._replay_buffer_size:
                    for j in range(self._pointer, self._pointer + length):
                        self._remove(j)
                    for i in range(length):
                        valid_data[i]['replay_unique_id'] = self._generate_id(self._next_unique_id + i)
                        valid_data[i]['replay_buffer_idx'] = (self._pointer + i) % self._replay_buffer_size
                        self._set_weight(valid_data[i])
                        self._push_count += 1
                    self._data[self._pointer:self._pointer + length] = valid_data
                else:
                    data_start = self._pointer
                    valid_data_start = 0
                    residual_num = len(valid_data)
                    while True:
                        space = self._replay_buffer_size - data_start
                        L = min(space, residual_num)
                        for j in range(data_start, data_start + L):
                            self._remove(j)
                        for i in range(valid_data_start, valid_data_start + L):
                            valid_data[i]['replay_unique_id'] = self._generate_id(self._next_unique_id + i)
                            valid_data[i]['replay_buffer_idx'] = (self._pointer + i) % self._replay_buffer_size
                            self._set_weight(valid_data[i])
                            self._push_count += 1
                        self._data[data_start:data_start + L] = valid_data[valid_data_start:valid_data_start + L]
                        residual_num -= L
                        if residual_num <= 0:
                            break
                        else:
                            data_start = 0
                            valid_data_start += L
                self._valid_count += len(valid_data)
                # Update ``pointer`` and ``next_unique_id`` after the whole list is pushed into buffer.
                self._pointer = (self._pointer + length) % self._replay_buffer_size
                self._next_unique_id += length

            self._monitor_update_of_push(length, self._timer.value)

    def update(self, info: dict) -> None:
        r"""
        Overview:
            Update a data's priority. Use "repaly_buffer_idx" to locate and "replay_unique_id" to verify.
        Arguments:
            - info (:obj:`dict`): Info dict containing all necessary keys for priority update.
        """
        with self._lock:
            if self._enable_track_used_data:
                used_id = info.get('used_id', [])
                self._using_data.difference_update(used_id)
                for data_id in used_id:
                    if data_id in self._using_used_data:
                        self._using_used_data.remove(data_id)
                        self._used_data.put(data_id)
            if 'priority' not in info:
                return
            data = [info['replay_unique_id'], info['replay_buffer_idx'], info['priority']]
            for id_, idx, priority in zip(*data):
                # Only if the data still exists in the queue, will the update operation be done.
                if self._data[idx] is not None \
                        and self._data[idx]['replay_unique_id'] == id_:  # Verify the same transition(data)
                    assert priority >= 0, priority
                    assert self._data[idx]['replay_buffer_idx'] == idx
                    self._data[idx]['priority'] = priority + self._eps  # Add epsilon to avoid priority == 0
                    self._set_weight(self._data[idx])
                    # Update max priority
                    self._max_priority = max(self._max_priority, priority)

    def clear(self) -> None:
        """
        Overview:
            Clear all the data and reset the related variables.
        """
        with self._lock:
            for i in range(len(self._data)):
                self._remove(i)
            self._valid_count = 0
            self._pointer = 0
            self._max_priority = 1.0

    def close(self) -> None:
        """
        Overview:
            Close the tensorboard logger.
        """
        self.clear()
        self._tb_logger.close()

    def __del__(self) -> None:
        """
        Overview:
            Call ``close`` to delete the object.
        """
        self.close()

    def _set_weight(self, data: Dict) -> None:
        r"""
        Overview:
            Set sumtree and mintree's weight of the input data according to its priority.
            If input data does not have key "priority", it would set to ``self._max_priority`` instead.
        Arguments:
            - data (:obj:`Dict`): The data whose priority(weight) in segement tree should be set/updated.
        """
        if 'priority' not in data.keys() or data['priority'] is None:
            data['priority'] = self._max_priority
        weight = data['priority'] ** self.alpha
        idx = data['replay_buffer_idx']
        self._sum_tree[idx] = weight
        self._min_tree[idx] = weight

    def _data_check(self, d: Any) -> bool:
        r"""
        Overview:
            Data legality check, using rules(functions) in ``self.check_list``.
        Arguments:
            - d (:obj:`Any`): The data which needs to be checked.
        Returns:
            - result (:obj:`bool`): Whether the data passes the check.
        """
        # only the data passes all the check functions, would the check return True
        return all([fn(d) for fn in self.check_list])

    def _get_indices(self, size: int) -> list:
        r"""
        Overview:
            Get the sample index list according to the priority probability.
        Arguments:
            - size (:obj:`int`): The number of the data that will be sampled
        Returns:
            - index_list (:obj:`list`): A list including all the sample indices, whose length should equal to ``size``.
        """
        # Divide [0, 1) into size intervals on average
        intervals = np.array([i * 1.0 / size for i in range(size)])
        # uniformly sample within each interval
        mass = intervals + np.random.uniform(size=(size, )) * 1. / size
        # rescale to [0, S), where S is the sum of all datas' priority (root value of sum tree)
        mass *= self._sum_tree.reduce()
        # find prefix sum index to sample with probability
        return [self._sum_tree.find_prefixsum_idx(m) for m in mass]

    def _remove(self, idx: int) -> None:
        r"""
        Overview:
            Remove a data(set the element in the list to ``None``) and
            update corresponding variables, e.g. sum_tree, min_tree, valid_count.
        Arguments:
            - idx (:obj:`int`): Data at this position will be removed.
        """
        self._track_used_data(self._data[idx])
        if self._data[idx] is not None:
            self._valid_count -= 1
            self._true_head = (idx + 1) % self._replay_buffer_size
        self._data[idx] = None
        self._use_count[idx] = 0
        self._sum_tree[idx] = self._sum_tree.neutral_element
        self._min_tree[idx] = self._min_tree.neutral_element
<<<<<<< HEAD
=======
        self._use_count[idx] = 0
        self._valid_count -= 1
>>>>>>> 1ba47081

    def _sample_with_indices(self, indices: List[int], cur_learner_iter: int) -> list:
        r"""
        Overview:
            Sample data with ``indices``; Remove a data item if it is used for too many times.
        Arguments:
            - indices (:obj:`List[int]`): A list including all the sample indices.
            - cur_learner_iter (:obj:`int`): Learner's current iteration, used to calculate staleness.
        Returns:
            - data (:obj:`list`) Sampled data.
        """
        # Calculate max weight for normalizing IS
        sum_tree_root = self._sum_tree.reduce()
        p_min = self._min_tree.reduce() / sum_tree_root
        max_weight = (self._valid_count * p_min) ** (-self._beta)
        data = []
        for idx in indices:
            assert self._data[idx] is not None
            assert self._data[idx]['replay_buffer_idx'] == idx, (self._data[idx]['replay_buffer_idx'], idx)
            if self._deepcopy:
                copy_data = copy.deepcopy(self._data[idx])
            else:
                copy_data = self._data[idx]
            if self._enable_track_used_data:
                self._using_data.add(copy_data['data_id'])
            # Store staleness, use and IS(importance sampling weight for gradient step) for monitor and outer use
            copy_data['staleness'] = self._calculate_staleness(idx, cur_learner_iter)
            copy_data['use'] = self._use_count[idx]
            p_sample = self._sum_tree[idx] / sum_tree_root
            weight = (self._valid_count * p_sample) ** (-self._beta)
            copy_data['IS'] = weight / max_weight
            data.append(copy_data)
            self._use_count[idx] += 1
        # Remove datas whose "use count" is greater than ``max_reuse``
        for idx in indices:
            if self._use_count[idx] >= self._max_reuse:
                self._remove(idx)
        # Beta anneal
        if self._anneal_step != 0:
            self._beta = min(1.0, self._beta + self._beta_anneal_step)
        return data

    def _monitor_update_of_push(self, add_count: int, add_time: float) -> None:
        r"""
        Overview:
            Update values in monitor, then update text logger and tensorboard logger.
            Called in ``append`` and ``extend``.
        Arguments:
            - add_count (:obj:`int`): How many datas are added into buffer.
            - add_time (:obj:`float`): How long does it take to add in such datas.
        """
        self._natural_monitor.in_count = add_count
        self._in_tick_monitor.in_time = add_time
        self._in_tick_monitor.time.step()
        in_dict = {
            'in_count_avg': self._natural_monitor.avg['in_count'](),
            'in_time_avg': self._in_tick_monitor.avg['in_time']()
        }
        if self._in_count % self._log_freq == 0:
            self._logger.debug("===Add In Buffer {} Times===".format(self._in_count))
            self._logger.print_vars(in_dict)
            in_dict = {'buffer_{}/'.format(self.name) + k: v for k, v in in_dict.items()}
            self._tb_logger.print_vars(in_dict, self._in_count, 'scalar')
        self._in_count += 1

    def _monitor_update_of_sample(self, sample_data: list, sample_time: float) -> None:
        r"""
        Overview:
            Update values in monitor, then update text logger and tensorboard logger.
            Called in ``sample``.
        Arguments:
            - sample_data (:obj:`list`): Sampled data. Used to get sample length and data's attributes, \
                e.g. use, priority, staleness, etc.
            - sample_time (:obj:`float`): How long does it take to sample such datas.
        """
        self._natural_monitor.out_count = len(sample_data)
        self._out_tick_monitor.out_time = sample_time
        use = sum([d['use'] for d in sample_data]) / len(sample_data)
        priority = sum([d['priority'] for d in sample_data]) / len(sample_data)
        staleness = sum([d['staleness'] for d in sample_data]) / len(sample_data)
        self._out_tick_monitor.use = use
        self._out_tick_monitor.priority = priority
        self._out_tick_monitor.staleness = staleness
        self._out_tick_monitor.time.step()
        out_dict = {
            'out_count_avg': self._natural_monitor.avg['out_count'](),
            'out_time_avg': self._out_tick_monitor.avg['out_time'](),
            'use_avg': self._out_tick_monitor.avg['use'](),
            'use_max': self._out_tick_monitor.max['use'](),
            'priority_avg': self._out_tick_monitor.avg['priority'](),
            'priority_max': self._out_tick_monitor.max['priority'](),
            'priority_min': self._out_tick_monitor.min['priority'](),
            'staleness_avg': self._out_tick_monitor.avg['staleness'](),
            'staleness_max': self._out_tick_monitor.max['staleness'](),
        }
        if self._out_count % self._log_freq == 0:
            self._logger.debug("===Read Buffer {} Times===".format(self._out_count))
            self._logger.print_vars(out_dict)
            out_dict = {'buffer_{}/'.format(self.name) + k: v for k, v in out_dict.items()}
            self._tb_logger.print_vars(out_dict, self._out_count, 'scalar')
        self._out_count += 1

    def _calculate_staleness(self, pos_index: int, cur_learner_iter: int) -> Optional[int]:
        r"""
        Overview:
            Calculate a data's staleness according to its own attribute ``collect_iter``
            and input parameter ``cur_learner_iter``.
        Arguments:
            - pos_index (:obj:`int`): The position index. Staleness of the data at this index will be calculated.
            - cur_learner_iter (:obj:`int`): Learner's current iteration, used to calculate staleness.
        Returns:
            - staleness (:obj:`int`): Staleness of data at position ``pos_index``.

        .. note::
            Caller should guarantee that data at ``pos_index`` is not None; Otherwise this function may raise an error.
        """
        if self._data[pos_index] is None:
            raise ValueError("Prioritized's data at index {} is None".format(pos_index))
        else:
            # Calculate staleness, remove it if too stale
            collect_iter = self._data[pos_index].get('collect_iter', cur_learner_iter + 1)
            if isinstance(collect_iter, list):
                # Timestep transition's collect_iter is a list
                collect_iter = min(collect_iter)
            # ``staleness`` might be -1, means invalid, e.g. actor does not report collecting model iter,
            # or it is a demonstration buffer(which means data is not generated by actor) etc.
            staleness = cur_learner_iter - collect_iter
            return staleness

    def _generate_id(self, data_id: int) -> str:
        """
        Overview:
            Use ``self.name`` and input ``id`` to generate a unique id for next data to be inserted.
        Arguments:
            - data_id (:obj:`int`): Current unique id.
        Returns:
            - id (:obj:`str`): Id in format "BufferName_DataId".
        """
        return "{}_{}".format(self.name, str(data_id))

    @property
    def replay_buffer_size(self) -> int:
        return self._replay_buffer_size

    @property
    def validlen(self) -> int:
        return self._valid_count

    @property
    def beta(self) -> float:
        return self._beta

    @beta.setter
    def beta(self, beta: float) -> NoReturn:
        self._beta = beta

    @property
    def used_data(self) -> Any:
        if self._enable_track_used_data:
            if not self._used_data.empty():
                return self._used_data.get()
            else:
                return None
        else:
            return None

    @property
    def push_count(self) -> int:
        return self._push_count

    @property
    def replay_start_size(self) -> int:
        return self._replay_start_size

    def state_dict(self) -> dict:
        return {
            'data': self._data,
            'use_count': self._use_count,
            'pointer': self._pointer,
            'max_priority': self._max_priority,
            'anneal_step': self._anneal_step,
            'beta': self._beta,
            'true_head': self._true_head,
            'next_unique_id': self._next_unique_id,
            'valid_count': self._valid_count,
            'sum_tree': self._sum_tree,
            'min_tree': self._min_tree,
        }

    def load_state_dict(self, _state_dict: dict) -> None:
        assert 'data' in _state_dict
        if set(_state_dict.keys()) == set(['data']):
            self.extend(_state_dict['data'])
        else:
            for k, v in _state_dict.items():
                setattr(self, '_{}'.format(k), v)<|MERGE_RESOLUTION|>--- conflicted
+++ resolved
@@ -548,14 +548,9 @@
             self._valid_count -= 1
             self._true_head = (idx + 1) % self._replay_buffer_size
         self._data[idx] = None
-        self._use_count[idx] = 0
         self._sum_tree[idx] = self._sum_tree.neutral_element
         self._min_tree[idx] = self._min_tree.neutral_element
-<<<<<<< HEAD
-=======
         self._use_count[idx] = 0
-        self._valid_count -= 1
->>>>>>> 1ba47081
 
     def _sample_with_indices(self, indices: List[int], cur_learner_iter: int) -> list:
         r"""

import copy
import logging
import math
import time
import numbers
from queue import Queue
from typing import Union, NoReturn, Any, Optional, List, Dict
import pickle
import numpy as np
from functools import partial
from easydict import EasyDict

from nervex.data.structure.segment_tree import SumSegmentTree, MinSegmentTree
from nervex.utils.autolog import LoggedValue, LoggedModel, NaturalTime, TickTime, TimeMode
from nervex.utils import LockContext, LockContextType, EasyTimer, build_logger


class NaturalMonitor(LoggedModel):
    """
    Overview:
        NaturalMonitor is to monitor how many pieces of data are added into and read out from buffer per second.
    Interface:
        __init__, fixed_time, current_time, freeze, unfreeze, register_attribute_value, __getattr__
    Property:
        time, expire
    """
    in_count = LoggedValue(int)
    out_count = LoggedValue(int)

    def __init__(self, time_: 'BaseTime', expire: Union[int, float]):  # noqa
        LoggedModel.__init__(self, time_, expire)
        self.__register()

    def __register(self):

        def __avg_func(prop_name: str) -> float:
            records = self.range_values[prop_name]()
            _sum = sum([_value for (_begin_time, _end_time), _value in records])
            return _sum / self.expire

        self.register_attribute_value('avg', 'in_count', partial(__avg_func, prop_name='in_count'))
        self.register_attribute_value('avg', 'out_count', partial(__avg_func, prop_name='out_count'))


class OutTickMonitor(LoggedModel):
    """
    Overview:
        OutTickMonitor is to monitor read-out indicators for ``expire`` times recent read-outs.
        Indicators include: read out time; average and max of read out data items' use; average, max and min of
        read out data items' priorityl; average and max of staleness.
    Interface:
        __init__, fixed_time, current_time, freeze, unfreeze, register_attribute_value, __getattr__
    Property:
        time, expire
    """
    out_time = LoggedValue(float)
<<<<<<< HEAD
    use = LoggedValue(int)
=======
    # reuse, priority and staleness are all averaged across one batch.
    reuse = LoggedValue(float)
>>>>>>> 07f5ee2a
    priority = LoggedValue(float)
    staleness = LoggedValue(float)

    def __init__(self, time_: 'BaseTime', expire: Union[int, float]):  # noqa
        LoggedModel.__init__(self, time_, expire)
        self.__register()

    def __register(self):

        def __avg_func(prop_name: str) -> float:
            records = self.range_values[prop_name]()
            _list = [_value for (_begin_time, _end_time), _value in records]
            return sum(_list) / len(_list)

        def __max_func(prop_name: str) -> Union[float, int]:
            records = self.range_values[prop_name]()
            _list = [_value for (_begin_time, _end_time), _value in records]
            return max(_list)

        def __min_func(prop_name: str) -> Union[float, int]:
            records = self.range_values[prop_name]()
            _list = [_value for (_begin_time, _end_time), _value in records]
            return min(_list)

        self.register_attribute_value('avg', 'out_time', partial(__avg_func, prop_name='out_time'))
        self.register_attribute_value('avg', 'use', partial(__avg_func, prop_name='use'))
        self.register_attribute_value('max', 'use', partial(__max_func, prop_name='use'))
        self.register_attribute_value('avg', 'priority', partial(__avg_func, prop_name='priority'))
        self.register_attribute_value('max', 'priority', partial(__max_func, prop_name='priority'))
        self.register_attribute_value('min', 'priority', partial(__min_func, prop_name='priority'))
        self.register_attribute_value('avg', 'staleness', partial(__avg_func, prop_name='staleness'))
        self.register_attribute_value('max', 'staleness', partial(__max_func, prop_name='staleness'))


class InTickMonitor(LoggedModel):
    """
    Overview:
        InTickMonitor is to monitor add-in indicators for ``expire`` times recent add-ins.
        Indicators include: add in time.
    Interface:
        __init__, fixed_time, current_time, freeze, unfreeze, register_attribute_value, __getattr__
    Property:
        time, expire
    """
    in_time = LoggedValue(float)

    def __init__(self, time_: 'BaseTime', expire: Union[int, float]):  # noqa
        LoggedModel.__init__(self, time_, expire)
        self.__register()

    def __register(self):

        def __avg_func(prop_name: str) -> float:
            records = self.range_values[prop_name]()
            _list = [_value for (_begin_time, _end_time), _value in records]
            return sum(_list) / len(_list)

        self.register_attribute_value('avg', 'in_time', partial(__avg_func, prop_name='in_time'))


class RecordList(list):
    r"""
    Overview:
        A list which can track its old elements when they are set to a new one.
    Interface:
        __init__, __setitem__
    """

    def __init__(self, *args, **kwargs) -> None:
        r"""
        Overview:
            Additionally init a queue, which is used to track old replaced elements.
        """
        super(RecordList, self).__init__(*args, **kwargs)
        self._used_data = Queue()

    def __setitem__(self, idx: Union[numbers.Integral, slice], data: Any) -> None:
        r"""
        Overview:
            Additionally append the replaced element(if not None) at the back of ``self._used_data``
            to track it for further operation.
        Arguments:
            - idx (:obj:`Union[numbers.Integral, slice]`): One or many, indicating the index/indices where \
                the element(s) will be replaced.
            - data (:obj:`Any`): One or many(depending on ``idx``) pieces of data to be inserted to the list.
        """
        if isinstance(idx, numbers.Integral):
            if self[idx] is not None:
                self._used_data.put(self[idx])
        elif isinstance(idx, slice):
            old_data = self[idx]
            for d in old_data:
                if d is not None:
                    self._used_data.put(d)
        else:
            raise TypeError("not support idx type: {}".format(type(idx)))
        super().__setitem__(idx, data)


class ReplayBuffer:
    r"""
    Overview:
        Prioritized replay buffer, can store and sample data.
        This buffer refers to multi-thread/multi-process and guarantees thread-safe, which means that functions like
        ``sample_check``, ``sample``, ``append``, ``extend``, ``clear`` are all mutual to each other.
    Interface:
        __init__, append, extend, sample, update
    Property:
        maxlen, validlen, beta
    """

    def __init__(
            self,
            name: str,
            maxlen: int = 10000,
            max_reuse: Optional[int] = None,
            max_staleness: Optional[int] = None,
            min_sample_ratio: float = 1.,
            alpha: float = 0.,
            beta: float = 0.,
            anneal_step: int = 0,
            enable_track_used_data: bool = False,
            deepcopy: bool = False,
            monitor_cfg: Optional[EasyDict] = None,
            eps: float = 0.01,
    ) -> int:
        r"""
        Overview:
            Initialize the buffer
        Arguments:
            - name (:obj:`str`): Buffer name, mainly used to generate unique data id and logger name.
            - maxlen (:obj:`int`): The maximum value of the buffer length.
            - max_reuse (:obj:`int` or None): The maximum reuse times of each element in buffer. Once a data is \
                sampled(used) ``max_reuse`` times, it would be removed out of buffer.
            - min_sample_ratio (:obj:`float`): The minimum ratio restriction for sampling, only when \
                "current element number in buffer / sample size" is greater than this, can start sampling.
            - alpha (:obj:`float`): How much prioritization is used (0: no prioritization, 1: full prioritization).
            - beta (:obj:`float`): How much correction is used (0: no correction, 1: full correction).
            - anneal_step (:obj:`int`): Anneal step for beta(beta -> 1).
            - enable_track_used_data (:obj:`bool`): Whether to track the used data or not.
            - deepcopy (:obj:`bool`): Whether to deepcopy data when append/extend and sample data.
            - monitor_cfg (:obj:`EasyDict`): Monitor's dict config.
            - eps (:obj:`float`): A small positive number to avoid edge case.
        """
        # TODO(nyz) remove elements according to priority
        # ``_data`` is a circular queue to store data (or data's reference/file path)
        # Will use RecordList if needs to track used data; Otherwise will use normal list.
        self._enable_track_used_data = enable_track_used_data
        if self._enable_track_used_data:
            self._data = RecordList([None for _ in range(maxlen)])
        else:
            self._data = [None for _ in range(maxlen)]
        # Current valid data count, indicating how many elements in ``self._data`` is valid.
        self._valid_count = 0
        # How many pieces of data have been pushed into this buffer, should be no less than ``_valid_count``.
        self._push_count = 0
        # Point to the position where next data can be inserted, i.e. latest inserted data's next position.
        # This position also means the stalest(oldest) data in this buffer as well.
        self._pointer = 0
        # Point to the true head of the circular queue. The true head data is the stalest(oldest) data in this queue.
        # Because buffer would remove data due to staleness or use times, and at the beginning when queue is not
        # filled with data true head would always be 0, so ``true_head`` may be not equal to ``pointer``;
        # Otherwise, they two should be the same. True head is used to optimize staleness check in ``sample_check``.
        self._true_head = 0
        # Is used to generate a unique id for each data: If a new data is inserted, its unique id will be this.
        self._next_unique_id = 0
        # {position_idx/pointer_idx: use_count}
        self._use_count = {idx: 0 for idx in range(maxlen)}
        # Max priority till now. Is used to initizalize a data's priority if "priority" is not passed in with the data.
        self._max_priority = 1.0
        # A small positive number to avoid edge-case, e.g. "priority" == 0.
        self._eps = eps
        # Data check function list, used in ``append`` and ``extend``. This buffer requires data to be dict.
        self.check_list = [lambda x: isinstance(x, dict)]
        # Lock to guarantee thread safe
        self._lock = LockContext(type_=LockContextType.THREAD_LOCK)

        self.name = name
        self._maxlen = maxlen
        self._max_reuse = max_reuse if max_reuse is not None else np.inf
        self._max_staleness = max_staleness if max_staleness is not None else np.inf
        assert min_sample_ratio >= 1, min_sample_ratio
        self.min_sample_ratio = min_sample_ratio
        assert 0 <= alpha <= 1, alpha
        self.alpha = alpha
        assert 0 <= beta <= 1, beta
        self._beta = beta
        self._anneal_step = anneal_step
        if self._anneal_step != 0:
            self._beta_anneal_step = (1 - self._beta) / self._anneal_step
        self._deepcopy = deepcopy

        # Prioritized sample.
        # Capacity needs to be the power of 2.
        capacity = int(np.power(2, np.ceil(np.log2(self.maxlen))))
        # Sum segtree and min segtree are used to sample data according to priority.
        self._sum_tree = SumSegmentTree(capacity)
        self._min_tree = MinSegmentTree(capacity)

        # Monitor & Logger
        if monitor_cfg is None:
            monitor_cfg = EasyDict(
                {
                    'log_freq': 2000,
                    'log_path': './log/buffer/default',
                    'natural_expire': 100,
                    'tick_expire': 100,
                }
            )
        self.monitor_cfg = monitor_cfg
        # To record in & out time.
        self._timer = EasyTimer()
        self._natural_monitor = NaturalMonitor(NaturalTime(), expire=self.monitor_cfg.natural_expire)
        # Sample out operation count.
        self._out_count = 0
        self._out_tick_monitor = OutTickMonitor(TickTime(), expire=self.monitor_cfg.tick_expire)
        # Add in operation count.
        self._in_count = 0
        self._in_tick_monitor = InTickMonitor(TickTime(), expire=self.monitor_cfg.tick_expire)
        self._logger, self._tb_logger = build_logger(self.monitor_cfg.log_path, self.name + '_buffer', True)
        self._in_vars = ['in_count_avg', 'in_time_avg']
        self._in_vars = [self.name + var for var in self._in_vars]
        self._out_vars = [
            'out_count_avg', 'out_time_avg', 'use_avg', 'use_max', 'priority_avg', 'priority_max', 'priority_min'
        ]
        self._out_vars = [self.name + var for var in self._out_vars]
        for var in self._in_vars + self._out_vars:
            self._tb_logger.register_var('buffer_{}/'.format(self.name) + var)
        self._log_freq = self.monitor_cfg.log_freq

    def sample_check(self, size: int, cur_learner_iter: int) -> bool:
        r"""
        Overview:
            Do preparations for sampling and check whther data is enough for sampling
            Preparation includes removing stale transition in ``self._data``.
            Check includes judging whether this buffer satisfies the sample condition:
            current elements count / planning sample count >= min_sample_ratio.
        Arguments:
            - size (:obj:`int`): The number of the data that will be sampled.
            - cur_learner_iter (:obj:`int`): Learner's current iteration, used to calculate staleness.
        Returns:
            - can_sample (:obj:`bool`): Whether this buffer can sample enough data.

        .. note::
            This function must be called exactly before calling ``sample``.
        """
        if size == 0:
            return True
        with self._lock:
            p = self._true_head
            while True:
                if self._data[p] is not None:
                    staleness = self._calculate_staleness(p, cur_learner_iter)
                    if staleness >= self._max_staleness:
                        self._remove(p)
                    else:
                        # Since the circular queue ``self._data`` guarantees that data's staleness is decreasing from
                        # index self._pointer to index self._pointer - 1, we can jump out of the loop as soon as
                        # meeting a fresh enough data
                        self._true_head = p
                        break
                p = (p + 1) % self._maxlen
                if p == self._pointer:
                    # Traverse a circle and go back to the start pointer, which means can stop staleness checking now
                    break
            if self._valid_count / size < self.min_sample_ratio:
                self._logger.info(
                    "No enough elements for sampling (expect: {}/current have: {}, min_sample_ratio: {})".format(
                        size, self._valid_count, self.min_sample_ratio
                    )
                )
                return False
            else:
                return True

    def sample(self, size: int, cur_learner_iter: int) -> Optional[list]:
        r"""
        Overview:
            Sample data with length ``size``.
        Arguments:
            - size (:obj:`int`): The number of the data that will be sampled.
            - cur_learner_iter (:obj:`int`): Learner's current iteration, used to calculate staleness.
        Returns:
            - sample_data (:obj:`list`): If check fails returns None; Otherwise returns a list with length ``size``, \
                and each data owns keys: original keys + ['IS', 'priority', 'replay_unique_id', 'replay_buffer_idx'].

        .. note::
            Before calling this function, ``sample_check`` must be called.
        """
        if size == 0:
            return []
        with self._lock:
            with self._timer:
                indices = self._get_indices(size)
                result = self._sample_with_indices(indices, cur_learner_iter)
                # Deepcopy ``result``'s same indice datas in case ``self._get_indices`` may get datas with
                # the same indices, i.e. the same datas would be sampled afterwards.
                for i in range(size):
                    tmp = []
                    for j in range(i + 1, size):
                        if id(result[i]) == id(result[j]):
                            tmp.append(j)
                    for j in tmp:
                        result[j] = copy.deepcopy(result[j])

            self._monitor_update_of_sample(result, self._timer.value)
            return result

    def append(self, ori_data: Any) -> None:
        r"""
        Overview:
            Append a data item into queue.
            Add two keys in data:

                - replay_unique_id: The data item's unique id, using ``self._generate_id`` to generate it.
                - replay_buffer_idx: The data item's position index in the queue, this position may already have an \
                    old element, then it would be replaced by this new input one. using ``self._pointer`` to locate.
        Arguments:
            - ori_data (:obj:`Any`): The data which will be inserted.
        """
        with self._lock:
            with self._timer:
                if self._deepcopy:
                    data = copy.deepcopy(ori_data)
                else:
                    data = ori_data
                try:
                    assert (self._data_check(data))
                except AssertionError:
                    # If data check fails, log it and return without any operations.
                    self._logger.info('Illegal data type [{}], reject it...'.format(type(data)))
                    return
                if self._data[self._pointer] is None:
                    self._valid_count += 1
                self._push_count += 1
                data['replay_unique_id'] = self._generate_id(self._next_unique_id)
                data['replay_buffer_idx'] = self._pointer
                self._set_weight(data)
                self._data[self._pointer] = data
                self._use_count[self._pointer] = 0
                self._pointer = (self._pointer + 1) % self._maxlen
                self._next_unique_id += 1

            self._monitor_update_of_push(1, self._timer.value)

    def extend(self, ori_data: List[Any]) -> None:
        r"""
        Overview:
            Extend a data list into queue.
            Add two keys in each data item, you can refer to ``append`` for details.
        Arguments:
            - ori_data (:obj:`List[Any]`): The data list.
        """
        with self._lock:
            with self._timer:
                if self._deepcopy:
                    data = copy.deepcopy(ori_data)
                else:
                    data = ori_data
                check_result = [self._data_check(d) for d in data]
                # Only keep data items that pass ``_data_check`.
                valid_data = [d for d, flag in zip(data, check_result) if flag]
                length = len(valid_data)
                for i in range(length):
                    valid_data[i]['replay_unique_id'] = self._generate_id(self._next_unique_id + i)
                    valid_data[i]['replay_buffer_idx'] = (self._pointer + i) % self.maxlen
                    self._set_weight(valid_data[i])
                    if self._data[(self._pointer + i) % self.maxlen] is None:
                        self._valid_count += 1
                    self._push_count += 1
                # When updating ``_data`` and ``_use_count``, should consider two cases regarding
                # the relationship between "pointer + data length" and "queue max length" to check whether
                # data will exceed beyond queue's max length limitation.
                if self._pointer + length <= self._maxlen:
                    self._data[self._pointer:self._pointer + length] = valid_data
                    for idx in range(self._pointer, self._pointer + length):
                        self._use_count[idx] = 0
                else:
                    data_start = self._pointer
                    valid_data_start = 0
                    residual_num = len(valid_data)
                    while True:
                        space = self._maxlen - data_start
                        L = min(space, residual_num)
                        self._data[data_start:data_start + L] = valid_data[valid_data_start:valid_data_start + L]
                        residual_num -= L
                        for i in range(data_start, data_start + L):
                            self._use_count[i] = 0
                        if residual_num <= 0:
                            break
                        else:
                            data_start = 0
                            valid_data_start += L
                # Update ``pointer`` and ``next_unique_id`` after the whole list is pushed into buffer.
                self._pointer = (self._pointer + length) % self._maxlen
                self._next_unique_id += length

            self._monitor_update_of_push(length, self._timer.value)

    def update(self, info: dict) -> None:
        r"""
        Overview:
            Update a data's priority. Use "repaly_buffer_idx" to locate and "replay_unique_id" to verify.
        Arguments:
            - info (:obj:`dict`): Info dict containing all necessary keys for priority update.
        """
        with self._lock:
            data = [info['replay_unique_id'], info['replay_buffer_idx'], info['priority']]
            for id_, idx, priority in zip(*data):
                # Only if the data still exists in the queue, will the update operation be done.
                if self._data[idx] is not None \
                        and self._data[idx]['replay_unique_id'] == id_:  # Verify the same transition(data)
                    assert priority >= 0, priority
                    assert self._data[idx]['replay_buffer_idx'] == idx
                    self._data[idx]['priority'] = priority + self._eps  # Add epsilon to avoid priority == 0
                    self._set_weight(self._data[idx])
                    # Update max priority
                    self._max_priority = max(self._max_priority, priority)

    def clear(self) -> None:
        """
        Overview:
            Clear all the data and reset the related variables.
        """
        with self._lock:
            for i in range(len(self._data)):
                self._remove(i)
                self._use_count[i] = 0
            self._valid_count = 0
            self._pointer = 0
            self._max_priority = 1.0

    def close(self) -> None:
        """
        Overview:
            Close the tensorboard logger.
        """
        self._tb_logger.close()

    def __del__(self) -> None:
        """
        Overview:
            Call ``close`` to delete the object.
        """
        self.close()

    def _set_weight(self, data: Dict) -> None:
        r"""
        Overview:
            Set sumtree and mintree's weight of the input data according to its priority.
            If input data does not have key "priority", it would set to ``self._max_priority`` instead.
        Arguments:
            - data (:obj:`Dict`): The data whose priority(weight) in segement tree should be set/updated.
        """
        if 'priority' not in data.keys() or data['priority'] is None:
            data['priority'] = self._max_priority
        weight = data['priority'] ** self.alpha
        idx = data['replay_buffer_idx']
        self._sum_tree[idx] = weight
        self._min_tree[idx] = weight

    def _data_check(self, d: Any) -> bool:
        r"""
        Overview:
            Data legality check, using rules(functions) in ``self.check_list``.
        Arguments:
            - d (:obj:`Any`): The data which needs to be checked.
        Returns:
            - result (:obj:`bool`): Whether the data passes the check.
        """
        # only the data passes all the check functions, would the check return True
        return all([fn(d) for fn in self.check_list])

    def _get_indices(self, size: int) -> list:
        r"""
        Overview:
            Get the sample index list according to the priority probability.
        Arguments:
            - size (:obj:`int`): The number of the data that will be sampled
        Returns:
            - index_list (:obj:`list`): A list including all the sample indices, whose length should equal to ``size``.
        """
        # Divide [0, 1) into size intervals on average
        intervals = np.array([i * 1.0 / size for i in range(size)])
        # uniformly sample within each interval
        mass = intervals + np.random.uniform(size=(size, )) * 1. / size
        # rescale to [0, S), where S is the sum of all datas' priority (root value of sum tree)
        mass *= self._sum_tree.reduce()
        # find prefix sum index to sample with probability
        return [self._sum_tree.find_prefixsum_idx(m) for m in mass]

    def _remove(self, idx: int) -> None:
        r"""
        Overview:
            Remove a data(set the element in the list to ``None``) and
            update corresponding variables, e.g. sum_tree, min_tree, valid_count.
        Arguments:
            - idx (:obj:`int`): Data at this position will be removed.
        """
        self._data[idx] = None
        self._sum_tree[idx] = self._sum_tree.neutral_element
        self._min_tree[idx] = self._min_tree.neutral_element
        self._valid_count -= 1

    def _sample_with_indices(self, indices: List[int], cur_learner_iter: int) -> list:
        r"""
        Overview:
            Sample data with ``indices``; Remove a data item if it is used for too many times.
        Arguments:
            - indices (:obj:`List[int]`): A list including all the sample indices.
            - cur_learner_iter (:obj:`int`): Learner's current iteration, used to calculate staleness.
        Returns:
            - data (:obj:`list`) Sampled data.
        """
        # Calculate max weight for normalizing IS
        sum_tree_root = self._sum_tree.reduce()
        p_min = self._min_tree.reduce() / sum_tree_root
        max_weight = (self._valid_count * p_min) ** (-self._beta)
        data = []
        for idx in indices:
            assert self._data[idx] is not None
            assert self._data[idx]['replay_buffer_idx'] == idx, (self._data[idx]['replay_buffer_idx'], idx)
            if self._deepcopy:
                copy_data = copy.deepcopy(self._data[idx])
            else:
                copy_data = self._data[idx]
<<<<<<< HEAD
            # Store staleness, use and IS(importance sampling weight for gradient step) for monitor and outer use
=======
            # Store staleness, reuse and IS(importance sampling weight for gradient step) for monitor and outer use
            self._reuse_count[idx] += 1
>>>>>>> 07f5ee2a
            copy_data['staleness'] = self._calculate_staleness(idx, cur_learner_iter)
            copy_data['use'] = self._use_count[idx]
            p_sample = self._sum_tree[idx] / sum_tree_root
            weight = (self._valid_count * p_sample) ** (-self._beta)
            copy_data['IS'] = weight / max_weight
            data.append(copy_data)
<<<<<<< HEAD
            self._use_count[idx] += 1
        # Remove datas whose "use count" is greater than ``max_reuse``
=======
        # Remove datas whose "reuse count" is greater than ``max_reuse``
>>>>>>> 07f5ee2a
        for idx in indices:
            if self._use_count[idx] >= self._max_reuse:
                self._remove(idx)
        # Anneal update beta
        if self._anneal_step != 0:
            self._beta = min(1.0, self._beta + self._beta_anneal_step)
        return data

    def _monitor_update_of_push(self, add_count: int, add_time: float) -> None:
        r"""
        Overview:
            Update values in monitor, then update text logger and tensorboard logger.
            Called in ``append`` and ``extend``.
        Arguments:
            - add_count (:obj:`int`): How many datas are added into buffer.
            - add_time (:obj:`float`): How long does it take to add in such datas.
        """
        self._natural_monitor.in_count = add_count
        self._in_tick_monitor.in_time = add_time
        self._in_tick_monitor.time.step()
        in_dict = {
            'in_count_avg': self._natural_monitor.avg['in_count'](),
            'in_time_avg': self._in_tick_monitor.avg['in_time']()
        }
        if self._in_count % self._log_freq == 0:
            self._logger.debug("===Add In Buffer {} Times===".format(self._in_count))
            self._logger.print_vars(in_dict)
            in_dict = {'buffer_{}/'.format(self.name) + k: v for k, v in in_dict.items()}
            self._tb_logger.print_vars(in_dict, self._in_count, 'scalar')
        self._in_count += 1

    def _monitor_update_of_sample(self, sample_data: list, sample_time: float) -> None:
        r"""
        Overview:
            Update values in monitor, then update text logger and tensorboard logger.
            Called in ``sample``.
        Arguments:
            - sample_data (:obj:`list`): Sampled data. Used to get sample length and data's attributes, \
                e.g. use, priority, staleness, etc.
            - sample_time (:obj:`float`): How long does it take to sample such datas.
        """
        self._natural_monitor.out_count = len(sample_data)
        self._out_tick_monitor.out_time = sample_time
        use = sum([d['use'] for d in sample_data]) / len(sample_data)
        priority = sum([d['priority'] for d in sample_data]) / len(sample_data)
        staleness = sum([d['staleness'] for d in sample_data]) / len(sample_data)
<<<<<<< HEAD
        self._out_tick_monitor.use = int(use)
=======
        self._out_tick_monitor.reuse = reuse
>>>>>>> 07f5ee2a
        self._out_tick_monitor.priority = priority
        self._out_tick_monitor.staleness = staleness
        self._out_tick_monitor.time.step()
        out_dict = {
            'out_count_avg': self._natural_monitor.avg['out_count'](),
            'out_time_avg': self._out_tick_monitor.avg['out_time'](),
            'use_avg': self._out_tick_monitor.avg['use'](),
            'use_max': self._out_tick_monitor.max['use'](),
            'priority_avg': self._out_tick_monitor.avg['priority'](),
            'priority_max': self._out_tick_monitor.max['priority'](),
            'priority_min': self._out_tick_monitor.min['priority'](),
            'staleness_avg': self._out_tick_monitor.avg['staleness'](),
            'staleness_max': self._out_tick_monitor.max['staleness'](),
        }
        if self._out_count % self._log_freq == 0:
            self._logger.debug("===Read Buffer {} Times===".format(self._out_count))
            self._logger.print_vars(out_dict)
            out_dict = {'buffer_{}/'.format(self.name) + k: v for k, v in out_dict.items()}
            self._tb_logger.print_vars(out_dict, self._out_count, 'scalar')
        self._out_count += 1

    def _calculate_staleness(self, pos_index: int, cur_learner_iter: int) -> Optional[int]:
        r"""
        Overview:
            Calculate a data's staleness according to its own attribute ``collect_iter``
            and input parameter ``cur_learner_iter``.
        Arguments:
            - pos_index (:obj:`int`): The position index. Staleness of the data at this index will be calculated.
            - cur_learner_iter (:obj:`int`): Learner's current iteration, used to calculate staleness.
        Returns:
            - staleness (:obj:`int`): Staleness of data at position ``pos_index``.

        .. note::
            Caller should guarantee that data at ``pos_index`` is not None; Otherwise this function may raise an error.
        """
        if self._data[pos_index] is None:
            raise ValueError("Prioritized's data at index {} is None".format(pos_index))
        else:
            # Calculate staleness, remove it if too stale
            collect_iter = self._data[pos_index].get('collect_iter', cur_learner_iter + 1)
            if isinstance(collect_iter, list):
                # Timestep transition's collect_iter is a list
                collect_iter = min(collect_iter)
            # ``staleness`` might be -1, means invalid, e.g. actor does not report collecting model iter,
            # or it is a demonstration buffer(which means data is not generated by actor) etc.
            staleness = cur_learner_iter - collect_iter
            return staleness

    def _generate_id(self, data_id: int) -> str:
        """
        Overview:
            Use ``self.name`` and input ``id`` to generate a unique id for next data to be inserted.
        Arguments:
            - data_id (:obj:`int`): Current unique id.
        Returns:
            - id (:obj:`str`): Id in format "BufferName_DataId".
        """
        return "{}_{}".format(self.name, str(data_id))

    @property
    def maxlen(self) -> int:
        return self._maxlen

    @property
    def validlen(self) -> int:
        return self._valid_count

    @property
    def beta(self) -> float:
        return self._beta

    @beta.setter
    def beta(self, beta: float) -> NoReturn:
        self._beta = beta

    @property
    def used_data(self) -> Any:
        if self._enable_track_used_data:
            if not self._data._used_data.empty():
                return self._data._used_data.get()
            else:
                return None
        else:
            return None

    @property
    def push_count(self) -> int:
        return self._push_count

    def state_dict(self) -> dict:
        return {
            'data': self._data,
            'use_count': self._use_count,
            'pointer': self._pointer,
            'max_priority': self._max_priority,
            'anneal_step': self._anneal_step,
            'beta': self._beta,
            'true_head': self._true_head,
            'next_unique_id': self._next_unique_id,
            'valid_count': self._valid_count,
            'sum_tree': self._sum_tree,
            'min_tree': self._min_tree,
        }

    def load_state_dict(self, _state_dict: dict) -> None:
        assert 'data' in _state_dict
        if set(_state_dict.keys()) == set(['data']):
            self.extend(_state_dict['data'])
        else:
            for k, v in _state_dict.items():
                setattr(self, '_{}'.format(k), v)<|MERGE_RESOLUTION|>--- conflicted
+++ resolved
@@ -54,12 +54,8 @@
         time, expire
     """
     out_time = LoggedValue(float)
-<<<<<<< HEAD
-    use = LoggedValue(int)
-=======
-    # reuse, priority and staleness are all averaged across one batch.
-    reuse = LoggedValue(float)
->>>>>>> 07f5ee2a
+    # use, priority and staleness are all averaged across one batch.
+    use = LoggedValue(float)
     priority = LoggedValue(float)
     staleness = LoggedValue(float)
 
@@ -586,24 +582,15 @@
                 copy_data = copy.deepcopy(self._data[idx])
             else:
                 copy_data = self._data[idx]
-<<<<<<< HEAD
             # Store staleness, use and IS(importance sampling weight for gradient step) for monitor and outer use
-=======
-            # Store staleness, reuse and IS(importance sampling weight for gradient step) for monitor and outer use
-            self._reuse_count[idx] += 1
->>>>>>> 07f5ee2a
             copy_data['staleness'] = self._calculate_staleness(idx, cur_learner_iter)
             copy_data['use'] = self._use_count[idx]
             p_sample = self._sum_tree[idx] / sum_tree_root
             weight = (self._valid_count * p_sample) ** (-self._beta)
             copy_data['IS'] = weight / max_weight
             data.append(copy_data)
-<<<<<<< HEAD
             self._use_count[idx] += 1
         # Remove datas whose "use count" is greater than ``max_reuse``
-=======
-        # Remove datas whose "reuse count" is greater than ``max_reuse``
->>>>>>> 07f5ee2a
         for idx in indices:
             if self._use_count[idx] >= self._max_reuse:
                 self._remove(idx)
@@ -650,11 +637,7 @@
         use = sum([d['use'] for d in sample_data]) / len(sample_data)
         priority = sum([d['priority'] for d in sample_data]) / len(sample_data)
         staleness = sum([d['staleness'] for d in sample_data]) / len(sample_data)
-<<<<<<< HEAD
-        self._out_tick_monitor.use = int(use)
-=======
-        self._out_tick_monitor.reuse = reuse
->>>>>>> 07f5ee2a
+        self._out_tick_monitor.use = use
         self._out_tick_monitor.priority = priority
         self._out_tick_monitor.staleness = staleness
         self._out_tick_monitor.time.step()

import copy
import time
import numbers
from queue import Queue
from typing import Union, NoReturn, Any, Optional, List

import numpy as np

from nervex.data.structure.segment_tree import SumSegmentTree, MinSegmentTree


class RecordList(list):
    r"""
    Overview:
        A list which can track old elements when being set to a new one.
    Interface:
        __init__, __setitem__
    """

    def __init__(self, *args, **kwargs) -> None:
        r"""
        Overview:
            Additionally init a queue, which is used to track old replaced elements.
        """
        super(RecordList, self).__init__(*args, **kwargs)
        self._used_data = Queue()

    def __setitem__(self, idx: Union[numbers.Integral, slice], data: Any) -> None:
        r"""
        Overview:
            Additionally append the replaced element(if not None) to ``self._used_data``
            to track it for further operation.
        Arguments:
            - idx (:obj:`Union[numbers.Integral, slice]`): one or many, indicating the index where \
                    the element will be replaced by a new one
            - data (:obj:`Any`): one/many(depending on ``idx``) pieces of data to be inserted to the list
        """
        if isinstance(idx, numbers.Integral):
            if self[idx] is not None:
                self._used_data.put(self[idx])
        elif isinstance(idx, slice):
            old_data = self[idx]
            for d in old_data:
                if d is not None:
                    self._used_data.put(d)
        else:
            raise TypeError("not support idx type: {}".format(type(idx)))
        super().__setitem__(idx, data)


class PrioritizedBuffer:
    r"""
    Overview:
        Prioritized buffer, can store and sample data
    Interface:
        __init__, append, extend, sample, update
    Property:
        maxlen, validlen, beta
    Note:
        This buffer doesn't refer to multi-thread/multi-process, thread-safe should be ensured by the caller
    """

    def __init__(
        self,
        maxlen: int,
        max_reuse: Union[int, None] = None,
        min_sample_ratio: float = 1.,
        alpha: float = 0.,
        beta: float = 0.,
        enable_track_used_data: bool = False,
        deepcopy: bool = False
    ):
        r"""
        Overview:
            Initialize the buffer
        Arguments:
            - maxlen (:obj:`int`): the maximum value of the buffer length
            - max_reuse (:obj:`int` or None): the maximum reuse times of each element in buffer
            - min_sample_ratio (:obj:`float`): the minimum ratio restriction for sampling, only when \
                "current element number in buffer divided by sample size" is greater than this, can start sampling
            - alpha (:obj:`float`): how much prioritization is used (0: no prioritization, 1: full prioritization)
            - beta (:obj:`float`): how much correction is used (0: no correction, 1: full correction)
            - enable_track_used_data (:obj:`bool`): whether tracking the used data
            - deepcopy (:obj:`bool`): whether deepcopy data when append/extend and sample data
        """
        # TODO(nyz) remove elements according to priority
        # TODO(nyz) add statistics module
        self._maxlen = maxlen
        self._enable_track_used_data = enable_track_used_data
<<<<<<< HEAD
        self._deepcopy = deepcopy
=======
        # use RecordList if needs to track used data; otherwise use normal list
>>>>>>> 58d0fed5
        if self._enable_track_used_data:
            self._data = RecordList([None for _ in range(maxlen)])
        else:
            self._data = [None for _ in range(maxlen)]
        self._reuse_count = {idx: 0 for idx in range(maxlen)}  # {position_idx: reuse_count}

        self.max_reuse = max_reuse if max_reuse is not None else np.inf
        assert (min_sample_ratio >= 1)
        self.min_sample_ratio = min_sample_ratio
        assert (0 <= alpha <= 1)
        self.alpha = alpha
        assert (0 <= beta <= 1)
        self._beta = beta
        # capacity needs to be the power of 2
        capacity = int(np.power(2, np.ceil(np.log2(self.maxlen))))
        self.sum_tree = SumSegmentTree(capacity)
        self.min_tree = MinSegmentTree(capacity)

        self.max_priority = 1.0
        # current valid data count
        self._valid_count = 0
        # todo
        self._push_count = 0
        # pointing to the position where last data item is
        self.pointer = 0
        # generate a unique id for each data
        self.latest_data_id = 0

        # data check function list, used in ``append`` and ``extend``
        self.check_list = [lambda x: isinstance(x, dict)]

    def _set_weight(self, idx: int, data: Any) -> None:
        r"""
        Overview:
            Set the priority and tree weight of the input data
        Arguments:
            - idx (:obj:`int`): the index of the list where the data will be inserted
            - data (:obj:`Any`): the data which will be inserted
        """
        if 'priority' not in data.keys() or data['priority'] is None:
            data['priority'] = self.max_priority
        weight = data['priority'] ** self.alpha
        self.sum_tree[idx] = weight
        self.min_tree[idx] = weight

    def sample(self, size: int) -> Optional[list]:
        r"""
        Overview:
            Sample data with length ``size``
        Arguments:
            - size (:obj:`int`): the number of the data that will be sampled
        Returns:
            - sample_data (:obj:`list`): If check fails returns None; Otherwise returns a list with length ``size``, \
                and each data owns keys: original keys + ['IS', 'priority', 'replay_unique_id', 'replay_buffer_idx']
        """
        if not self._sample_check(size):
            return None
        indices = self._get_indices(size)
        result = self._sample_with_indices(indices)
        # deepcopy same indice data
        for i in range(size):
            tmp = []
            for j in range(i + 1, size):
                if id(result[i]) == id(result[j]):
                    tmp.append(j)
            for j in tmp:
                result[j] = copy.deepcopy(result[j])
        return result

    def append(self, ori_data: Any) -> None:
        r"""
        Overview:
            Append a data item into queue. Add two keys in data:

                - replay_unique_id: the data item's unique id, using ``self.latest_data_id`` to generate it
                - replay_buffer_idx: the data item's position index in the queue, this position may had an \
                    old element but wass replaced by this input new one. using ``self.pointer`` to generate it
        Arguments:
            - ori_data (:obj:`Any`): the data which will be inserted
        """
        if self._deepcopy:
            data = copy.deepcopy(ori_data)
        else:
            data = ori_data
        try:
            assert (self._data_check(data))
        except AssertionError:
            # if data check fails, just return without any operations
            print('illegal data {}, reject it...'.format(type(data)))
            return
        if self._data[self.pointer] is None:
            self._valid_count += 1
        self._push_count += 1
        data['replay_unique_id'] = self.latest_data_id
        data['replay_buffer_idx'] = self.pointer
        self._set_weight(self.pointer, data)
        self._data[self.pointer] = data
        self._reuse_count[self.pointer] = 0
        self.pointer = (self.pointer + 1) % self._maxlen
        self.latest_data_id += 1

    def extend(self, ori_data: List[Any]) -> None:
        r"""
        Overview:
            Extend a data list into queue. Add two keys in each data item, you can reference ``append`` for details.
        Arguments:
            - ori_data (:obj:`T`): the data list
        """
        if self._deepcopy:
            data = copy.deepcopy(ori_data)
        else:
            data = ori_data
        check_result = [self._data_check(d) for d in data]
        # only keep data items that pass data_check
        valid_data = [d for d, flag in zip(data, check_result) if flag]
        length = len(valid_data)
        for i in range(length):
            valid_data[i]['replay_unique_id'] = self.latest_data_id + i
            valid_data[i]['replay_buffer_idx'] = (self.pointer + i) % self.maxlen
            self._set_weight((self.pointer + i) % self.maxlen, valid_data[i])
            if self._data[(self.pointer + i) % self.maxlen] is None:
                self._valid_count += 1
            self._push_count += 1
        # when updating ``_data`` and ``_reuse_count``, should consider
        # two cases of the relationship between "pointer + data length" and "queue max length" to check whether
        # data will exceed beyond queue's max length limitation
        if self.pointer + length <= self._maxlen:
            self._data[self.pointer:self.pointer + length] = valid_data
            for idx in range(self.pointer, self.pointer + length):
                self._reuse_count[idx] = 0
        else:
<<<<<<< HEAD
            data_start = self.pointer
            valid_data_start = 0
            residual_num = len(valid_data)
            while True:
                space = self._maxlen - data_start
                L = min(space, residual_num)
                self._data[data_start:data_start + L] = valid_data[valid_data_start:valid_data_start + L]
                residual_num -= L
                for i in range(data_start, data_start + L):
                    self._reuse_count[i] = 0
                if residual_num <= 0:
                    break
                else:
                    data_start = 0

=======
            mid = self._maxlen - self.pointer  # the position in the data list
            self._data[self.pointer:self.pointer + mid] = valid_data[:mid]
            self._data[:length - mid] = valid_data[mid:]
            assert self.pointer + mid == self._maxlen
            for idx in range(self.pointer, self.pointer + mid):
                self._reuse_count[idx] = 0
            for idx in range(length - mid):
                self._reuse_count[idx] = 0
        # update ``pointer`` and ``latest_data_id`` after the whole list is inserted
>>>>>>> 58d0fed5
        self.pointer = (self.pointer + length) % self._maxlen
        self.latest_data_id += length

    def update(self, info: dict):
        r"""
        Overview:
            Update priority according to the id and idx
        Arguments:
            - info (:obj:`dict`): info dict containing all necessary keys for priority update
        """
        data = [info['replay_unique_id'], info['replay_buffer_idx'], info['priority']]
        for id_, idx, priority in zip(*data):
            # if the data still exists in the queue, then do the update operation
            if self._data[idx] is not None \
                    and self._data[idx]['replay_unique_id'] == id_:  # confirm the same transition(data)
                assert priority > 0
                self._data[idx]['priority'] = priority
                self._set_weight(idx, self._data[idx])
                # update max priority
                self.max_priority = max(self.max_priority, priority)

    def _data_check(self, d) -> bool:
        r"""
        Overview:
            Data legality check, using rules in ``self.check_list``
        Arguments:
            - d (:obj:`T`): the data which needs to be checked
        Returns:
            - result (:obj:`bool`): whether the data passes the check
        """
        # only the data passes all the check functions, would the check return True
        return all([fn(d) for fn in self.check_list])

<<<<<<< HEAD
    def _get_indices(self, size: int) -> list:
        r"""
        Overview:
            according to the priority probability, get the sample index
        Arguments:
            - size (:obj:`int`): the number of the data will be sampled
        Returns:
            - index_list (:obj:`list`): a list including all the sample index
        """
        # average divide size intervals and sample from them
        intervals = np.array([i * 1.0 / size for i in range(size)])
        # uniform sample in each interval
        mass = intervals + np.random.uniform(size=(size, )) * 1. / size
        # rescale to [0, S), where S is the sum of the total sum_tree
        mass *= self.sum_tree.reduce()
        # find prefix sum index to approximate sample with probability
        return [self.sum_tree.find_prefixsum_idx(m) for m in mass]

=======
>>>>>>> 58d0fed5
    def _sample_check(self, size: int) -> bool:
        r"""
        Overview:
            Check whether the buffer satisfies the sample condition (current element number is enough for sampling)
        Arguments:
            - size (:obj:`int`): the number of the data that will be sampled
        Returns:
            - result (:obj:`bool`): whether the buffer can sample
        """
        if self._valid_count / size < self.min_sample_ratio:
            print(
                "[INFO({})] no enough element for sample(expect: {}/current have: {}, min_sample_ratio: {})".format(
                    time.time(), size, self._valid_count, self.min_sample_ratio
                )
            )
            return False
        else:
            return True

    def _get_indices(self, size: int) -> list:
        r"""
        Overview:
            Get the sample index list according to the priority probability,
        Arguments:
            - size (:obj:`int`): the number of the data that will be sampled
        Returns:
            - index_list (:obj:`list`): a list including all the sample indices
        """
        # average divide size intervals and sample from them
        intervals = np.array([i * 1.0 / size for i in range(size)])
        # uniform sample in each interval
        mass = intervals + np.random.uniform(size=(size, )) * 1. / size
        # rescale to [0, S), where S is the sum of the total sum_tree
        mass *= self.sum_tree.reduce()
        # find prefix sum index to approximate sample with probability
        return [self.sum_tree.find_prefixsum_idx(m) for m in mass]

    def _sample_with_indices(self, indices: List[int]) -> list:
        r"""
        Overview:
            Sample data with ``indices``; If a data item is reused for too many times,
            remove it and update internal variables(sum_tree, min_tree, valid_count)
        Arguments:
            - indices (:obj:`List[int]`): a list including all the sample indices
        Returns:
            - data (:obj:`list`) sampled data
        """
        # calculate max weight for normalizing IS
        sum_tree_root = self.sum_tree.reduce()
        p_min = self.min_tree.reduce() / sum_tree_root
        max_weight = (self._valid_count * p_min) ** (-self._beta)
        data = []
        for idx in indices:
            if self._deepcopy:
                # deepcopy data for avoiding interference
                copy_data = copy.deepcopy(self._data[idx])
            else:
                copy_data = self._data[idx]
            assert (copy_data is not None)
            # store reuse for outer monitor
            copy_data['reuse'] = self._reuse_count[idx]
            # get IS(importance sampling weight for gradient step)
            p_sample = self.sum_tree[copy_data['replay_buffer_idx']] / sum_tree_root
            weight = (self._valid_count * p_sample) ** (-self._beta)
            copy_data['IS'] = weight / max_weight
            data.append(copy_data)
            self._reuse_count[idx] += 1
        # remove the item whose "reuse count" is greater than max_reuse
        for idx in indices:
            if self._reuse_count[idx] > self.max_reuse:
                self._data[idx] = None
                self.sum_tree[idx] = self.sum_tree.neutral_element
                self.min_tree[idx] = self.min_tree.neutral_element
                self._valid_count -= 1
        return data

    def clear(self) -> None:
        """
        Overview: clear all the data and reset the related variable
        """
        for i in range(len(self._data)):
            self._data[i] = None
            self.sum_tree[i] = self.sum_tree.neutral_element
            self.min_tree[i] = self.min_tree.neutral_element
            self._reuse_count[i] = 0
        self._valid_count = 0
        self.pointer = 0
        self.max_priority = 1.0

    @property
    def maxlen(self) -> int:
        return self._maxlen

    @property
    def validlen(self) -> int:
        return self._valid_count

    @property
    def beta(self) -> float:
        return self._beta

    @beta.setter
    def beta(self, beta: float) -> NoReturn:
        self._beta = beta

    @property
    def used_data(self) -> Any:
        if self._enable_track_used_data:
            if not self._data._used_data.empty():
                return self._data._used_data.get()
            else:
                return None
        else:
            return None

    @property
    def push_count(self) -> int:
        return self._push_count<|MERGE_RESOLUTION|>--- conflicted
+++ resolved
@@ -87,11 +87,8 @@
         # TODO(nyz) add statistics module
         self._maxlen = maxlen
         self._enable_track_used_data = enable_track_used_data
-<<<<<<< HEAD
         self._deepcopy = deepcopy
-=======
         # use RecordList if needs to track used data; otherwise use normal list
->>>>>>> 58d0fed5
         if self._enable_track_used_data:
             self._data = RecordList([None for _ in range(maxlen)])
         else:
@@ -223,7 +220,6 @@
             for idx in range(self.pointer, self.pointer + length):
                 self._reuse_count[idx] = 0
         else:
-<<<<<<< HEAD
             data_start = self.pointer
             valid_data_start = 0
             residual_num = len(valid_data)
@@ -239,17 +235,7 @@
                 else:
                     data_start = 0
 
-=======
-            mid = self._maxlen - self.pointer  # the position in the data list
-            self._data[self.pointer:self.pointer + mid] = valid_data[:mid]
-            self._data[:length - mid] = valid_data[mid:]
-            assert self.pointer + mid == self._maxlen
-            for idx in range(self.pointer, self.pointer + mid):
-                self._reuse_count[idx] = 0
-            for idx in range(length - mid):
-                self._reuse_count[idx] = 0
         # update ``pointer`` and ``latest_data_id`` after the whole list is inserted
->>>>>>> 58d0fed5
         self.pointer = (self.pointer + length) % self._maxlen
         self.latest_data_id += length
 
@@ -283,7 +269,6 @@
         # only the data passes all the check functions, would the check return True
         return all([fn(d) for fn in self.check_list])
 
-<<<<<<< HEAD
     def _get_indices(self, size: int) -> list:
         r"""
         Overview:
@@ -302,8 +287,6 @@
         # find prefix sum index to approximate sample with probability
         return [self.sum_tree.find_prefixsum_idx(m) for m in mass]
 
-=======
->>>>>>> 58d0fed5
     def _sample_check(self, size: int) -> bool:
         r"""
         Overview:

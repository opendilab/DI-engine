--- conflicted
+++ resolved
@@ -349,29 +349,16 @@
                     # If data check fails, log it and return without any operations.
                     self._logger.info('Illegal data type [{}], reject it...'.format(type(data)))
                     return
-<<<<<<< HEAD
-                if self._data[self._pointer] is None:
-                    self._valid_count += 1
                 self._push_count += 1
+                # remove->set weight->set data
+                self._remove(self._pointer)
                 data['replay_unique_id'] = self._generate_id(self._next_unique_id)
                 data['replay_buffer_idx'] = self._pointer
                 self._set_weight(data)
                 self._data[self._pointer] = data
-                self._use_count[self._pointer] = 0
+                self._valid_count += 1
                 self._pointer = (self._pointer + 1) % self._maxlen
                 self._next_unique_id += 1
-=======
-                self._push_count += 1
-                # remove->set weight->set data
-                self._remove(self.pointer)
-                data['replay_unique_id'] = self._generate_id(self.next_unique_id)
-                data['replay_buffer_idx'] = self.pointer
-                self._set_weight(data)
-                self._data[self.pointer] = data
-                self._valid_count += 1
-                self.pointer = (self.pointer + 1) % self._maxlen
-                self.next_unique_id += 1
->>>>>>> d6d95204
 
             self._monitor_update_of_push(1, self._timer.value)
 
@@ -404,35 +391,18 @@
                 # Only keep data items that pass ``_data_check`.
                 valid_data = [d for d, flag in zip(data, check_result) if flag]
                 length = len(valid_data)
-<<<<<<< HEAD
-                for i in range(length):
-                    valid_data[i]['replay_unique_id'] = self._generate_id(self._next_unique_id + i)
-                    valid_data[i]['replay_buffer_idx'] = (self._pointer + i) % self.maxlen
-                    self._set_weight(valid_data[i])
-                    if self._data[(self._pointer + i) % self.maxlen] is None:
-                        self._valid_count += 1
-                    self._push_count += 1
                 # When updating ``_data`` and ``_use_count``, should consider two cases regarding
                 # the relationship between "pointer + data length" and "queue max length" to check whether
                 # data will exceed beyond queue's max length limitation.
                 if self._pointer + length <= self._maxlen:
-                    self._data[self._pointer:self._pointer + length] = valid_data
-                    for idx in range(self._pointer, self._pointer + length):
-                        self._use_count[idx] = 0
-=======
-                # When updating ``_data`` and ``_reuse_count``, should consider two cases regarding
-                # the relationship between "pointer + data length" and "queue max length" to check whether
-                # data will exceed beyond queue's max length limitation.
-                if self.pointer + length <= self._maxlen:
-                    for j in range(self.pointer, self.pointer + length):
+                    for j in range(self._pointer, self._pointer + length):
                         self._remove(j)
                     for i in range(length):
-                        valid_data[i]['replay_unique_id'] = self._generate_id(self.next_unique_id + i)
-                        valid_data[i]['replay_buffer_idx'] = (self.pointer + i) % self.maxlen
+                        valid_data[i]['replay_unique_id'] = self._generate_id(self._next_unique_id + i)
+                        valid_data[i]['replay_buffer_idx'] = (self._pointer + i) % self.maxlen
                         self._set_weight(valid_data[i])
                         self._push_count += 1
-                    self._data[self.pointer:self.pointer + length] = valid_data
->>>>>>> d6d95204
+                    self._data[self._pointer:self._pointer + length] = valid_data
                 else:
                     data_start = self._pointer
                     valid_data_start = 0
@@ -443,17 +413,12 @@
                         for j in range(data_start, data_start + L):
                             self._remove(j)
                         for i in range(valid_data_start, valid_data_start + L):
-                            valid_data[i]['replay_unique_id'] = self._generate_id(self.next_unique_id + i)
-                            valid_data[i]['replay_buffer_idx'] = (self.pointer + i) % self.maxlen
+                            valid_data[i]['replay_unique_id'] = self._generate_id(self._next_unique_id + i)
+                            valid_data[i]['replay_buffer_idx'] = (self._pointer + i) % self.maxlen
                             self._set_weight(valid_data[i])
                             self._push_count += 1
                         self._data[data_start:data_start + L] = valid_data[valid_data_start:valid_data_start + L]
                         residual_num -= L
-<<<<<<< HEAD
-                        for i in range(data_start, data_start + L):
-                            self._use_count[i] = 0
-=======
->>>>>>> d6d95204
                         if residual_num <= 0:
                             break
                         else:
@@ -579,17 +544,11 @@
         self._track_used_data(self._data[idx])
         if self._data[idx] is not None:
             self._valid_count -= 1
-            self.true_head = (idx + 1) % self._maxlen
+            self._true_head = (idx + 1) % self._maxlen
         self._data[idx] = None
-<<<<<<< HEAD
+        self._use_count[idx] = 0
         self._sum_tree[idx] = self._sum_tree.neutral_element
         self._min_tree[idx] = self._min_tree.neutral_element
-        self._valid_count -= 1
-=======
-        self._reuse_count[idx] = 0
-        self.sum_tree[idx] = self.sum_tree.neutral_element
-        self.min_tree[idx] = self.min_tree.neutral_element
->>>>>>> d6d95204
 
     def _sample_with_indices(self, indices: List[int], cur_learner_iter: int) -> list:
         r"""
@@ -613,13 +572,9 @@
                 copy_data = copy.deepcopy(self._data[idx])
             else:
                 copy_data = self._data[idx]
-<<<<<<< HEAD
-            # Store staleness, use and IS(importance sampling weight for gradient step) for monitor and outer use
-=======
             if self._enable_track_used_data:
                 self._using_data.add(copy_data['data_id'])
-            # Store staleness, reuse and IS(importance sampling weight for gradient step) for monitor and outer use
->>>>>>> d6d95204
+            # Store staleness, use and IS(importance sampling weight for gradient step) for monitor and outer use
             copy_data['staleness'] = self._calculate_staleness(idx, cur_learner_iter)
             copy_data['use'] = self._use_count[idx]
             p_sample = self._sum_tree[idx] / sum_tree_root

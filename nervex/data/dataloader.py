--- conflicted
+++ resolved
@@ -114,14 +114,9 @@
 
         # Parent and child pipes. Used by ``async_process`` and ``get_data_thread`` to coordinate.
         p, c = self.mp_context.Pipe()
-<<<<<<< HEAD
 
         # Async process (Main worker): Process data if num_workers <= 1; Assign job to other workers if num_workers > 1.
         self.async_process = self.mp_context.Process(target=self._async_loop, args=(p, c))
-=======
-        # async process (main worker): process data if num_workers <= 1; assign job to other workers if num_workers > 1
-        self.async_process = self.mp_context.Process(target=self._async_loop, args=(p, c), name='dataloader_async')
->>>>>>> 11f83b4f
         self.async_process.daemon = True
         self.async_process.start()
 
@@ -138,14 +133,6 @@
             self.cuda_thread.daemon = True
             self.cuda_thread.start()
 
-<<<<<<< HEAD
-=======
-        # get data thread, coordinate with async process
-        self.get_data_thread = threading.Thread(target=self._get_data, args=(p, c), name='dataloader_get_data')
-        self.get_data_thread.daemon = True
-        self.get_data_thread.start()
-
->>>>>>> 11f83b4f
     def __iter__(self) -> Iterable:
         """
         Overview:

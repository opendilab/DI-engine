import pytest
import time
import os
from nervex.entry import serial_pipeline
from nervex.utils import read_config


@pytest.mark.algotest
def test_dqn():
    path = os.path.join(
        os.path.dirname(__file__), '../../../app_zoo/classic_control/cartpole/entry/cartpole_dqn_default_config.yaml'
    )
    config = read_config(path)
    try:
        serial_pipeline(config, seed=0)
    except Exception:
        assert False, "pipeline fail"


def test_pong_dqn():
    path = os.path.join(
        os.path.dirname(__file__), '../../../app_zoo/atari/entry/atari_serial_baseline/pong_dqn_default_config.yaml'
    )
    config = read_config(path)
    try:
        serial_pipeline(config, seed=0)
    except Exception:
        assert False, "pipeline fail"


@pytest.mark.algotest
def test_ddpg():
    path = os.path.join(
        os.path.dirname(__file__), '../../../app_zoo/classic_control/pendulum/entry/pendulum_ddpg_default_config.yaml'
    )
    config = read_config(path)
    try:
        serial_pipeline(config, seed=0)
    except Exception:
        assert False, "pipeline fail"


@pytest.mark.algotest
def test_td3():
    path = os.path.join(
        os.path.dirname(__file__), '../../../app_zoo/classic_control/pendulum/entry/pendulum_td3_default_config.yaml'
    )
    config = read_config(path)
    try:
        serial_pipeline(config, seed=0)
    except Exception:
        assert False, "pipeline fail"


@pytest.mark.algotest
def test_a2c():
    path = os.path.join(
        os.path.dirname(__file__), '../../../app_zoo/classic_control/cartpole/entry/cartpole_a2c_default_config.yaml'
    )
    config = read_config(path)
    try:
        serial_pipeline(config, seed=0)
    except Exception:
        assert False, "pipeline fail"


@pytest.mark.algotest
def test_rainbow_dqn():
    path = os.path.join(
        os.path.dirname(__file__),
        '../../../app_zoo/classic_control/cartpole/entry/cartpole_rainbowdqn_default_config.yaml'
    )
    config = read_config(path)
    try:
        serial_pipeline(config, seed=0)
    except Exception:
        assert False, "pipeline fail"


@pytest.mark.algotest
def test_dqn_vanilla():
    path = os.path.join(
        os.path.dirname(__file__),
        '../../../app_zoo/classic_control/cartpole/entry/cartpole_dqnvanilla_default_config.yaml'
    )
    config = read_config(path)
    try:
        serial_pipeline(config, seed=0)
    except Exception:
        assert False, "pipeline fail"


@pytest.mark.algotest
def test_ppo():
    path = os.path.join(
        os.path.dirname(__file__), '../../../app_zoo/classic_control/cartpole/entry/cartpole_ppo_default_config.yaml'
    )
    config = read_config(path)
    try:
        serial_pipeline(config, seed=0)
    except Exception:
        assert False, "pipeline fail"


@pytest.mark.algotest
def test_ppo_vanilla():
    path = os.path.join(
        os.path.dirname(__file__),
        '../../../app_zoo/classic_control/cartpole/entry/cartpole_ppovanilla_default_config.yaml'
    )
    config = read_config(path)
    try:
        serial_pipeline(config, seed=0)
    except Exception:
        assert False, "pipeline fail"


def test_sac():
    path = os.path.join(
        os.path.dirname(__file__), '../../../app_zoo/classic_control/pendulum/entry/pendulum_sac_default_config.yaml'
    )
    config = read_config(path)
    try:
        serial_pipeline(config, seed=0)
    except Exception:
        assert False, "pipeline fail"


@pytest.mark.algotest
def test_r2d2():
    path = os.path.join(
        os.path.dirname(__file__), '../../../app_zoo/classic_control/cartpole/entry/cartpole_r2d2_default_config.yaml'
    )
    config = read_config(path)
    config.evaluator.stop_val = 30  # for save time
    try:
        serial_pipeline(config, seed=0)
    except Exception:
        assert False, "pipeline fail"


@pytest.mark.algotest
def test_qmix():
    path = os.path.join(os.path.dirname(__file__), '../../../app_zoo/smac/entry/smac_qmix_default_config.yaml')
    config = read_config(path)
    config.env.env_type = 'fake_smac'
    config.env.import_names = ['app_zoo.smac.envs.fake_smac_env']
    config.policy.use_cuda = False
    try:
        serial_pipeline(config, seed=0)
    except Exception:
        assert False, "pipeline fail"


@pytest.mark.algotest
def test_coma():
    path = os.path.join(os.path.dirname(__file__), '../../../app_zoo/smac/entry/smac_coma_default_config.yaml')
    config = read_config(path)
    config.env.env_type = 'fake_smac'
    config.env.import_names = ['app_zoo.smac.envs.fake_smac_env']
    config.policy.use_cuda = False
    try:
        serial_pipeline(config, seed=0)
    except Exception:
        assert False, "pipeline fail"


@pytest.mark.algotest
def test_a2c_with_nstep_return():
    path = os.path.join(
        os.path.dirname(__file__), '../../../app_zoo/classic_control/cartpole/entry/cartpole_a2c_default_config.yaml'
    )
    config = read_config(path)
    config.policy.learn.algo.use_nstep_return = True
    config.policy.learn.algo.discount_factor = config.policy.collect.algo.discount_factor
    config.policy.learn.algo.nstep = 3
    config.policy.collect.algo.use_nstep_return = config.policy.learn.algo.use_nstep_return
    config.policy.collect.algo.nstep = config.policy.learn.algo.nstep
    try:
        serial_pipeline(config, seed=0)
    except Exception:
        assert False, "pipeline fail"


@pytest.mark.algotest
<<<<<<< HEAD
def test_impala():
    path = os.path.join(
        os.path.dirname(__file__), '../../../app_zoo/classic_control/cartpole/entry/cartpole_impala_default_config.yaml'
=======
def test_ppo_vanilla_continous():
    path = os.path.join(
        os.path.dirname(__file__), '../../../app_zoo/classic_control/pendulum/entry/pendulum_ppo_default_config.yaml'
>>>>>>> cc8df8bd
    )
    config = read_config(path)
    try:
        serial_pipeline(config, seed=0)
    except Exception:
        assert False, "pipeline fail"<|MERGE_RESOLUTION|>--- conflicted
+++ resolved
@@ -183,15 +183,21 @@
 
 
 @pytest.mark.algotest
-<<<<<<< HEAD
+def test_ppo_vanilla_continous():
+    path = os.path.join(
+        os.path.dirname(__file__), '../../../app_zoo/classic_control/pendulum/entry/pendulum_ppo_default_config.yaml'
+    )
+    config = read_config(path)
+    try:
+        serial_pipeline(config, seed=0)
+    except Exception:
+        assert False, "pipeline fail"
+
+
+@pytest.mark.algotest
 def test_impala():
     path = os.path.join(
         os.path.dirname(__file__), '../../../app_zoo/classic_control/cartpole/entry/cartpole_impala_default_config.yaml'
-=======
-def test_ppo_vanilla_continous():
-    path = os.path.join(
-        os.path.dirname(__file__), '../../../app_zoo/classic_control/pendulum/entry/pendulum_ppo_default_config.yaml'
->>>>>>> cc8df8bd
     )
     config = read_config(path)
     try:

import pytest
import time
import os
from nervex.entry import serial_pipeline
from nervex.utils import read_config


@pytest.mark.algotest
def test_dqn():
    path = os.path.join(
        os.path.dirname(__file__), '../../../app_zoo/classic_control/cartpole/entry/cartpole_dqn_default_config.yaml'
    )
    config = read_config(path)
    try:
        serial_pipeline(config, seed=0)
    except Exception:
        assert False, "pipeline fail"


def test_pong_dqn():
    path = os.path.join(
        os.path.dirname(__file__), '../../../app_zoo/atari/entry/atari_serial_baseline/pong_dqn_default_config.yaml'
    )
    config = read_config(path)
    try:
        serial_pipeline(config, seed=0)
    except Exception:
        assert False, "pipeline fail"


@pytest.mark.algotest
def test_ddpg():
    path = os.path.join(
        os.path.dirname(__file__), '../../../app_zoo/classic_control/pendulum/entry/pendulum_ddpg_default_config.yaml'
    )
    config = read_config(path)
    try:
        serial_pipeline(config, seed=0)
    except Exception:
        assert False, "pipeline fail"


@pytest.mark.algotest
def test_td3():
    path = os.path.join(
        os.path.dirname(__file__), '../../../app_zoo/classic_control/pendulum/entry/pendulum_td3_default_config.yaml'
    )
    config = read_config(path)
    try:
        serial_pipeline(config, seed=0)
    except Exception:
        assert False, "pipeline fail"


@pytest.mark.algotest
def test_a2c():
    path = os.path.join(
        os.path.dirname(__file__), '../../../app_zoo/classic_control/cartpole/entry/cartpole_a2c_default_config.yaml'
    )
    config = read_config(path)
    try:
        serial_pipeline(config, seed=0)
    except Exception:
        assert False, "pipeline fail"


@pytest.mark.algotest
def test_rainbow_dqn():
    path = os.path.join(
        os.path.dirname(__file__),
        '../../../app_zoo/classic_control/cartpole/entry/cartpole_rainbowdqn_default_config.yaml'
    )
    config = read_config(path)
    try:
        serial_pipeline(config, seed=0)
    except Exception:
        assert False, "pipeline fail"


@pytest.mark.algotest
def test_dqn_vanilla():
    path = os.path.join(
        os.path.dirname(__file__),
        '../../../app_zoo/classic_control/cartpole/entry/cartpole_dqnvanilla_default_config.yaml'
    )
    config = read_config(path)
    try:
        serial_pipeline(config, seed=0)
    except Exception:
        assert False, "pipeline fail"


@pytest.mark.algotest
def test_ppo():
    path = os.path.join(
        os.path.dirname(__file__), '../../../app_zoo/classic_control/cartpole/entry/cartpole_ppo_default_config.yaml'
    )
    config = read_config(path)
    try:
        serial_pipeline(config, seed=0)
    except Exception:
        assert False, "pipeline fail"


# @pytest.mark.algotest
def test_ppo_vanilla():
    path = os.path.join(
        os.path.dirname(__file__),
        '../../../app_zoo/classic_control/cartpole/entry/cartpole_ppovanilla_default_config.yaml'
    )
    config = read_config(path)
    try:
        serial_pipeline(config, seed=0)
    except Exception:
        assert False, "pipeline fail"


@pytest.mark.algotest
def test_sac():
    path = os.path.join(
        os.path.dirname(__file__), '../../../app_zoo/classic_control/pendulum/entry/pendulum_sac_default_config.yaml'
    )
    config = read_config(path)
    try:
        serial_pipeline(config, seed=0)
    except Exception:
        assert False, "pipeline fail"


@pytest.mark.algotest
def test_r2d2():
    path = os.path.join(
        os.path.dirname(__file__), '../../../app_zoo/classic_control/cartpole/entry/cartpole_r2d2_default_config.yaml'
    )
    config = read_config(path)
    config.evaluator.stop_val = 30  # for save time
    try:
        serial_pipeline(config, seed=0)
    except Exception:
        assert False, "pipeline fail"


@pytest.mark.algotest
def test_qmix():
    path = os.path.join(os.path.dirname(__file__), '../../../app_zoo/smac/entry/smac_qmix_default_config.yaml')
    config = read_config(path)
    config.env.env_type = 'fake_smac'
    config.env.import_names = ['app_zoo.smac.envs.fake_smac_env']
    config.policy.use_cuda = False
    try:
        serial_pipeline(config, seed=0)
    except Exception:
        assert False, "pipeline fail"


@pytest.mark.algotest
def test_coma():
    path = os.path.join(os.path.dirname(__file__), '../../../app_zoo/smac/entry/smac_coma_default_config.yaml')
    config = read_config(path)
    config.env.env_type = 'fake_smac'
    config.env.import_names = ['app_zoo.smac.envs.fake_smac_env']
    config.policy.use_cuda = False
    try:
        serial_pipeline(config, seed=0)
    except Exception:
        assert False, "pipeline fail"


<<<<<<< HEAD
=======
@pytest.mark.algotest
def test_a2c_with_nstep_return():
    path = os.path.join(
        os.path.dirname(__file__), '../../../app_zoo/classic_control/cartpole/entry/cartpole_a2c_default_config.yaml'
    )
    config = read_config(path)
    config.policy.learn.algo.use_nstep_return = True
    config.policy.learn.algo.discount_factor = config.policy.collect.algo.discount_factor
    config.policy.learn.algo.nstep = 3
    config.policy.collect.algo.use_nstep_return = config.policy.learn.algo.use_nstep_return
    config.policy.collect.algo.nstep = config.policy.learn.algo.nstep
    try:
        serial_pipeline(config, seed=0)
    except Exception:
        assert False, "pipeline fail"


>>>>>>> 9137ca43
# @pytest.mark.algotest
def test_ppo_vanilla_continous():
    path = os.path.join(
        os.path.dirname(__file__), '../../../app_zoo/classic_control/pendulum/entry/pendulum_ppo_default_config.yaml'
    )
    config = read_config(path)
    try:
        serial_pipeline(config, seed=0)
    except Exception:
        assert False, "pipeline fail"


@pytest.mark.algotest
def test_impala():
    path = os.path.join(
        os.path.dirname(__file__), '../../../app_zoo/classic_control/cartpole/entry/cartpole_impala_default_config.yaml'
    )
    config = read_config(path)
    try:
        serial_pipeline(config, seed=0)
    except Exception:
        assert False, "pipeline fail"


@pytest.mark.algotest
def test_iqn():
    path = os.path.join(
        os.path.dirname(__file__), '../../../app_zoo/classic_control/cartpole/entry/cartpole_rainbowdqn_iqn_config.yaml'
    )
    config = read_config(path)
    config.evaluator.stop_val = 30  # for save time
    try:
        serial_pipeline(config, seed=0)
    except Exception:
        assert False, "pipeline fail"<|MERGE_RESOLUTION|>--- conflicted
+++ resolved
@@ -166,8 +166,6 @@
         assert False, "pipeline fail"
 
 
-<<<<<<< HEAD
-=======
 @pytest.mark.algotest
 def test_a2c_with_nstep_return():
     path = os.path.join(
@@ -185,7 +183,6 @@
         assert False, "pipeline fail"
 
 
->>>>>>> 9137ca43
 # @pytest.mark.algotest
 def test_ppo_vanilla_continous():
     path = os.path.join(

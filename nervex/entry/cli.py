--- conflicted
+++ resolved
@@ -111,13 +111,9 @@
                 collector_port
             )
         elif module == 'coordinator':
-<<<<<<< HEAD
-            dist_launch_coordinator(config, seed, disable_flask_log)
+            dist_launch_coordinator(config, seed, coordinator_port, disable_flask_log)
         elif module == 'learner_aggregator':
             dist_launch_learner_aggregator(config, seed, module_name, disable_flask_log)
-=======
-            dist_launch_coordinator(config, seed, coordinator_port, disable_flask_log)
->>>>>>> d658b7ed
         elif module == 'collector':
             dist_launch_collector(config, seed, collector_port, module_name, disable_flask_log)
         elif module == 'learner':

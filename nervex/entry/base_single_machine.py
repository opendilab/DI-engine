--- conflicted
+++ resolved
@@ -61,14 +61,10 @@
         assert self.algo_type in ['dqn', 'ppo', 'drqn'], self.algo_type
         self.use_cuda = self.cfg.learner.use_cuda
         self.buffer = PrioritizedBuffer(cfg.learner.data.buffer_length, cfg.learner.data.max_reuse)
-<<<<<<< HEAD
-        if self.algo_type in ['dqn', 'drqn']:
-=======
         assert cfg.learner.data.buffer_length >= max(
             self.batch_size, self.batch_size * cfg.learner.train_step // cfg.learner.data.max_reuse
         )
-        if self.algo_type == 'dqn':
->>>>>>> 0b204f56
+        if self.algo_type in ['dqn', 'drqn']:
             eps_cfg = cfg.learner.eps
             self.bandit = epsilon_greedy(eps_cfg.start, eps_cfg.end, eps_cfg.decay, eps_cfg.type)
 
@@ -264,12 +260,7 @@
     def run(self):
         self.learner.run()
 
-<<<<<<< HEAD
-    def is_buffer_enough(self):
+    def is_buffer_enough(self, last_push_count):
         bs = self.cfg.learner.data.batch_size
-=======
-    def is_buffer_enough(self, last_push_count):
-        bs = self.cfg.learner.batch_size
->>>>>>> 0b204f56
         size = int(1.2 * bs * self.train_step) // (self.cfg.learner.data.max_reuse)
         return self.buffer.push_count - last_push_count >= size and self.buffer.validlen >= 2 * bs
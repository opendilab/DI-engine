--- conflicted
+++ resolved
@@ -292,10 +292,5 @@
 
     def is_buffer_enough(self, last_push_count):
         bs = self.cfg.learner.data.batch_size
-<<<<<<< HEAD
-        size = int(1.2 * bs * self.train_step) // self.cfg.learner.data.max_reuse
-        return self.buffer.validlen >= size and self.buffer.validlen >= 2 * bs
-=======
         size = int(self.sample_ratio * bs * self.train_step) // (self.cfg.learner.data.max_reuse)
-        return self.buffer.push_count - last_push_count >= size and self.buffer.validlen >= 2 * bs
->>>>>>> 4178a700
+        return self.buffer.push_count - last_push_count >= size and self.buffer.validlen >= 2 * bs
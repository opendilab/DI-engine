from typing import Union, Optional, List, Any, Callable
import os
import torch
import logging
from functools import partial
from tensorboardX import SummaryWriter

from nervex.envs import get_vec_env_setting, create_env_manager
from nervex.worker import BaseLearner, BaseSerialCollector, BaseSerialEvaluator, BaseSerialCommander
from nervex.config import read_config
from nervex.data import BufferManager
from nervex.policy import create_policy
from nervex.irl_utils import create_irl_model
from .utils import set_pkg_seed


def serial_pipeline_irl(
        cfg: Union[str, dict],
        seed: int = 0,
        env_setting: Optional[List[Any]] = None,
        model: Optional[torch.nn.Module] = None,
) -> 'BasePolicy':  # noqa
    r"""
    Overview:
        Serial pipeline entry.
    Arguments:
        - cfg (:obj:`Union[str, dict]`): Config in dict type. ``str`` type means config file path.
        - seed (:obj:`int`): Random seed.
        - env_setting (:obj:`Optional[List[Any]]`): Subclass of ``BaseEnv``, and config dict.
        - model (:obj:`Optional[torch.nn.Module]`): Instance of torch.nn.Module.
    """
<<<<<<< HEAD
=======
    # Disable some parts nervex system log
    if not enable_total_log:
        collector_log = logging.getLogger('collector_logger')
        collector_log.disabled = True
>>>>>>> 3ac34da2
    if isinstance(cfg, str):
        cfg = read_config(cfg)
    cfg.policy.policy_type = cfg.policy.policy_type + '_command'
    # Prepare vectorize env
    if env_setting is None:
<<<<<<< HEAD
        env_fn, actor_env_cfg, evaluator_env_cfg = get_vec_env_setting(cfg.env.env_kwargs)
    else:
        env_fn, actor_env_cfg, evaluator_env_cfg = env_setting
    actor_env = create_env_manager(cfg.env.manager, [partial(env_fn, cfg=c) for c in actor_env_cfg])
    evaluator_env = create_env_manager(cfg.env.manager, [partial(env_fn, cfg=c) for c in evaluator_env_cfg])
    # Random seed
    actor_env.seed(seed)
    evaluator_env.seed(seed)
    set_pkg_seed(seed, use_cuda=cfg.policy.use_cuda)
    # Create components: policy, learner, actor, evaluator, replay buffer, commander.
    policy = create_policy(cfg.policy, model=model, enable_field=['learn', 'collect', 'eval', 'command'])
    tb_logger = SummaryWriter(os.path.join('./log/', 'serial'))
    learner = BaseLearner(cfg.learner, policy.learn_mode, tb_logger)
    actor = BaseSerialActor(cfg.actor, actor_env, policy.collect_mode, tb_logger)
    evaluator = BaseSerialEvaluator(cfg.evaluator, evaluator_env, policy.eval_mode, tb_logger)
    replay_buffer = BufferManager(cfg.replay_buffer, tb_logger)
    commander = BaseSerialCommander(
        cfg.get('commander', {}), learner, actor, evaluator, replay_buffer, policy.command_mode
    )
    reward_model = create_irl_model(cfg.irl, policy.get_attribute('device'))
    reward_model.start()
    # ==========
    # Main loop
    # ==========
=======
        env_fn, collector_env_cfg, evaluator_env_cfg = get_vec_env_setting(cfg.env)
    else:
        env_fn, collector_env_cfg, evaluator_env_cfg = env_setting
    manager_cfg = cfg.env.get('manager', {})
    collector_env = create_env_manager(
        cfg.env.env_manager_type,
        env_fn=env_fn,
        env_cfg=collector_env_cfg,
        env_num=len(collector_env_cfg),
        manager_cfg=manager_cfg
    )
    evaluator_env = create_env_manager(
        cfg.env.env_manager_type,
        env_fn=env_fn,
        env_cfg=evaluator_env_cfg,
        env_num=len(evaluator_env_cfg),
        manager_cfg=manager_cfg
    )
    # Random seed
    if not seed:
        seed = cfg.get('seed', 0)
    collector_env.seed(seed)
    evaluator_env.seed(seed)
    set_pkg_seed(seed, use_cuda=cfg.policy.use_cuda)
    # Create components: policy, learner, collector, evaluator, replay buffer, commander.
    if policy_type is None:
        policy_fn = create_policy
    else:
        assert callable(policy_type)
        policy_fn = policy_type
    policy = policy_fn(cfg.policy, model=model)
    _, tb_logger = build_logger(path='./log/', name='serial', need_tb=True, need_text=False)
    learner = BaseLearner(cfg.learner, tb_logger)
    collector = BaseSerialCollector(cfg.collector, tb_logger)
    evaluator = BaseSerialEvaluator(cfg.evaluator, tb_logger)
    replay_buffer = BufferManager(cfg.replay_buffer, tb_logger)
    commander = BaseSerialCommander(cfg.commander, learner, collector, evaluator, replay_buffer)
    reward_model = create_irl_model(cfg.irl, policy.get_attribute('device'))
    reward_model.start()
    # Set corresponding env and policy mode.
    collector.env = collector_env
    evaluator.env = evaluator_env
    learner.policy = policy.learn_mode
    collector.policy = policy.collect_mode
    evaluator.policy = policy.eval_mode
    commander.policy = policy.command_mode
    # ==========
    # Main loop
    # ==========
    replay_buffer.start()
    # Max evaluation reward from beginning till now.
    max_eval_reward = float("-inf")
    # Evaluate interval. Will be set to 0 after one evaluation.
    eval_interval = cfg.evaluator.eval_freq
    # How many steps to train in collector's one collection.
    learner_train_iteration = cfg.policy.learn.train_iteration
    # Whether to switch on priority experience replay.
    use_priority = cfg.policy.get('use_priority', False)
>>>>>>> 3ac34da2
    # Learner's before_run hook.
    learner.call_hook('before_run')

    # Accumulate plenty of data at the beginning of training.
    if replay_buffer.replay_start_size() > 0:
<<<<<<< HEAD
        collect_kwargs = commander.step()
        new_data = actor.generate_data(
            learner.train_iter, n_sample=replay_buffer.replay_start_size(), policy_kwargs=collect_kwargs
        )
        replay_buffer.push(new_data, cur_actor_envstep=0)
    while True:
        collect_kwargs = commander.step()
        # Evaluate policy performance
        if evaluator.should_eval(learner.train_iter):
            stop, reward = evaluator.eval(learner.save_checkpoint, learner.train_iter, actor.envstep)
            if stop:
=======
        new_data = collector.collect_data(learner.train_iter, n_sample=replay_buffer.replay_start_size())
        replay_buffer.push(new_data, cur_collector_envstep=0)

    while True:
        commander.step()
        # Evaluate at the beginning of training.
        if eval_interval >= cfg.evaluator.eval_freq:
            stop_flag, eval_reward = evaluator.eval(learner.train_iter, collector.envstep)
            eval_interval = 0
            if stop_flag and learner.train_iter > 0:
                # Evaluator's mean episode reward reaches the expected ``stop_value``.
                print(
                    "[nerveX serial pipeline] Your RL agent is converged, you can refer to " +
                    "'log/evaluator/evaluator_logger.txt' for details"
                )
>>>>>>> 3ac34da2
                break
        new_data_count, target_new_data_count = 0, cfg.irl.get('target_new_data_count', 1)
        while new_data_count < target_new_data_count:
<<<<<<< HEAD
            new_data = actor.generate_data(learner.train_iter, policy_kwargs=collect_kwargs)
=======
            new_data = collector.collect_data(learner.train_iter)
>>>>>>> 3ac34da2
            new_data_count += len(new_data)
            # collect data for reward_model training
            reward_model.collect_data(new_data)
            replay_buffer.push(new_data, cur_collector_envstep=collector.envstep)
        # update reward_model
        reward_model.train()
        reward_model.clear_data()
        # Learn policy from collected data
        for i in range(cfg.policy.learn.train_iteration):
            # Learner will train ``train_iteration`` times in one iteration.
            train_data = replay_buffer.sample(learner.policy.get_attribute('batch_size'), learner.train_iter)
            if train_data is None:
                # It is possible that replay buffer's data count is too few to train ``train_iteration`` times
                logging.warning(
                    "Replay buffer's data can only train for {} steps. ".format(i) +
                    "You can modify data collect config, e.g. increasing n_sample, n_episode."
                )
                break
            # update train_data reward
            reward_model.estimate(train_data)
<<<<<<< HEAD
            learner.train(train_data, actor.envstep)
            if cfg.policy.get('use_priority', False):
=======
            learner.train(train_data, collector.envstep)
            eval_interval += 1
            if use_priority:
>>>>>>> 3ac34da2
                replay_buffer.update(learner.priority_info)
        if cfg.policy.on_policy:
            # On-policy algorithm must clear the replay buffer.
            replay_buffer.clear()

    # Learner's after_run hook.
    learner.call_hook('after_run')
<<<<<<< HEAD
=======
    # Close all resources.
    replay_buffer.close()
    learner.close()
    collector.close()
    evaluator.close()
>>>>>>> 3ac34da2
    return policy<|MERGE_RESOLUTION|>--- conflicted
+++ resolved
@@ -29,145 +29,55 @@
         - env_setting (:obj:`Optional[List[Any]]`): Subclass of ``BaseEnv``, and config dict.
         - model (:obj:`Optional[torch.nn.Module]`): Instance of torch.nn.Module.
     """
-<<<<<<< HEAD
-=======
-    # Disable some parts nervex system log
-    if not enable_total_log:
-        collector_log = logging.getLogger('collector_logger')
-        collector_log.disabled = True
->>>>>>> 3ac34da2
     if isinstance(cfg, str):
         cfg = read_config(cfg)
     cfg.policy.policy_type = cfg.policy.policy_type + '_command'
     # Prepare vectorize env
     if env_setting is None:
-<<<<<<< HEAD
-        env_fn, actor_env_cfg, evaluator_env_cfg = get_vec_env_setting(cfg.env.env_kwargs)
+        env_fn, collector_env_cfg, evaluator_env_cfg = get_vec_env_setting(cfg.env.env_kwargs)
     else:
-        env_fn, actor_env_cfg, evaluator_env_cfg = env_setting
-    actor_env = create_env_manager(cfg.env.manager, [partial(env_fn, cfg=c) for c in actor_env_cfg])
+        env_fn, collector_env_cfg, evaluator_env_cfg = env_setting
+    collector_env = create_env_manager(cfg.env.manager, [partial(env_fn, cfg=c) for c in collector_env_cfg])
     evaluator_env = create_env_manager(cfg.env.manager, [partial(env_fn, cfg=c) for c in evaluator_env_cfg])
     # Random seed
-    actor_env.seed(seed)
+    collector_env.seed(seed)
     evaluator_env.seed(seed)
     set_pkg_seed(seed, use_cuda=cfg.policy.use_cuda)
-    # Create components: policy, learner, actor, evaluator, replay buffer, commander.
+    # Create components: policy, learner, collector, evaluator, replay buffer, commander.
     policy = create_policy(cfg.policy, model=model, enable_field=['learn', 'collect', 'eval', 'command'])
     tb_logger = SummaryWriter(os.path.join('./log/', 'serial'))
     learner = BaseLearner(cfg.learner, policy.learn_mode, tb_logger)
-    actor = BaseSerialActor(cfg.actor, actor_env, policy.collect_mode, tb_logger)
+    collector = BaseSerialCollector(cfg.collector, collector_env, policy.collect_mode, tb_logger)
     evaluator = BaseSerialEvaluator(cfg.evaluator, evaluator_env, policy.eval_mode, tb_logger)
     replay_buffer = BufferManager(cfg.replay_buffer, tb_logger)
     commander = BaseSerialCommander(
-        cfg.get('commander', {}), learner, actor, evaluator, replay_buffer, policy.command_mode
+        cfg.get('commander', {}), learner, collector, evaluator, replay_buffer, policy.command_mode
     )
     reward_model = create_irl_model(cfg.irl, policy.get_attribute('device'))
     reward_model.start()
     # ==========
     # Main loop
     # ==========
-=======
-        env_fn, collector_env_cfg, evaluator_env_cfg = get_vec_env_setting(cfg.env)
-    else:
-        env_fn, collector_env_cfg, evaluator_env_cfg = env_setting
-    manager_cfg = cfg.env.get('manager', {})
-    collector_env = create_env_manager(
-        cfg.env.env_manager_type,
-        env_fn=env_fn,
-        env_cfg=collector_env_cfg,
-        env_num=len(collector_env_cfg),
-        manager_cfg=manager_cfg
-    )
-    evaluator_env = create_env_manager(
-        cfg.env.env_manager_type,
-        env_fn=env_fn,
-        env_cfg=evaluator_env_cfg,
-        env_num=len(evaluator_env_cfg),
-        manager_cfg=manager_cfg
-    )
-    # Random seed
-    if not seed:
-        seed = cfg.get('seed', 0)
-    collector_env.seed(seed)
-    evaluator_env.seed(seed)
-    set_pkg_seed(seed, use_cuda=cfg.policy.use_cuda)
-    # Create components: policy, learner, collector, evaluator, replay buffer, commander.
-    if policy_type is None:
-        policy_fn = create_policy
-    else:
-        assert callable(policy_type)
-        policy_fn = policy_type
-    policy = policy_fn(cfg.policy, model=model)
-    _, tb_logger = build_logger(path='./log/', name='serial', need_tb=True, need_text=False)
-    learner = BaseLearner(cfg.learner, tb_logger)
-    collector = BaseSerialCollector(cfg.collector, tb_logger)
-    evaluator = BaseSerialEvaluator(cfg.evaluator, tb_logger)
-    replay_buffer = BufferManager(cfg.replay_buffer, tb_logger)
-    commander = BaseSerialCommander(cfg.commander, learner, collector, evaluator, replay_buffer)
-    reward_model = create_irl_model(cfg.irl, policy.get_attribute('device'))
-    reward_model.start()
-    # Set corresponding env and policy mode.
-    collector.env = collector_env
-    evaluator.env = evaluator_env
-    learner.policy = policy.learn_mode
-    collector.policy = policy.collect_mode
-    evaluator.policy = policy.eval_mode
-    commander.policy = policy.command_mode
-    # ==========
-    # Main loop
-    # ==========
-    replay_buffer.start()
-    # Max evaluation reward from beginning till now.
-    max_eval_reward = float("-inf")
-    # Evaluate interval. Will be set to 0 after one evaluation.
-    eval_interval = cfg.evaluator.eval_freq
-    # How many steps to train in collector's one collection.
-    learner_train_iteration = cfg.policy.learn.train_iteration
-    # Whether to switch on priority experience replay.
-    use_priority = cfg.policy.get('use_priority', False)
->>>>>>> 3ac34da2
     # Learner's before_run hook.
     learner.call_hook('before_run')
 
     # Accumulate plenty of data at the beginning of training.
     if replay_buffer.replay_start_size() > 0:
-<<<<<<< HEAD
         collect_kwargs = commander.step()
-        new_data = actor.generate_data(
+        new_data = collector.collect_data(
             learner.train_iter, n_sample=replay_buffer.replay_start_size(), policy_kwargs=collect_kwargs
         )
-        replay_buffer.push(new_data, cur_actor_envstep=0)
+        replay_buffer.push(new_data, cur_collector_envstep=0)
     while True:
         collect_kwargs = commander.step()
         # Evaluate policy performance
         if evaluator.should_eval(learner.train_iter):
-            stop, reward = evaluator.eval(learner.save_checkpoint, learner.train_iter, actor.envstep)
+            stop, reward = evaluator.eval(learner.save_checkpoint, learner.train_iter, collector.envstep)
             if stop:
-=======
-        new_data = collector.collect_data(learner.train_iter, n_sample=replay_buffer.replay_start_size())
-        replay_buffer.push(new_data, cur_collector_envstep=0)
-
-    while True:
-        commander.step()
-        # Evaluate at the beginning of training.
-        if eval_interval >= cfg.evaluator.eval_freq:
-            stop_flag, eval_reward = evaluator.eval(learner.train_iter, collector.envstep)
-            eval_interval = 0
-            if stop_flag and learner.train_iter > 0:
-                # Evaluator's mean episode reward reaches the expected ``stop_value``.
-                print(
-                    "[nerveX serial pipeline] Your RL agent is converged, you can refer to " +
-                    "'log/evaluator/evaluator_logger.txt' for details"
-                )
->>>>>>> 3ac34da2
                 break
         new_data_count, target_new_data_count = 0, cfg.irl.get('target_new_data_count', 1)
         while new_data_count < target_new_data_count:
-<<<<<<< HEAD
-            new_data = actor.generate_data(learner.train_iter, policy_kwargs=collect_kwargs)
-=======
-            new_data = collector.collect_data(learner.train_iter)
->>>>>>> 3ac34da2
+            new_data = collector.collect_data(learner.train_iter, policy_kwargs=collect_kwargs)
             new_data_count += len(new_data)
             # collect data for reward_model training
             reward_model.collect_data(new_data)
@@ -188,14 +98,8 @@
                 break
             # update train_data reward
             reward_model.estimate(train_data)
-<<<<<<< HEAD
-            learner.train(train_data, actor.envstep)
+            learner.train(train_data, collector.envstep)
             if cfg.policy.get('use_priority', False):
-=======
-            learner.train(train_data, collector.envstep)
-            eval_interval += 1
-            if use_priority:
->>>>>>> 3ac34da2
                 replay_buffer.update(learner.priority_info)
         if cfg.policy.on_policy:
             # On-policy algorithm must clear the replay buffer.
@@ -203,12 +107,4 @@
 
     # Learner's after_run hook.
     learner.call_hook('after_run')
-<<<<<<< HEAD
-=======
-    # Close all resources.
-    replay_buffer.close()
-    learner.close()
-    collector.close()
-    evaluator.close()
->>>>>>> 3ac34da2
     return policy
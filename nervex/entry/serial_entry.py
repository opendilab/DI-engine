--- conflicted
+++ resolved
@@ -6,11 +6,7 @@
 from tensorboardX import SummaryWriter
 
 from nervex.envs import get_vec_env_setting, create_env_manager
-<<<<<<< HEAD
 from nervex.worker import BaseLearner, BaseSerialCollector, BaseSerialEvaluator, BaseSerialCommander, create_buffer
-=======
-from nervex.worker import BaseLearner, SampleCollector, BaseSerialEvaluator, BaseSerialCommander
->>>>>>> 26db2174
 from nervex.config import read_config, compile_config
 from nervex.policy import create_policy
 from nervex.utils import set_pkg_seed
@@ -75,19 +71,12 @@
     learner.call_hook('before_run')
 
     # Accumulate plenty of data at the beginning of training.
-<<<<<<< HEAD
     # if replay_buffer.replay_buffer_start_size() > 0:
     #     collect_kwargs = commander.step()
     #     new_data = collector.collect_data(
     #         learner.train_iter, n_sample=replay_buffer.replay_buffer_start_size(), policy_kwargs=collect_kwargs
     #     )
     #     replay_buffer.push(new_data, cur_collector_envstep=0)
-=======
-    if replay_buffer.replay_buffer_start_size() > 0:
-        collect_kwargs = commander.step()
-        new_data = collector.collect(n_sample=replay_buffer.replay_buffer_start_size(), policy_kwargs=collect_kwargs)
-        replay_buffer.push(new_data, cur_collector_envstep=0)
->>>>>>> 26db2174
     for _ in range(max_iterations):
         collect_kwargs = commander.step()
         # Evaluate policy performance

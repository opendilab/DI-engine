from typing import Optional, List
import subprocess
import time
import pickle
import logging
from threading import Thread, Event
from easydict import EasyDict
from nervex.worker import create_comm_learner, create_comm_actor, Coordinator, LearnerAggregator
from nervex.config import Config, parallel_transform, parallel_transform_slurm


def parallel_pipeline(
        filename: str,
        seed: int,
        platform: str,
        coordinator_host: Optional[str] = None,
        learner_host: Optional[List[str]] = None,
        actor_host: Optional[List[str]] = None
) -> None:
    r"""
    Overview:
        Parallel pipeline entry.
    Arguments:
        - filename (:obj:`str`): Config file path.
        - seed (:obj:`int`): Random seed.
        - platform (:obj:`str`): The Platform to launch job. Now supports ["local", "slurm"].
        - coordinator_host (:obj:`Optional[str]`): Coordinator host.
        - learner_host (:obj:`Optional[str]`): Learner host.
        - actor_host (:obj:`Optional[str]`): Actor host.
    """
    # Disable flask logger.
    log = logging.getLogger('werkzeug')
    log.disabled = True
    # Parallel job launch.
    if platform == 'local':
        cfg = Config.file_to_dict(filename).cfg_dict
        config = cfg['main_config']
        config = parallel_transform(config, coordinator_host, learner_host, actor_host)
        learner_handle = []
        actor_handle = []
        for k, v in config.items():
            if 'learner' in k:
                learner_handle.append(launch_learner(v))
            elif 'actor' in k:
                actor_handle.append(launch_actor(v))
        launch_coordinator(config.coordinator, learner_handle=learner_handle, actor_handle=actor_handle)
    elif platform == 'slurm':
        cfg = Config.file_to_dict(filename).cfg_dict
        config = cfg['main_config']
        config = parallel_transform_slurm(config, coordinator_host, learner_host, actor_host)
        # Pickle dump config to disk for later use.
        real_filename = filename + '.pkl'
        with open(real_filename, 'wb') as f:
            pickle.dump(config, f)
        for k, v in config.items():
            if 'learner' in k:
                # Learner launch will be different whether to use learner aggregator or not.
                use_aggregator = v.get('use_aggregator', False)
                num = v.get('repeat_num', 1)
                # Learner launch.
                if use_aggregator:
                    srun_args = "srun --mpi=pmi2 -p {} -w {} -n{} --gres=gpu:{}".format(v.partition, v.node, num, num)
                else:
                    srun_args = "srun -p {} -w {} --gres=gpu:1".format(v.partition, v.node)
                subprocess.Popen(
                    "{} --job-name=learner python -c \
                    \"import nervex.entry.parallel_entry as pe; pe.launch_learner(filename='{}', name='{}')\"".format(
                        srun_args, real_filename, k
                    ),
                    stdout=subprocess.PIPE,
                    stderr=subprocess.STDOUT,
                    shell=True,
                )
                # Additional learner aggregator launch.
                if use_aggregator:
                    aggregator_k = 'aggregator' + k[7:]
                    aggregator_cfg = config[aggregator_k]
                    subprocess.Popen(
                        "srun -p {} -w {} --job-name=learner_aggregator python -c \
                        \"import nervex.entry.parallel_entry as pe; pe.launch_learner_aggregator(filename='{}', \
                        name='{}')\"".format(
                            aggregator_cfg.partition, aggregator_cfg.node, real_filename, aggregator_k
                        ),
                        stderr=subprocess.STDOUT,
                        shell=True,
                    )
            elif 'actor' in k:
                subprocess.Popen(
                    "srun -p {} -w {} --gres=gpu:1 --job-name=actor python -c \
                    \"import nervex.entry.parallel_entry as pe; pe.launch_actor(filename='{}', name='{}')\"".format(
                        v.partition, v.node, real_filename, k
                    ),
                    stderr=subprocess.STDOUT,
                    shell=True,
                )
        # Coordinator run in manager node.
        subprocess.run(
            "python -c \"import nervex.entry.parallel_entry as pe; pe.launch_coordinator(filename='{}')\"".
            format(real_filename),
            stderr=subprocess.STDOUT,
            shell=True,
        )
    elif platform == 'k8s':
        raise NotImplementedError


<<<<<<< HEAD
def launch_learner(config: Optional[dict] = None, filename: Optional[str] = None, name: Optional[str] = None) -> list:
=======
# Following functions are used to launch different components(learner, learner aggregator, actor, coordinator).
# Argument ``config`` is the dict type config. If it is None, then ``filename`` and ``name`` must be passed,
# for they can be used to read correponding config from file.


def launch_learner(config: Optional[dict] = None, filename: Optional[str] = None, name: Optional[str] = None) -> None:
>>>>>>> b869e67e
    if config is None:
        with open(filename, 'rb') as f:
            config = pickle.load(f)[name]
    start_learner_event = Event()
    close_learner_event = Event()

    def run_learner():
        learner = create_comm_learner(config)
        learner.start()
        start_learner_event.set()
        close_learner_event.wait()
        learner.close()

    learner_thread = Thread(target=run_learner, args=(), name='learner_entry_thread')
    learner_thread.start()
    return learner_thread, start_learner_event, close_learner_event


def launch_learner_aggregator(filename: Optional[str] = None, name: Optional[str] = None) -> None:
    with open(filename, 'rb') as f:
        config = pickle.load(f)[name]
    aggregator = LearnerAggregator(config)
    aggregator.start()


def launch_actor(config: Optional[dict] = None, filename: Optional[str] = None, name: Optional[str] = None) -> list:
    if config is None:
        with open(filename, 'rb') as f:
            config = pickle.load(f)[name]
    start_actor_event = Event()
    close_actor_event = Event()

    def run_actor():
        actor = create_comm_actor(config)
        actor.start()
        start_actor_event.set()
        close_actor_event.wait()
        actor.close()

    actor_thread = Thread(target=run_actor, args=(), name='actor_entry_thread')
    actor_thread.start()
    return actor_thread, start_actor_event, close_actor_event


def launch_coordinator(
        config: Optional[EasyDict] = None,
        filename: Optional[str] = None,
        learner_handle: Optional[list] = None,
        actor_handle: Optional[list] = None
) -> None:
    if config is None:
        with open(filename, 'rb') as f:
            config = pickle.load(f).coordinator
    coordinator = Coordinator(config)
    for _, start_event, _ in learner_handle:
        start_event.wait()
    for _, start_event, _ in actor_handle:
        start_event.wait()
    coordinator.start()

    # Monitor thread: Coordinator will remain running until its ``system_shutdown_flag`` is set to False.
    def shutdown_monitor():
        while True:
            time.sleep(3)
            if coordinator.system_shutdown_flag:
                coordinator.close()
                for _, _, close_event in learner_handle:
                    close_event.set()
                for _, _, close_event in actor_handle:
                    close_event.set()
                break

    shutdown_monitor_thread = Thread(target=shutdown_monitor, args=(), daemon=True, name='shutdown_monitor')
    shutdown_monitor_thread.start()<|MERGE_RESOLUTION|>--- conflicted
+++ resolved
@@ -104,16 +104,10 @@
         raise NotImplementedError
 
 
-<<<<<<< HEAD
-def launch_learner(config: Optional[dict] = None, filename: Optional[str] = None, name: Optional[str] = None) -> list:
-=======
 # Following functions are used to launch different components(learner, learner aggregator, actor, coordinator).
 # Argument ``config`` is the dict type config. If it is None, then ``filename`` and ``name`` must be passed,
 # for they can be used to read correponding config from file.
-
-
-def launch_learner(config: Optional[dict] = None, filename: Optional[str] = None, name: Optional[str] = None) -> None:
->>>>>>> b869e67e
+def launch_learner(config: Optional[dict] = None, filename: Optional[str] = None, name: Optional[str] = None) -> list:
     if config is None:
         with open(filename, 'rb') as f:
             config = pickle.load(f)[name]

import json
import os.path as osp
import shutil
import sys
import tempfile
from importlib import import_module
from typing import Optional, Tuple, NoReturn
import yaml
from easydict import EasyDict

from nervex.utils import deep_merge_dicts
<<<<<<< HEAD
from nervex.worker import BaseLearner, BaseSerialEvaluator, BaseSerialCommander, Coordinator, \
    get_parallel_commander_cls, get_parallel_collector_cls, get_buffer_cls, get_serial_collector_cls
=======
from nervex.worker import BaseLearner, BaseSerialCollector, BaseSerialEvaluator, BaseSerialCommander,\
     Coordinator, get_parallel_commander_cls, get_parallel_collector_cls
from nervex.data import BufferManager
>>>>>>> 3a7974d5
from nervex.envs import get_env_cls, get_env_manager_cls
from nervex.policy import get_policy_cls
from .utils import parallel_transform, parallel_transform_slurm


class Config(object):

    def __init__(
            self,
            cfg_dict: Optional[dict] = None,
            cfg_text: Optional[str] = None,
            filename: Optional[str] = None
    ) -> None:
        if cfg_dict is None:
            cfg_dict = {}
        if not isinstance(cfg_dict, dict):
            raise TypeError("invalid type for cfg_dict: {}".format(type(cfg_dict)))
        self._cfg_dict = cfg_dict
        if cfg_text:
            text = cfg_text
        elif filename:
            with open(filename, 'r') as f:
                text = f.read()
        else:
            text = '.'
        self._text = text
        self._filename = filename

    @staticmethod
    def file_to_dict(filename: str) -> 'Config':  # noqa
        cfg_dict, cfg_text = Config._file_to_dict(filename)
        return Config(cfg_dict, cfg_text, filename=filename)

    @staticmethod
    def _file_to_dict(filename: str) -> Tuple[dict, str]:
        filename = osp.abspath(osp.expanduser(filename))
        # TODO check exist
        # TODO check suffix
        ext_name = osp.splitext(filename)[-1]
        with tempfile.TemporaryDirectory() as temp_config_dir:
            temp_config_file = tempfile.NamedTemporaryFile(dir=temp_config_dir, suffix=ext_name)
            temp_config_name = osp.basename(temp_config_file.name)
            shutil.copyfile(filename, temp_config_file.name)

            temp_module_name = osp.splitext(temp_config_name)[0]
            sys.path.insert(0, temp_config_dir)
            # TODO validate py syntax
            module = import_module(temp_module_name)
            cfg_dict = {k: v for k, v in module.__dict__.items() if not k.startswith('_')}
            del sys.modules[temp_module_name]
            sys.path.pop(0)
            temp_config_file.close()

        cfg_text = filename + '\n'
        with open(filename, 'r') as f:
            cfg_text += f.read()

        return cfg_dict, cfg_text

    @property
    def cfg_dict(self) -> dict:
        return self._cfg_dict


def read_config_yaml(path: str) -> EasyDict:
    """
    Overview:
        read configuration from path
    Arguments:
        - path (:obj:`str`): Path of source yaml
    Returns:
        - (:obj:`EasyDict`): Config data from this file with dict type
    """
    with open(path, "r") as f:
        config_ = yaml.safe_load(f)

    return EasyDict(config_)


def save_config_yaml(config_: dict, path: str) -> NoReturn:
    """
    Overview:
        save configuration to path
    Arguments:
        - config (:obj:`dict`): Config data
        - path (:obj:`str`): Path of target yaml
    """
    config_string = json.dumps(config_)
    with open(path, "w") as f:
        yaml.safe_dump(json.loads(config_string), f)


def save_config_py(config_: dict, path: str) -> NoReturn:
    """
    Overview:
        save configuration to python file
    Arguments:
        - config (:obj:`dict`): Config data
        - path (:obj:`str`): Path of target yaml
    """
    # config_string = json.dumps(config_, indent=4)
    config_string = str(config_)
    from yapf.yapflib.yapf_api import FormatCode
    config_string, _ = FormatCode(config_string)
    config_string = config_string.replace('inf', 'float("inf")')
    with open(path, "w") as f:
        f.write('exp_config=' + config_string)


def read_config(cfg: str, direct=False) -> Tuple[dict, dict]:
    suffix = cfg.split('.')[-1]
    if suffix == 'py':
        cfg = Config.file_to_dict(cfg).cfg_dict
        if direct:
            return cfg
        assert "main_config" in cfg, "Please make sure a 'main_config' variable is declared in config python file!"
        if 'system_config' in cfg:
            return cfg['main_config'], cfg['create_config'], cfg['system_config']
        else:
            return cfg['main_config'], cfg['create_config']
    else:
        raise KeyError("invalid config file suffix: {}".format(suffix))


def save_config(config_: dict, path: str, type_: str = 'py', save_formatted: bool = False) -> NoReturn:
    assert type_ in ['yaml', 'py'], type_
    if type_ == 'yaml':
        save_config_yaml(config_, path)
    elif type_ == 'py':
        save_config_py(config_, path)
        if save_formatted:
            formated_path = osp.join(osp.dirname(path), 'formatted_' + osp.basename(path))
            save_config_formatted(config_, formated_path)


def save_config_formatted(config_: dict, path: str = 'formatted_total_config.py') -> NoReturn:
    with open(path, "w") as f:
        f.write('from easydict import EasyDict\n\n')
        f.write('main_config = dict(\n')
        for k, v in config_.items():
            if (k == 'env'):
                f.write('    env=dict(\n')
                for k2, v2 in v.items():
                    if (k2 != 'type' and k2 != 'import_names' and k2 != 'manager'):
                        if (isinstance(v2, str)):
                            f.write("        {}='{}',\n".format(k2, v2))
                        else:
                            f.write("        {}={},\n".format(k2, v2))
                    if (k2 == 'manager'):
                        f.write("        manager=dict(\n")
                        for k3, v3 in v2.items():
                            if (v3 != 'cfg_type' and v3 != 'type'):
                                if (isinstance(v3, str)):
                                    f.write("            {}='{}',\n".format(k3, v3))
                                elif v3 == float('inf'):
                                    f.write("            {}=float('{}'),\n".format(k3, v3))
                                else:
                                    f.write("            {}={},\n".format(k3, v3))
                        f.write("        ),\n")
                f.write("    ),\n")
            if (k == 'policy'):
                f.write('    policy=dict(\n')
                for k2, v2 in v.items():
                    if (k2 != 'type' and k2 != 'learn' and k2 != 'collect' and k2 != 'eval' and k2 != 'other'
                            and k2 != 'model'):
                        if (isinstance(v2, str)):
                            f.write("        {}='{}',\n".format(k2, v2))
                        else:
                            f.write("        {}={},\n".format(k2, v2))
                    elif (k2 == 'learn'):
                        f.write("        learn=dict(\n")
                        for k3, v3 in v2.items():
                            if (k3 != 'learner'):
                                if (isinstance(v3, str)):
                                    f.write("            {}='{}',\n".format(k3, v3))
                                else:
                                    f.write("            {}={},\n".format(k3, v3))
                            if (k3 == 'learner'):
                                f.write("            learner=dict(\n")
                                for k4, v4 in v3.items():
                                    if (k4 != 'dataloader' and k4 != 'hook'):
                                        if (isinstance(v4, str)):
                                            f.write("                {}='{}',\n".format(k4, v4))
                                        else:
                                            f.write("                {}={},\n".format(k4, v4))
                                    else:
                                        if (k4 == 'dataloader'):
                                            f.write("                dataloader=dict(\n")
                                            for k5, v5 in v4.items():
                                                if (isinstance(v5, str)):
                                                    f.write("                    {}='{}',\n".format(k5, v5))
                                                else:
                                                    f.write("                    {}={},\n".format(k5, v5))
                                            f.write("                ),\n")
                                        if (k4 == 'hook'):
                                            f.write("                hook=dict(\n")
                                            for k5, v5 in v4.items():
                                                if (isinstance(v5, str)):
                                                    f.write("                    {}='{}',\n".format(k5, v5))
                                                else:
                                                    f.write("                    {}={},\n".format(k5, v5))
                                            f.write("                ),\n")
                                f.write("            ),\n")
                        f.write("        ),\n")
                    elif (k2 == 'collect'):
                        f.write("        collect=dict(\n")
                        for k3, v3 in v2.items():
                            if (k3 != 'collector'):
                                if (isinstance(v3, str)):
                                    f.write("            {}='{}',\n".format(k3, v3))
                                else:
                                    f.write("            {}={},\n".format(k3, v3))
                            if (k3 == 'collector'):
                                f.write("            collector=dict(\n")
                                for k4, v4 in v3.items():
                                    if (isinstance(v4, str)):
                                        f.write("                {}='{}',\n".format(k4, v4))
                                    else:
                                        f.write("                {}={},\n".format(k4, v4))
                                f.write("            ),\n")
                        f.write("        ),\n")
                    elif (k2 == 'model'):
                        f.write("        model=dict(\n")
                        for k3, v3 in v2.items():
                            if (isinstance(v3, str)):
                                f.write("            {}='{}',\n".format(k3, v3))
                            else:
                                f.write("            {}={},\n".format(k3, v3))
                        f.write("        ),\n    ),\n)\n")
                    elif (k2 == 'other'):
                        f.write("        other=dict(\n")
                        for k3, v3 in v2.items():
                            if (k3 == 'replay_buffer'):
                                f.write("            replay_buffer=dict(\n")
                                for k4, v4 in v3.items():
                                    if (k4 != 'monitor'):
                                        if (isinstance(v4, str)):
                                            f.write("                {}='{}',\n".format(k4, v4))
                                        else:
                                            f.write("                {}={},\n".format(k4, v4))
                                    else:
                                        if (k4 == 'monitor'):
                                            f.write("                monitor=dict(\n")
                                            for k5, v5 in v4.items():
                                                if (k5 == 'log_path'):
                                                    if (isinstance(v5, str)):
                                                        f.write("                    {}='{}',\n".format(k5, v5))
                                                    else:
                                                        f.write("                    {}={},\n".format(k5, v5))
                                                else:
                                                    f.write("                    {}=dict(\n".format(k5))
                                                    for k6, v6 in v5.items():
                                                        if (isinstance(v6, str)):
                                                            f.write("                        {}='{}',\n".format(k6, v6))
                                                        else:
                                                            f.write("                        {}={},\n".format(k6, v6))
                                                    f.write("                    ),\n")
                                            f.write("                ),\n")
                                f.write("            ),\n")
                        f.write("        ),\n")
        f.write('main_config = EasyDict(main_config)\n')
        f.write('main_config = main_config\n')
        f.write('create_config = dict(\n')
        for k, v in config_.items():
            if (k == 'env'):
                f.write('    env=dict(\n')
                for k2, v2 in v.items():
                    if (k2 == 'type' or k2 == 'import_names'):
                        if isinstance(v2, str):
                            f.write("        {}='{}',\n".format(k2, v2))
                        else:
                            f.write("        {}={},\n".format(k2, v2))
                f.write("    ),\n")
                for k2, v2 in v.items():
                    if (k2 == 'manager'):
                        f.write('    env_manager=dict(\n')
                        for k3, v3 in v2.items():
                            if (v3 == 'cfg_type' or v3 == 'type'):
                                if (isinstance(v3, str)):
                                    f.write("        {}='{}',\n".format(k3, v3))
                                else:
                                    f.write("        {}={},\n".format(k3, v3))
                f.write("    ),\n")
        f.write("    policy=dict(type='{}'),\n".format(config_.policy.type[0:len(config_.policy.type) - 8]))
        f.write(")\n")
        f.write('create_config = EasyDict(create_config)\n')
        f.write('create_config = create_config\n')


def compile_buffer_config(policy_cfg: EasyDict, user_cfg: EasyDict, buffer: 'IBuffer') -> EasyDict:  # noqa

    def _compile_buffer_config(policy_buffer_cfg, user_buffer_cfg, buffer):
        if user_buffer_cfg.get('type', None) is None or user_buffer_cfg.get('type', None) == policy_buffer_cfg.type:
            if buffer is None:
                buffer_cls = get_buffer_cls(policy_buffer_cfg)
            else:
                buffer_cls = buffer
            return deep_merge_dicts(buffer_cls.default_config(), policy_cfg.other.replay_buffer)
        else:
            if buffer is None:
                buffer_cls = get_buffer_cls(user_buffer_cfg)
            else:
                buffer_cls = buffer
            return buffer_cls.default_config()

    policy_multi_buffer = policy_cfg.other.replay_buffer.get('multi_buffer', False)
    user_multi_buffer = user_cfg.policy.get('policy', {}).get('other', {}).get('replay_buffer',
                                                                               {}).get('multi_buffer', None)
    assert user_multi_buffer is None or user_multi_buffer == policy_multi_buffer, "For multi_buffer, \
        user_cfg({}) and policy_cfg({}) must be in accordance".format(user_multi_buffer, policy_multi_buffer)
    multi_buffer = policy_multi_buffer
    if not multi_buffer:
        policy_buffer_type = policy_cfg.other.replay_buffer
        user_buffer_type = user_cfg.get('policy', {}).get('other', {}).get('replay_buffer', {})
        return _compile_buffer_config(policy_buffer_type, user_buffer_type, buffer)
    else:
        return_cfg = EasyDict()
        for buffer_name in policy_cfg.other.replay_buffer:  # Only traverse keys in policy_cfg
            if buffer_name == 'multi_buffer':
                continue
            policy_buffer_type = policy_cfg.other.replay_buffer[buffer_name]
            user_buffer_type = user_cfg.get('policy', {}).get('other', {}).get('replay_buffer',
                                                                               {}).get('buffer_name', {})
            return_cfg[buffer_name] = _compile_buffer_config(policy_buffer_type, user_buffer_type, buffer)
            return_cfg[buffer_name].name = buffer_name
        return return_cfg


def compile_collector_config(
        policy_cfg: EasyDict,
        user_cfg: EasyDict,
        collector: 'ISerialCollector'  # noqa
) -> EasyDict:
    policy_collector_cfg = policy_cfg.collect.collector
    user_collector_cfg = user_cfg.get('policy', {}).get('collect', {}).get('collector', {})
    if user_collector_cfg.get('type', None) is None or user_collector_cfg.get('type',
                                                                              None) == policy_collector_cfg.type:
        if collector is None:
            collector_cls = get_serial_collector_cls(policy_collector_cfg)
        else:
            collector_cls = collector
        return deep_merge_dicts(collector_cls.default_config(), policy_cfg.collect.collector)
    else:
        if collector is None:
            collector_cls = get_serial_collector_cls(user_collector_cfg)
        else:
            collector_cls = collector
        return collector_cls.default_config()


def compile_config(
        cfg,
        env_manager=None,
        policy=None,
        learner=BaseLearner,
        collector=None,
        evaluator=BaseSerialEvaluator,
        buffer=None,
        env=None,
        seed: int = 0,
        auto: bool = False,
        create_cfg: dict = None,
        save_cfg: bool = True,
        save_path: str = 'total_config.py',
) -> EasyDict:
    if auto:
        assert create_cfg is not None
        if env is None:
            env = get_env_cls(create_cfg.env)
        if env_manager is None:
            env_manager = get_env_manager_cls(create_cfg.env_manager)
        if policy is None:
            policy = get_policy_cls(create_cfg.policy)
        if 'default_config' in dir(env):
            env_config = env.default_config()
        else:
            env_config = EasyDict()  # env does not have default_config
        env_config.update(create_cfg.env)
        env_config.manager = deep_merge_dicts(env_manager.default_config(), env_config.get('manager', EasyDict()))
        env_config.manager.update(create_cfg.env_manager)
        policy_config = policy.default_config()
        policy_config.update(create_cfg.policy)
        policy_config.other.commander = BaseSerialCommander.default_config()
    else:
        if 'default_config' in dir(env):
            env_config = env.default_config()
        else:
            env_config = EasyDict()  # env does not have default_config
        env_config.manager = deep_merge_dicts(env_manager.default_config(), env_config.get('manager', EasyDict()))
        policy_config = policy.default_config()
    policy_config.learn.learner = deep_merge_dicts(
        learner.default_config(), policy_config.learn.get('learner', EasyDict())
    )
    policy_config.collect.collector = compile_collector_config(policy_config, cfg, collector)
    policy_config.eval.evaluator = deep_merge_dicts(
        evaluator.default_config(), policy_config.eval.get('evaluator', EasyDict())
    )
    policy_config.other.replay_buffer = compile_buffer_config(policy_config, cfg, buffer)
    print(policy_config.other.replay_buffer)
    default_config = EasyDict({'env': env_config, 'policy': policy_config})
    cfg = deep_merge_dicts(default_config, cfg)
    print(cfg.policy.other.replay_buffer)
    cfg.seed = seed
    # check important key in config
    assert all([k in cfg.env for k in ['n_evaluator_episode', 'stop_value']]), cfg.env
    cfg.policy.eval.evaluator.stop_value = cfg.env.stop_value
    cfg.policy.eval.evaluator.n_episode = cfg.env.n_evaluator_episode
    if save_cfg:
        save_config(cfg, save_path, save_formatted=True)
    return cfg


def compile_config_parallel(
        cfg: EasyDict,
        create_cfg: EasyDict,
        system_cfg: EasyDict,
        seed: int = 0,
        save_cfg: bool = True,
        save_path: str = 'total_config.py',
        platform: str = 'local',
        coordinator_host: Optional[str] = None,
        learner_host: Optional[str] = None,
        collector_host: Optional[str] = None,
) -> EasyDict:
    # get cls
    env = get_env_cls(create_cfg.env)
    if 'default_config' in dir(env):
        env_config = env.default_config()
    else:
        env_config = EasyDict()  # env does not have default_config
    policy = get_policy_cls(create_cfg.policy)
    env_manager = get_env_manager_cls(create_cfg.env_manager)
    env_config.manager = env_manager.default_config()
    policy_config = policy.default_config()
    collector = get_parallel_collector_cls(create_cfg.collector)
    policy_config.collect.collector = collector.default_config()
    policy_config.learn.learner = BaseLearner.default_config()
    commander = get_parallel_commander_cls(create_cfg.commander)
    policy_config.other.commander = commander.default_config()
    policy_config.other.replay_buffer = compile_buffer_config(policy_config, cfg, None)
    default_config = EasyDict({'env': env_config, 'policy': policy_config})

    cfg.env.update(create_cfg.env)
    if 'manager' not in cfg.env:
        cfg.env.manager = {}
    cfg.env.manager.update(create_cfg.env_manager)
    cfg.policy.update(create_cfg.policy)
    cfg.policy.learn.learner.update(create_cfg.learner)
    cfg.policy.collect.collector.update(create_cfg.collector)
    cfg.policy.other.commander.update(create_cfg.commander)
    cfg = deep_merge_dicts(default_config, cfg)

    cfg.policy.other.commander.path_policy = system_cfg.path_policy  # league may use 'path_policy'

    for k in ['comm_learner', 'comm_collector']:
        system_cfg[k] = create_cfg[k]
    if platform == 'local':
        cfg = parallel_transform(EasyDict({'main': cfg, 'system': system_cfg}))
    elif platform == 'slurm':
        cfg = parallel_transform_slurm(
            EasyDict({
                'main': cfg,
                'system': system_cfg
            }), coordinator_host, learner_host, collector_host
        )
    else:
        raise KeyError("not support platform type: {}".format(platform))
    cfg.seed = seed

    cfg.system.coordinator = deep_merge_dicts(Coordinator.default_config(), cfg.system.coordinator)
    if save_cfg:
        save_config(cfg, save_path)
    return cfg<|MERGE_RESOLUTION|>--- conflicted
+++ resolved
@@ -9,16 +9,10 @@
 from easydict import EasyDict
 
 from nervex.utils import deep_merge_dicts
-<<<<<<< HEAD
+from nervex.envs import get_env_cls, get_env_manager_cls
+from nervex.policy import get_policy_cls
 from nervex.worker import BaseLearner, BaseSerialEvaluator, BaseSerialCommander, Coordinator, \
     get_parallel_commander_cls, get_parallel_collector_cls, get_buffer_cls, get_serial_collector_cls
-=======
-from nervex.worker import BaseLearner, BaseSerialCollector, BaseSerialEvaluator, BaseSerialCommander,\
-     Coordinator, get_parallel_commander_cls, get_parallel_collector_cls
-from nervex.data import BufferManager
->>>>>>> 3a7974d5
-from nervex.envs import get_env_cls, get_env_manager_cls
-from nervex.policy import get_policy_cls
 from .utils import parallel_transform, parallel_transform_slurm
 
 
@@ -415,10 +409,8 @@
         evaluator.default_config(), policy_config.eval.get('evaluator', EasyDict())
     )
     policy_config.other.replay_buffer = compile_buffer_config(policy_config, cfg, buffer)
-    print(policy_config.other.replay_buffer)
     default_config = EasyDict({'env': env_config, 'policy': policy_config})
     cfg = deep_merge_dicts(default_config, cfg)
-    print(cfg.policy.other.replay_buffer)
     cfg.seed = seed
     # check important key in config
     assert all([k in cfg.env for k in ['n_evaluator_episode', 'stop_value']]), cfg.env

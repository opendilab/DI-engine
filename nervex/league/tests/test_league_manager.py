--- conflicted
+++ resolved
@@ -202,15 +202,10 @@
         time.sleep(league_manager.cfg.time_interval + 5)  # time_interval + simulate_match + receive_match time
         coordinator.close()
         time.sleep(5)
-<<<<<<< HEAD
-        assert BEGIN_COUNT == FINISH_COUNT
-        assert (len(threading.enumerate()) <= 3), threading.enumerate()  # main thread + QueueFeederThread
-=======
         assert BEGIN_COUNT_BATTLE == FINISH_COUNT_BATTLE
         assert (len(threading.enumerate()) <= 2), threading.enumerate()  # main thread + QueueFeederThread
->>>>>>> 12607248
-
-    # TODO(zlx): 优先锁
+
+    # TODO(zlx): priority lock
     def test_snapshot_priority(self, random_job_result, setup_config):
         global SAVE_COUNT
         SAVE_COUNT = 0

--- conflicted
+++ resolved
@@ -147,11 +147,7 @@
             - flag (:obj:`bool`): Whether this player is trained enough
         """
         if select_fn is None:
-<<<<<<< HEAD
-            select_fn = lambda x: isinstance(x, HistoricalPlaye)  # noqa
-=======
             select_fn = lambda x: isinstance(x, HistoricalPlayer)  # noqa
->>>>>>> 943500a8
         step_passed = self._total_agent_step - self._last_enough_step
         if step_passed < self._one_phase_step:
             return False

--- conflicted
+++ resolved
@@ -42,18 +42,5 @@
     max_active_player_job: 3
     #per_match_games: 8
     time_interval: 1
-<<<<<<< HEAD
-    task:
-        env_num: 8
-        episode_num: 2
-        data_push_length: 128
-        agent_update_freq: 30  # second
-        compressor: 'none'
-        use_eps: False
-        adder_kwargs:
-            use_gae: False
-=======
-
->>>>>>> d1f4a579
 model:
     placeholder: 'placeholder'
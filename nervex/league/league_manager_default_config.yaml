--- conflicted
+++ resolved
@@ -13,11 +13,4 @@
         buffer_size: 100
     # ---runner---
     max_active_player_job: 3
-<<<<<<< HEAD
-    #per_match_games: 8
-    time_interval: 1
-model:
-    placeholder: 'placeholder'
-=======
-    time_interval: 1
->>>>>>> 12607248
+    time_interval: 1
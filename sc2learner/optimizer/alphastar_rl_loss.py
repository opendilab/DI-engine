"""
Copyright 2020 Sensetime X-lab. All Rights Reserved

Main Function:
    1. base class for supervised learning on linklink, including basic processes.
"""
import collections
from collections import namedtuple, OrderedDict

import numpy as np
import torch
import torch.nn.functional as F

from sc2learner.optimizer.base_loss import BaseLoss
from sc2learner.torch_utils import levenshtein_distance, hamming_distance, same_shape
from sc2learner.rl_utils import td_lambda_loss, vtrace_loss, upgo_loss, compute_importance_weights, entropy
from sc2learner.utils import list_dict2dict_list, get_rank
from sc2learner.data import diff_shape_collate
from pysc2.lib.static_data import RESEARCH_REWARD_ACTIONS, EFFECT_REWARD_ACTIONS, UNITS_REWARD_ACTIONS, \
    BUILD_ORDER_REWARD_ACTIONS


def build_temperature_scheduler(temperature):
    """
        Overview: use config to initialize scheduler. Use naive temperature scheduler as default.
        Arguments:
            - cfg (:obj:`dict`): scheduler config
        Returns:
            - (:obj`Scheduler`): scheduler created by this function
    """
    class ConstantTemperatureSchedule:
        def __init__(self, init_val=0.1):
            self.init_val = init_val

        def step(self):
            return self.init_val

        def value(self):
            return self.init_val

    return ConstantTemperatureSchedule(init_val=temperature)


def pad_stack(data, pad_val):
    assert (isinstance(data, list))
    dtype, device = data[0].dtype, data[0].device
    shapes = torch.LongTensor([t.shape for t in data])
    max_dims = shapes.max(dim=0)[0].tolist()
    size = [len(data)] + max_dims
    new_data = torch.full(size, pad_val).to(dtype=dtype, device=device)
    for idx, d in enumerate(data):
        slices = [slice(0, n) for n in d.shape]
        new_data[idx][slices] = d
    return new_data


class AlphaStarRLLoss(BaseLoss):
    def __init__(self, agent, train_config, model_config):
        self.action_keys = ['action_type', 'delay', 'queued', 'selected_units', 'target_units', 'target_location']
        self.loss_keys = ['td_lambda', 'vtrace', 'upgo', 'kl', 'action_type_kl', 'entropy']
        self.rollout_outputs = namedtuple(
            "rollout_outputs", [
                'target_outputs', 'behaviour_outputs', 'teacher_outputs', 'baselines', 'rewards', 'target_actions',
                'behaviour_actions', 'teacher_actions', 'game_seconds'
            ]
        )
        self.agent = agent
        self.use_battle_reward = train_config.use_battle_reward
        self.T = train_config.trajectory_len
        self.batch_size = train_config.batch_size
        self.vtrace_rhos_min_clip = train_config.vtrace.min_clip
        self.upgo_rhos_min_clip = train_config.upgo.min_clip
        self.action_output_types = train_config.action_output_types
        assert (all([t in ['value', 'logit'] for t in self.action_output_types.values()]))
        self.action_type_kl_seconds = train_config.kl.action_type_kl_seconds
        self.build_order_location_max_limit = train_config.build_order_location.max_limit
        self.build_order_location_rescale = train_config.build_order_location.rescale
        self.use_target_state = train_config.use_target_state

        self.loss_weights = train_config.loss_weights
        self.temperature_scheduler = build_temperature_scheduler(
            train_config.temperature
        )  # get naive temperature scheduler

        self.dtype = torch.float
        self.rank = get_rank()
        self.device = 'cuda:{}'.format(self.rank % 8) if train_config.use_cuda and torch.cuda.is_available() else 'cpu'
        self.pad_value = -1e6

    def register_log(self, variable_record, tb_logger):
        for k in self.loss_keys:
            variable_record.register_var(k + '_loss')
            tb_logger.register_var(k + '_loss')

    def compute_loss(self, data):
        """
            Overview: Overwrite function, main process of training
            Arguments:
                - data (:obj:`batch_data`): batch_data created by dataloader

        """
        rollout_outputs = self._rollout(data)
        # TODO(nyz) apply the importance sampling weight in gradient update
        target_outputs, behaviour_outputs, teacher_outputs, baselines = rollout_outputs[:4]
        rewards, target_actions, behaviour_actions, teacher_actions, game_seconds = rollout_outputs[4:]

        # td_lambda and v_trace
        actor_critic_loss = 0.
<<<<<<< HEAD
        td_lambda_loss_val = {}
        vtrace_loss_val = {}
        for (field, baseline), (reward_key, reward) in zip(baselines.items(), rewards.items()):
            td_lambda_loss = self._td_lambda_loss(baseline, reward) * self.loss_weights.baseline[field]
            td_lambda_loss_val[field] = td_lambda_loss.item()
            vtrace_loss = self._vtrace_pg_loss(
                baseline, reward, target_outputs, behaviour_outputs, target_actions, behaviour_actions
            ) * self.loss_weights.pg[field]
            vtrace_loss_val[field] = vtrace_loss.item()
            actor_critic_loss += td_lambda_loss + vtrace_loss
=======
        for field, baseline, reward in zip(baselines.keys(), baselines.values(), rewards.values()):
            # None means not using battle reward
            if baseline is not None:
                actor_critic_loss += self._td_lambda_loss(baseline, reward) * self.loss_weights.baseline[field]
                actor_critic_loss += self._vtrace_pg_loss(
                    baseline, reward, target_outputs, behaviour_outputs, target_actions, behaviour_actions
                ) * self.loss_weights.pg[field]
>>>>>>> ad16794f
        # upgo loss
        upgo_loss = self._upgo_loss(
            baselines['winloss'], rewards['winloss'], target_outputs, behaviour_outputs, target_actions,
            behaviour_actions
        ) * self.loss_weights.upgo['winloss']

        # human kl loss
        kl_loss, action_type_kl_loss = self._human_kl_loss(
            target_outputs, teacher_outputs, target_actions, teacher_actions, game_seconds
        )
        kl_loss *= self.loss_weights.kl
        action_type_kl_loss *= self.loss_weights.action_type_kl
        # entropy loss
        ent_loss = self._entropy_loss(target_outputs) * self.loss_weights.entropy

        total_loss = actor_critic_loss + kl_loss + action_type_kl_loss + ent_loss + upgo_loss
        return {
            'total_loss': total_loss,
            'kl_loss': kl_loss,
            'action_type_kl_loss': action_type_kl_loss,
            'ent_loss': ent_loss,
            'upgo_loss': upgo_loss,
            'td_lambda_loss': sum(td_lambda_loss_val.values()),
            'vtrace_loss': sum(vtrace_loss_val.values()),
        }

    def _rollout(self, data):
        temperature = self.temperature_scheduler.step()
        next_state_home, next_state_away = None, None
        outputs_dict = OrderedDict({k: [] for k in self.rollout_outputs._fields})
        for idx, step_data in enumerate(data):
            if self.use_target_state and next_state_home is not None:
                step_data['home']['prev_state'] = next_state_home
                step_data['away']['prev_state'] = next_state_away
            target_actions, target_outputs, baselines, next_state_home, next_state_away = (
                self.agent.compute_action_value(step_data, temperature)
            )
            target_actions.pop('action_entity_raw')
            target_actions = {k: diff_shape_collate(v) for k, v in target_actions.items()}
            # add to outputs
            home = step_data['home']
            outputs_dict['target_outputs'].append(target_outputs)
            outputs_dict['behaviour_outputs'].append(home['behaviour_outputs'])
            outputs_dict['teacher_outputs'].append(home['teacher_outputs'])
            outputs_dict['baselines'].append(baselines)
<<<<<<< HEAD
            outputs_dict['rewards'].append(home['rewards'])
=======
            outputs_dict['rewards'].append(
                self._compute_pseudo_rewards(home['agent_z'], home['target_z'], home['rewards'],
                                             home['game_seconds'], home['battle_reward'])
            )
>>>>>>> ad16794f
            outputs_dict['target_actions'].append(target_actions)
            outputs_dict['behaviour_actions'].append(home['actions'])
            outputs_dict['teacher_actions'].append(home['teacher_actions'])
        # last baselines/values
        last_obs = {'home': data[-1]['home_next'], 'away': data[-1]['away_next']}
        if self.use_target_state and next_state_home is not None:
            last_obs['home']['prev_state'] = next_state_home
            last_obs['away']['prev_state'] = next_state_away
        last_baselines = self.agent.compute_action_value(last_obs, temperature).baselines
        outputs_dict['baselines'].append(last_baselines)
        # change dim(tra_len, key, bs->key, tra_len, bs)
        for k in outputs_dict.keys():
            if k != 'game_seconds':
                outputs_dict[k] = list_dict2dict_list(outputs_dict[k])
        outputs_dict['baselines'] = {
            k: torch.stack(v, dim=0)
            for k, v in zip(outputs_dict['baselines']._fields, outputs_dict['baselines'])
        }
        # each value: (batch_size, 1) -> stack+squeeze -> (tra_len, batch_size)
        outputs_dict['rewards'] = {k: torch.stack(v, dim=0).squeeze(2) for k, v in outputs_dict['rewards'].items()}
        # add game_seconds
        outputs_dict['game_seconds'].extend(data[-1]['home']['game_seconds'])
        return self.rollout_outputs(*outputs_dict.values())  # outputs_dict is a OrderedDict

<<<<<<< HEAD
=======
    def _compute_pseudo_rewards(self, agent_z, target_z, rewards, game_seconds, battle_reward):
        """
            Overview: compute pseudo rewards from human replay z
            Arguments:
                - agent_z (:obj:`dict`)
                - target_z (:obj:`dict`)
                - rewards (:obj:`torch.Tensor`)
                - game_seconds (:obj:`int`)
            Returns:
                - rewards (:obj:`dict`): a dict contains different type rewards
        """
        def loc_fn(p1, p2, max_limit=self.build_order_location_max_limit):
            p1 = p1.float().to(self.device)
            p2 = p2.float().to(self.device)
            dist = F.l1_loss(p1, p2, reduction='sum')
            dist = dist.clamp(0, max_limit)
            dist = dist / max_limit * self.build_order_location_rescale
            return dist.item()

        def get_time_factor(game_second):
            if game_second < 8 * 60:
                return 1.0
            elif game_second < 16 * 60:
                return 0.5
            elif game_second < 24 * 60:
                return 0.25
            else:
                return 0

        factors = torch.FloatTensor([get_time_factor(s) for s in game_seconds]).to(rewards.device)

        new_rewards = {}
        assert rewards.shape == (self.batch_size, 1)
        new_rewards['winloss'] = rewards.squeeze(1)
        build_order_reward = []
        for i in range(self.batch_size):
            build_order_reward.append(
                levenshtein_distance(
                    agent_z['build_order']['type'][i], target_z['build_order']['type'][i],
                    agent_z['build_order']['loc'][i], target_z['build_order']['loc'][i], loc_fn
                ) * factors[i]
            )
        new_rewards['build_order'] = torch.FloatTensor(build_order_reward).to(rewards.device)
        for k in ['built_units', 'effects', 'upgrades']:
            new_rewards[k] = hamming_distance(agent_z[k], target_z[k], factors)
        for k in new_rewards.keys():
            new_rewards[k] = new_rewards[k].float()
        assert battle_reward.shape == (self.batch_size, 1)
        new_rewards['battle'] = battle_reward.squeeze(1)
        return new_rewards

>>>>>>> ad16794f
    def _td_lambda_loss(self, baseline, reward):
        """
            default: gamma=1.0, lamda=0.8
        """
        assert (isinstance(baseline, torch.Tensor) and baseline.shape[0] == self.T + 1)
        assert (isinstance(reward, torch.Tensor) and reward.shape[0] == self.T)
        return td_lambda_loss(baseline, reward)

    def _vtrace_pg_loss(self, baseline, reward, target_outputs, behaviour_outputs, target_actions, behaviour_actions):
        """
            seperated vtrace loss
        """
        def _vtrace(target_output, behaviour_output, action, action_output_type):
            clipped_rhos = compute_importance_weights(
                target_output,
                behaviour_output,
                action_output_type,
                action,
                min_clip=self.vtrace_rhos_min_clip,
                device=self.device
            )
            clipped_cs = clipped_rhos
            return vtrace_loss(target_output, action_output_type, clipped_rhos, clipped_cs, action, reward, baseline)

        target_outputs, behaviour_outputs, target_actions, behaviour_actions = self._filter_pack(
            target_outputs, behaviour_outputs, target_actions, behaviour_actions
        )
        loss = 0.
        for k in self.action_keys:
            if len(behaviour_actions[k]) > 0:
                loss += _vtrace(
                    target_outputs[k], behaviour_outputs[k], behaviour_actions[k], self.action_output_types[k]
                )

        return loss

    def _upgo_loss(self, baseline, reward, target_outputs, behaviour_outputs, target_actions, behaviour_actions):
        def _upgo(target_output, behaviour_output, action, action_output_type):
            clipped_rhos = compute_importance_weights(
                target_output,
                behaviour_output,
                action_output_type,
                action,
                min_clip=self.upgo_rhos_min_clip,
                device=self.device
            )
            return upgo_loss(target_output, action_output_type, clipped_rhos, action, reward, baseline)

        target_outputs, behaviour_outputs, target_actions, behaviour_actions = self._filter_pack(
            target_outputs, behaviour_outputs, target_actions, behaviour_actions
        )
        loss = 0.
        for k in self.action_keys:
            if len(behaviour_actions[k]) > 0:
                loss += _upgo(
                    target_outputs[k], behaviour_outputs[k], behaviour_actions[k], self.action_output_types[k]
                )
        return loss

    def _human_kl_loss(self, target_outputs, teacher_outputs, target_actions, teacher_actions, game_seconds):
        def kl(stu, tea):
            stu = F.log_softmax(stu, dim=-1)
            tea = F.softmax(tea, dim=-1)
            return F.kl_div(stu, tea)

        target_outputs, teacher_outputs, target_actions, teacher_actions = self._filter_pack(
            target_outputs, teacher_outputs, target_actions, teacher_actions
        )
        kl_loss = 0.
        for k in self.action_keys:
            if len(teacher_outputs[k]) > 0:
                if self.action_output_types[k] == 'logit':
                    if k == 'selected_units':
                        for t in range(self.T):
                            for b in range(self.batch_size):
                                if teacher_outputs[k][t][b] is not None:
                                    kl_loss += kl(target_outputs[k][t][b], teacher_outputs[k][t][b])
                    else:
                        kl_loss += kl(target_outputs[k], teacher_outputs[k])
                elif self.action_output_types[k] == 'value':
                    target_output, teacher_output = target_outputs[k], teacher_outputs[k]
                    kl_loss += F.l1_loss(target_output, teacher_output)

        action_type_kl_loss = torch.zeros(1).to(dtype=self.dtype, device=self.device)
        for i in range(len(game_seconds)):
            if game_seconds[i] < self.action_type_kl_seconds:
                # batch dim
                action_type_kl_loss += kl(target_outputs['action_type'][:, i], teacher_outputs['action_type'][:, i])

        return kl_loss, action_type_kl_loss

    def _entropy_loss(self, target_outputs):
        loss = torch.zeros(1).to(dtype=self.dtype, device=self.device)
        target_outputs = self._filter_pack_valid_outputs(target_outputs)
        for k in self.action_keys:
            if self.action_output_types[k] == 'logit':
                if len(target_outputs[k]) > 0:
                    loss += entropy(target_outputs[k])
        return loss

    def _filter_pack(self, pred_outputs, base_outputs, pred_actions, base_actions):
        """
            Overview: According to base_actions to filter pred_actions, and pack all actions and outputs
        """
        new_pred_outputs = {}
        new_base_outputs = {}
        new_pred_actions = {}
        new_base_actions = {}
        for k in ['action_type', 'delay']:
            # T, B, 1
            new_base_actions[k] = torch.stack(base_actions[k], dim=0)
            new_pred_actions[k] = torch.stack(pred_actions[k], dim=0)
            # T, B, N
            new_pred_outputs[k] = torch.stack(pred_outputs[k], dim=0)
            new_base_outputs[k] = torch.stack(base_outputs[k], dim=0)

        eq = torch.eq(new_base_actions['action_type'].squeeze(2), new_pred_actions['action_type'].squeeze(2))
        eq_idx = torch.nonzero(eq).tolist()

        # queued, selected_units, target_units, target_location
        for k in ['queued', 'selected_units', 'target_units', 'target_location']:
            for d, new_d in zip([pred_outputs, base_outputs, pred_actions, base_actions],
                                [new_pred_outputs, new_base_outputs, new_pred_actions, new_base_actions]):
                valid_list = []
                # action type equal
                for t_idx, b_idx in eq_idx:
                    tmp = d[k][t_idx][b_idx]
                    if tmp is not None:
                        valid_list.append(tmp)
                if len(valid_list) > 0:
                    if k == 'selected_units':
                        new_d[k] = [[None for _ in range(self.batch_size)] for _ in range(self.T)]
                    else:
                        # (T, B, n_output_dim)
                        if not same_shape(valid_list):
                            valid_list = pad_stack(valid_list, self.pad_value)
                        ref = valid_list[0]
                        size = (self.T, self.batch_size) + ref.shape
                        new_d[k] = torch.zeros(size).to(dtype=ref.dtype, device=ref.device)
                    for item, (t_idx, b_idx) in zip(valid_list, eq_idx):
                        new_d[k][t_idx][b_idx] = item
                else:
                    new_d[k] = []
        # cut off selected_units num by base
        for t in range(self.T):
            for b in range(self.batch_size):
                if len(new_base_actions['selected_units']) <= 0:
                    continue
                if new_base_actions['selected_units'][t][b] is not None:
                    base_num = new_base_outputs['selected_units'][t][b].shape[0]
                    pred_num = new_pred_outputs['selected_units'][t][b].shape[0]
                    if base_num == pred_num:
                        continue
                    elif base_num < pred_num:
                        new_pred_actions['selected_units'][t][b] = new_pred_actions['selected_units'][t][b][:base_num]
                        new_pred_outputs['selected_units'][t][b] = new_pred_outputs['selected_units'][t][b][:base_num]
                    else:
                        new_base_actions['selected_units'][t][b] = new_base_actions['selected_units'][t][b][:pred_num]
                        new_base_outputs['selected_units'][t][b] = new_base_outputs['selected_units'][t][b][:pred_num]

        return new_pred_outputs, new_base_outputs, new_pred_actions, new_base_actions

    def _filter_pack_valid_outputs(self, outputs):
        """
            Overview: select outputs which is not None and pack them
        """
        new_outputs = {}
        for k in ['action_type', 'delay']:
            new_outputs[k] = torch.stack(outputs[k], dim=0)
        for k in ['queued', 'selected_units', 'target_units', 'target_location']:
            valid_list = []
            for t in range(self.T):
                for b in range(self.batch_size):
                    if outputs[k][t][b] is not None:
                        valid_list.append(outputs[k][t][b])
            if len(valid_list) > 0:
                if same_shape(valid_list):
                    new_outputs[k] = torch.stack(valid_list, dim=0)
                else:
                    new_outputs[k] = pad_stack(valid_list, self.pad_value)
            else:
                new_outputs[k] = []
        return new_outputs<|MERGE_RESOLUTION|>--- conflicted
+++ resolved
@@ -106,26 +106,19 @@
 
         # td_lambda and v_trace
         actor_critic_loss = 0.
-<<<<<<< HEAD
         td_lambda_loss_val = {}
         vtrace_loss_val = {}
         for (field, baseline), (reward_key, reward) in zip(baselines.items(), rewards.items()):
-            td_lambda_loss = self._td_lambda_loss(baseline, reward) * self.loss_weights.baseline[field]
-            td_lambda_loss_val[field] = td_lambda_loss.item()
-            vtrace_loss = self._vtrace_pg_loss(
-                baseline, reward, target_outputs, behaviour_outputs, target_actions, behaviour_actions
-            ) * self.loss_weights.pg[field]
-            vtrace_loss_val[field] = vtrace_loss.item()
-            actor_critic_loss += td_lambda_loss + vtrace_loss
-=======
-        for field, baseline, reward in zip(baselines.keys(), baselines.values(), rewards.values()):
             # None means not using battle reward
             if baseline is not None:
-                actor_critic_loss += self._td_lambda_loss(baseline, reward) * self.loss_weights.baseline[field]
-                actor_critic_loss += self._vtrace_pg_loss(
+                assert field == reward_key
+                td_lambda_loss = self._td_lambda_loss(baseline, reward) * self.loss_weights.baseline[field]
+                td_lambda_loss_val[field] = td_lambda_loss.item()
+                vtrace_loss = self._vtrace_pg_loss(
                     baseline, reward, target_outputs, behaviour_outputs, target_actions, behaviour_actions
                 ) * self.loss_weights.pg[field]
->>>>>>> ad16794f
+                vtrace_loss_val[field] = vtrace_loss.item()
+                actor_critic_loss += td_lambda_loss + vtrace_loss
         # upgo loss
         upgo_loss = self._upgo_loss(
             baselines['winloss'], rewards['winloss'], target_outputs, behaviour_outputs, target_actions,
@@ -171,14 +164,7 @@
             outputs_dict['behaviour_outputs'].append(home['behaviour_outputs'])
             outputs_dict['teacher_outputs'].append(home['teacher_outputs'])
             outputs_dict['baselines'].append(baselines)
-<<<<<<< HEAD
             outputs_dict['rewards'].append(home['rewards'])
-=======
-            outputs_dict['rewards'].append(
-                self._compute_pseudo_rewards(home['agent_z'], home['target_z'], home['rewards'],
-                                             home['game_seconds'], home['battle_reward'])
-            )
->>>>>>> ad16794f
             outputs_dict['target_actions'].append(target_actions)
             outputs_dict['behaviour_actions'].append(home['actions'])
             outputs_dict['teacher_actions'].append(home['teacher_actions'])
@@ -203,60 +189,6 @@
         outputs_dict['game_seconds'].extend(data[-1]['home']['game_seconds'])
         return self.rollout_outputs(*outputs_dict.values())  # outputs_dict is a OrderedDict
 
-<<<<<<< HEAD
-=======
-    def _compute_pseudo_rewards(self, agent_z, target_z, rewards, game_seconds, battle_reward):
-        """
-            Overview: compute pseudo rewards from human replay z
-            Arguments:
-                - agent_z (:obj:`dict`)
-                - target_z (:obj:`dict`)
-                - rewards (:obj:`torch.Tensor`)
-                - game_seconds (:obj:`int`)
-            Returns:
-                - rewards (:obj:`dict`): a dict contains different type rewards
-        """
-        def loc_fn(p1, p2, max_limit=self.build_order_location_max_limit):
-            p1 = p1.float().to(self.device)
-            p2 = p2.float().to(self.device)
-            dist = F.l1_loss(p1, p2, reduction='sum')
-            dist = dist.clamp(0, max_limit)
-            dist = dist / max_limit * self.build_order_location_rescale
-            return dist.item()
-
-        def get_time_factor(game_second):
-            if game_second < 8 * 60:
-                return 1.0
-            elif game_second < 16 * 60:
-                return 0.5
-            elif game_second < 24 * 60:
-                return 0.25
-            else:
-                return 0
-
-        factors = torch.FloatTensor([get_time_factor(s) for s in game_seconds]).to(rewards.device)
-
-        new_rewards = {}
-        assert rewards.shape == (self.batch_size, 1)
-        new_rewards['winloss'] = rewards.squeeze(1)
-        build_order_reward = []
-        for i in range(self.batch_size):
-            build_order_reward.append(
-                levenshtein_distance(
-                    agent_z['build_order']['type'][i], target_z['build_order']['type'][i],
-                    agent_z['build_order']['loc'][i], target_z['build_order']['loc'][i], loc_fn
-                ) * factors[i]
-            )
-        new_rewards['build_order'] = torch.FloatTensor(build_order_reward).to(rewards.device)
-        for k in ['built_units', 'effects', 'upgrades']:
-            new_rewards[k] = hamming_distance(agent_z[k], target_z[k], factors)
-        for k in new_rewards.keys():
-            new_rewards[k] = new_rewards[k].float()
-        assert battle_reward.shape == (self.batch_size, 1)
-        new_rewards['battle'] = battle_reward.squeeze(1)
-        return new_rewards
-
->>>>>>> ad16794f
     def _td_lambda_loss(self, baseline, reward):
         """
             default: gamma=1.0, lamda=0.8

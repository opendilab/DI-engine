--- conflicted
+++ resolved
@@ -34,11 +34,7 @@
         self.old_actor.load_state_dict(self.actor.state_dict())
         self.old_critic.load_state_dict(self.critic.state_dict())
 
-<<<<<<< HEAD
-    def update_ppo(a_batch_of_data):
-=======
     def update_ppo(self, a_batch_of_data):
->>>>>>> 66dc813f
         batch_size = a_batch_of_data.size(0)
 
         rewards = a_batch_of_data['rewards']
@@ -84,13 +80,9 @@
             loss_surr = -torch.mean(torch.min(surr1, surr2))
             loss_value = torch.mean((minibatch_newvalues - minibatch_returns).pow(2))
             loss_entropy = torch.mean(torch.exp(minibatch_newlogproba) * minibatch_newlogproba)
-<<<<<<< HEAD
-            total_loss = loss_surr + self.cfg.rl.loss_coeff_value * loss_value + self.cfg.rl.loss_coeff_entropy * loss_entropy
-=======
             total_loss = (
                 loss_surr + self.cfg.rl.loss_coeff_value * loss_value + self.cfg.rl.loss_coeff_entropy * loss_entropy
             )
->>>>>>> 66dc813f
 
             losses.append(total_loss.detach().cpu().numpy())
             surr_losses.append(loss_surr.detach().cpu().numpy())

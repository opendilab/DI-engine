--- conflicted
+++ resolved
@@ -1,10 +1,7 @@
 import os
-<<<<<<< HEAD
-import sys
-=======
 import sys
 
-from utils import read_file_ceph, save_file_ceph
+from sc2learner.utils import read_file_ceph, save_file_ceph
 
 
 def get_data():
@@ -18,4 +15,3 @@
 if __name__ == '__main__':
     trajectory = get_data()
 
->>>>>>> 02dfd9b9

import os
import sys
import time
import uuid

import numpy as np
from itertools import count
import logging
from flask import Flask, request

<<<<<<< HEAD
from sc2learner.utils.log_helper import TextLogger


def create_manager_app(manager):
    app = Flask(__name__)


    def build_ret(code, info=''):
        return {'code': code, 'info': info}


    @app.route('/manager/register', methods=['POST'])
    def register():
        actor_uid = request.json['actor_uid']
        ret_code = manager.deal_with_register_actor(actor_uid)
        if ret_code:
            return build_ret(0)
        else:
            return build_ret(1)


    @app.route('/manager/ask_for_job', methods=['POST'])
    def get_sample():
        actor_uid = request.json['actor_uid']
        job = manager.deal_with_ask_for_job(actor_uid)
        if job:
            return build_ret(0, job)
        else:
            return build_ret(1)


    @app.route('/manager/get_metadata', methods=['POST'])
    def finish_sample():
        actor_uid = request.json['actor_uid']
        job_id = request.json['job_id']
        metadata = request.json['metadata']
        ret_code = manager.deal_with_get_metadata(actor_uid, job_id, metadata)
        if ret_code:
            return build_ret(0)
        else:
            return build_ret(1)


    @app.route('/manager/get_heartbeats', methods=['POST'])
    def get_heartbeats():
        actor_uid = request.json['actor_uid']
        ret_code = manager.deal_with_get_heartbeats(actor_uid)
        if ret_code:
            return build_ret(0)
        else:
            return build_ret(1)


    ###################################################################################
    #                                                                                 #
    #                                    for debug                                    #
    #                                                                                 #
    ###################################################################################


    @app.route('/debug/get_all_actor', methods=['get'])
    def get_all_manager():
        info = manager.deal_with_get_all_actor_from_debug()
        if info:
            return build_ret(0, info)
        else:
            return build_ret(1)


    @app.route('/debug/get_all_job', methods=['get'])
    def get_all_job():
        info = manager.deal_with_get_all_job_from_debug()
        if info:
            return build_ret(0, info)
        else:
            return build_ret(1)


    @app.route('/debug/get_reuse_job_list', methods=['get'])
    def get_reuse_job_list():
        info = manager.deal_with_get_reuse_job_list_from_debug()
        if info:
            return build_ret(0, info)
        else:
            return build_ret(1)


    @app.route('/debug/clear_reuse_job_list', methods=['get'])
    def clear_reuse_job_list():
        info = manager.deal_with_clear_reuse_job_list_from_debug()
        if info:
            return build_ret(0, info)
        else:
            return build_ret(1)


    @app.route('/debug/launch_actor', methods=['POST'])
    def launch_actor():
        use_partitions = request.json['use_partitions']
        actor_num = request.json['actor_num']
        info = manager.deal_with_launch_actor()
        if info:
            return build_ret(0, info)
        else:
            return build_ret(1)
    return app
=======
from manager import Manager
from utils.log_helper import TextLogger

parser = argparse.ArgumentParser(description='implementation of AlphaStar')
parser.add_argument('--config', dest='config', required=True, help='settings of AlphaStar in yaml format')
args = parser.parse_args()

# experiments/xxx/api-log/learner-api.log
log_path = os.path.dirname(args.config)
api_dir_name = 'api-log'
log_path = os.path.join(log_path, api_dir_name)
logger = TextLogger(log_path, name="coordinator.log")

cfg = yaml.load(open(args.config, 'r'))
api_info = cfg['api']
learner_port = api_info['learner_port']
coordinator_ip = api_info['coordinator_ip']
coordinator_port = api_info['coordinator_port']
manager_ip = api_info['manager_ip']
manager_port = api_info['manager_port']

manager = Manager(cfg)

app = Flask(__name__)


def build_ret(code, info=''):
    return {'code': code, 'info': info}


@app.route('/manager/register', methods=['POST'])
def register():
    actor_uid = request.json['actor_uid']
    ret_code = manager.deal_with_register_actor(actor_uid)
    if ret_code:
        return build_ret(0)
    else:
        return build_ret(1)


@app.route('/manager/ask_for_job', methods=['POST'])
def get_sample():
    actor_uid = request.json['actor_uid']
    job = manager.deal_with_ask_for_job(actor_uid)
    if job:
        return build_ret(0, job)
    else:
        return build_ret(1)


@app.route('/manager/get_metadata', methods=['POST'])
def finish_sample():
    actor_uid = request.json['actor_uid']
    job_id = request.json['job_id']
    metadata = request.json['metadata']
    ret_code = manager.deal_with_get_metadata(actor_uid, job_id, metadata)
    if ret_code:
        return build_ret(0)
    else:
        return build_ret(1)


@app.route('/manager/finish_job', methods=['POST'])
def finish_job():
    actor_uid = request.json['actor_uid']
    job_id = request.json['job_id']
    ret_code = manager.deal_with_finish_job(actor_uid, job_id)
    if ret_code:
        return build_ret(0)
    else:
        return build_ret(1)


@app.route('/manager/get_heartbeats', methods=['POST'])
def get_heartbeats():
    actor_uid = request.json['actor_uid']
    ret_code = manager.deal_with_get_heartbeats(actor_uid)
    if ret_code:
        return build_ret(0)
    else:
        return build_ret(1)


###################################################################################
#                                                                                 #
#                                    for debug                                    #
#                                                                                 #
###################################################################################


@app.route('/debug/get_all_actor', methods=['get'])
def get_all_manager():
    info = manager.deal_with_get_all_actor_from_debug()
    if info:
        return build_ret(0, info)
    else:
        return build_ret(1)


@app.route('/debug/get_all_job', methods=['get'])
def get_all_job():
    info = manager.deal_with_get_all_job_from_debug()
    if info:
        return build_ret(0, info)
    else:
        return build_ret(1)


@app.route('/debug/get_reuse_job_list', methods=['get'])
def get_reuse_job_list():
    info = manager.deal_with_get_reuse_job_list_from_debug()
    if info:
        return build_ret(0, info)
    else:
        return build_ret(1)


@app.route('/debug/clear_reuse_job_list', methods=['get'])
def clear_reuse_job_list():
    info = manager.deal_with_clear_reuse_job_list_from_debug()
    if info:
        return build_ret(0, info)
    else:
        return build_ret(1)


@app.route('/debug/launch_actor', methods=['POST'])
def launch_actor():
    use_partitions = request.json['use_partitions']
    actor_num = request.json['actor_num']
    info = manager.deal_with_launch_actor()
    if info:
        return build_ret(0, info)
    else:
        return build_ret(1)



if __name__ == '__main__':
    app.run(host=manager_ip, port=manager_port, debug=True, use_reloader=False)
>>>>>>> 02dfd9b9
<|MERGE_RESOLUTION|>--- conflicted
+++ resolved
@@ -8,7 +8,6 @@
 import logging
 from flask import Flask, request
 
-<<<<<<< HEAD
 from sc2learner.utils.log_helper import TextLogger
 
 
@@ -50,6 +49,17 @@
             return build_ret(0)
         else:
             return build_ret(1)
+
+
+@app.route('/manager/finish_job', methods=['POST'])
+def finish_job():
+    actor_uid = request.json['actor_uid']
+    job_id = request.json['job_id']
+    ret_code = manager.deal_with_finish_job(actor_uid, job_id)
+    if ret_code:
+        return build_ret(0)
+    else:
+        return build_ret(1)
 
 
     @app.route('/manager/get_heartbeats', methods=['POST'])
@@ -114,146 +124,4 @@
             return build_ret(0, info)
         else:
             return build_ret(1)
-    return app
-=======
-from manager import Manager
-from utils.log_helper import TextLogger
-
-parser = argparse.ArgumentParser(description='implementation of AlphaStar')
-parser.add_argument('--config', dest='config', required=True, help='settings of AlphaStar in yaml format')
-args = parser.parse_args()
-
-# experiments/xxx/api-log/learner-api.log
-log_path = os.path.dirname(args.config)
-api_dir_name = 'api-log'
-log_path = os.path.join(log_path, api_dir_name)
-logger = TextLogger(log_path, name="coordinator.log")
-
-cfg = yaml.load(open(args.config, 'r'))
-api_info = cfg['api']
-learner_port = api_info['learner_port']
-coordinator_ip = api_info['coordinator_ip']
-coordinator_port = api_info['coordinator_port']
-manager_ip = api_info['manager_ip']
-manager_port = api_info['manager_port']
-
-manager = Manager(cfg)
-
-app = Flask(__name__)
-
-
-def build_ret(code, info=''):
-    return {'code': code, 'info': info}
-
-
-@app.route('/manager/register', methods=['POST'])
-def register():
-    actor_uid = request.json['actor_uid']
-    ret_code = manager.deal_with_register_actor(actor_uid)
-    if ret_code:
-        return build_ret(0)
-    else:
-        return build_ret(1)
-
-
-@app.route('/manager/ask_for_job', methods=['POST'])
-def get_sample():
-    actor_uid = request.json['actor_uid']
-    job = manager.deal_with_ask_for_job(actor_uid)
-    if job:
-        return build_ret(0, job)
-    else:
-        return build_ret(1)
-
-
-@app.route('/manager/get_metadata', methods=['POST'])
-def finish_sample():
-    actor_uid = request.json['actor_uid']
-    job_id = request.json['job_id']
-    metadata = request.json['metadata']
-    ret_code = manager.deal_with_get_metadata(actor_uid, job_id, metadata)
-    if ret_code:
-        return build_ret(0)
-    else:
-        return build_ret(1)
-
-
-@app.route('/manager/finish_job', methods=['POST'])
-def finish_job():
-    actor_uid = request.json['actor_uid']
-    job_id = request.json['job_id']
-    ret_code = manager.deal_with_finish_job(actor_uid, job_id)
-    if ret_code:
-        return build_ret(0)
-    else:
-        return build_ret(1)
-
-
-@app.route('/manager/get_heartbeats', methods=['POST'])
-def get_heartbeats():
-    actor_uid = request.json['actor_uid']
-    ret_code = manager.deal_with_get_heartbeats(actor_uid)
-    if ret_code:
-        return build_ret(0)
-    else:
-        return build_ret(1)
-
-
-###################################################################################
-#                                                                                 #
-#                                    for debug                                    #
-#                                                                                 #
-###################################################################################
-
-
-@app.route('/debug/get_all_actor', methods=['get'])
-def get_all_manager():
-    info = manager.deal_with_get_all_actor_from_debug()
-    if info:
-        return build_ret(0, info)
-    else:
-        return build_ret(1)
-
-
-@app.route('/debug/get_all_job', methods=['get'])
-def get_all_job():
-    info = manager.deal_with_get_all_job_from_debug()
-    if info:
-        return build_ret(0, info)
-    else:
-        return build_ret(1)
-
-
-@app.route('/debug/get_reuse_job_list', methods=['get'])
-def get_reuse_job_list():
-    info = manager.deal_with_get_reuse_job_list_from_debug()
-    if info:
-        return build_ret(0, info)
-    else:
-        return build_ret(1)
-
-
-@app.route('/debug/clear_reuse_job_list', methods=['get'])
-def clear_reuse_job_list():
-    info = manager.deal_with_clear_reuse_job_list_from_debug()
-    if info:
-        return build_ret(0, info)
-    else:
-        return build_ret(1)
-
-
-@app.route('/debug/launch_actor', methods=['POST'])
-def launch_actor():
-    use_partitions = request.json['use_partitions']
-    actor_num = request.json['actor_num']
-    info = manager.deal_with_launch_actor()
-    if info:
-        return build_ret(0, info)
-    else:
-        return build_ret(1)
-
-
-
-if __name__ == '__main__':
-    app.run(host=manager_ip, port=manager_port, debug=True, use_reloader=False)
->>>>>>> 02dfd9b9
+    return app
from __future__ import absolute_import
from __future__ import division
from __future__ import print_function

import sys
import os
import time
import yaml
from easydict import EasyDict
import random
import torch
from multiprocessing import Pool
from functools import partial
import math

from absl import app
from absl import flags
from absl import logging

from sc2learner.envs.raw_env import SC2RawEnv
from sc2learner.envs.actions.zerg_action_wrappers import ZergActionWrapper
from sc2learner.envs.observations.zerg_observation_wrappers \
    import ZergObservationWrapper
from sc2learner.agents.model import PPOLSTM, PPOMLP
from sc2learner.agents.solver import PpoAgent, RandomAgent, KeyboardAgent
from sc2learner.utils import build_logger


FLAGS = flags.FLAGS
flags.DEFINE_string("job_name", "", "actor or learner")
flags.DEFINE_string("config_path", "config.yaml", "path to config file")
flags.DEFINE_string("load_path", "", "path to model checkpoint")
flags.DEFINE_string("replay_path", "", "folder name in /StarCraftII/Replays to save the evaluate replays")
flags.DEFINE_string("difficulty", "1", "difficulty of bot to play with")
flags.FLAGS(sys.argv)


def create_env(cfg, random_seed=None):
    env = SC2RawEnv(map_name=cfg.env.map_name,
                    step_mul=cfg.env.step_mul,
<<<<<<< HEAD
                    agent_race='zerg',
                    bot_race='zerg',
                    difficulty=cfg.env.difficulty,
=======
                    agent_race=cfg.env.agent_race,
                    bot_race=cfg.env.bot_race,
                    difficulty=FLAGS.difficulty,
>>>>>>> b3c2ed7f
                    disable_fog=cfg.env.disable_fog,
                    random_seed=random_seed)
    env = ZergActionWrapper(env,
                            game_version=cfg.env.game_version,
                            mask=cfg.env.use_action_mask,
                            use_all_combat_actions=cfg.env.use_all_combat_actions)
    env = ZergObservationWrapper(
        env,
        use_spatial_features=False,
        use_game_progress=(not cfg.model.policy == 'lstm'),
        action_seq_len=1 if cfg.model.policy == 'lstm' else 8,
        use_regions=cfg.env.use_region_features)
    return env


def create_dqn_agent(cfg, env):
    from sc2learner.agents.dqn_agent import DQNAgent
    from sc2learner.agents.dqn_networks import NonspatialDuelingQNet

    assert cfg.model.policy == 'mlp'
    assert not cfg.env.use_action_mask
    network = NonspatialDuelingQNet(n_dims=env.observation_space.shape[0],
                                    n_out=env.action_space.n)
    agent = DQNAgent(network, env.action_space, cfg.common.model_path)
    return agent


def create_ppo_agent(cfg, env, tb_logger):

    policy_func = {'mlp': PPOMLP,
                   'lstm': PPOLSTM}
    model = policy_func[cfg.model.policy](
                ob_space=env.observation_space,
                ac_space=env.action_space,
                action_type=cfg.model.action_type,
                viz=cfg.logger.viz,
            )
    agent = PpoAgent(env=env, model=model, tb_logger=tb_logger, cfg=cfg)
    return agent


def evaluate(var_dict, cfg):

    game_seed, rank = var_dict['game_seed'], var_dict['rank']
    log_time = time.strftime("%d/%m/%H:%M:%S")
    name_list = cfg.common.load_path.split('/')
    path_info = name_list[-2] + '/' + name_list[-1].split('.')[0]
    name = 'eval_{}_{}_{}_{}_{}'.format(path_info, cfg.env.difficulty, cfg.model.action_type, log_time, rank+1)
    logger, tb_logger, _ = build_logger(cfg, name=name)
    logger.info('cfg: {}'.format(cfg))
    logger.info("Rank %d Game Seed: %d" % (rank, game_seed))
    env = create_env(cfg, game_seed)

    if cfg.common.agent == 'ppo':
        agent = create_ppo_agent(cfg, env, tb_logger)
    elif cfg.common.agent == 'dqn':
        agent = create_dqn_agent(cfg, env)
    elif cfg.common.agent == 'random':
        agent = RandomAgent(action_space=env.action_space)
    elif cfg.common.agent == 'keyboard':
        agent = KeyboardAgent(action_space=env.action_space)
    else:
        raise NotImplementedError

    value_save_path = os.path.join(cfg.common.save_path, 'values')
    if not os.path.exists(value_save_path):
        os.mkdir(value_save_path)
    cum_return = 0.0
    action_counts = [0] * env.action_space.n

    observation = env.reset()
    agent.reset()
    done, step_id = False, 0
    value_trace = []
    while not done:
        action = agent.act(observation)
        value = agent.value(observation)
        value_trace.append(value)
        logger.info("Rank %d Step ID: %d Take Action: %d" % (rank, step_id, action))
        observation, reward, done, _ = env.step(action)
        action_counts[action] += 1
        cum_return += reward
        step_id += 1
    if cfg.env.save_replay:
        env.env.env.save_replay(cfg.common.agent + FLAGS.replay_path)
    path = os.path.join(value_save_path, 'value{}.pt'.format(rank))
    torch.save(torch.tensor(value_trace), path)
    for id, name in enumerate(env.action_names):
        logger.info("Rank %d\tAction ID: %d\tCount: %d\tName: %s" %
                    (rank, id, action_counts[id], name))
    env.close()
    return cum_return


def main(argv):
    logging.set_verbosity(logging.ERROR)
    with open(FLAGS.config_path) as f:
        cfg = yaml.load(f)
    cfg = EasyDict(cfg)
    cfg.common.save_path = os.path.dirname(FLAGS.config_path)
    cfg.common.load_path = FLAGS.load_path
    cfg.env.difficulty = FLAGS.difficulty

    base_dir = os.environ.get("SC2PATH", "~/StarCraftII")
    base_dir = os.path.expanduser(base_dir)
    if not os.path.exists(base_dir + "/Replays/" + cfg.common.agent + FLAGS.replay_path):
        os.mkdir(base_dir + "/Replays/" + cfg.common.agent + FLAGS.replay_path)
    eval_func = partial(evaluate, cfg=cfg)
    pool = Pool(min(cfg.common.num_episodes, 20))
    var_list = []
    for i in range(cfg.common.num_episodes):
        seed = random.randint(0, math.pow(2, 32)-1)
        var_list.append({'rank': i, 'game_seed': seed})

    reward_list = pool.map(eval_func, var_list)
    print(reward_list)
    pool.close()

    print("Evaluated %d Episodes Against Bot Level %s Avg Return %f Avg Winning Rate %f" % (
        cfg.common.num_episodes, cfg.env.difficulty, sum(reward_list) / len(reward_list),
        ((sum(reward_list) / len(reward_list)) + 1) / 2.0))


if __name__ == '__main__':
    app.run(main)<|MERGE_RESOLUTION|>--- conflicted
+++ resolved
@@ -38,15 +38,9 @@
 def create_env(cfg, random_seed=None):
     env = SC2RawEnv(map_name=cfg.env.map_name,
                     step_mul=cfg.env.step_mul,
-<<<<<<< HEAD
-                    agent_race='zerg',
-                    bot_race='zerg',
                     difficulty=cfg.env.difficulty,
-=======
                     agent_race=cfg.env.agent_race,
                     bot_race=cfg.env.bot_race,
-                    difficulty=FLAGS.difficulty,
->>>>>>> b3c2ed7f
                     disable_fog=cfg.env.disable_fog,
                     random_seed=random_seed)
     env = ZergActionWrapper(env,

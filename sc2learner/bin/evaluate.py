--- conflicted
+++ resolved
@@ -73,16 +73,10 @@
     policy_func = {'mlp': PPOMLP,
                    'lstm': PPOLSTM}
     model = policy_func[cfg.model.policy](
-<<<<<<< HEAD
-        ob_space=env.observation_space,
-        ac_space=env.action_space,
-    )
-=======
                 ob_space=env.observation_space,
                 ac_space=env.action_space,
                 action_type=cfg.model.action_type,
             )
->>>>>>> f0490888
     agent = PpoAgent(env=env, model=model, cfg=cfg)
     return agent
 

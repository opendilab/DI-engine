import time
import os
import copy
from copy import deepcopy
import pickle

import torch

import pysc2.env.sc2_env as sc2_env
from sc2learner.agent.alphastar_agent import AlphaStarAgent
<<<<<<< HEAD
from sc2learner.envs import AlphaStarEnv
from sc2learner.utils import get_actor_uid, dict_list2list_dict, merge_two_dicts, get_step_data_compressor
=======
from sc2learner.envs.alphastar_env import AlphaStarEnv
from sc2learner.utils import get_actor_uid, dict_list2list_dict, merge_two_dicts, get_step_data_compressor,\
    build_logger_naive, EasyTimer
>>>>>>> de6f7f1a
from sc2learner.torch_utils import to_device


def unsqueeze_batch_dim(obs):
    # helper function for the evaluation of a single observation
    def unsqueeze(x):
        if isinstance(x, dict):
            for k in x.keys():
                if isinstance(x[k], dict):
                    for kk in x[k].keys():
                        x[k][kk] = x[k][kk].unsqueeze(0)
                else:
                    x[k] = x[k].unsqueeze(0)
        elif isinstance(x, torch.Tensor):
            x = x.unsqueeze(0)
        else:
            raise TypeError("invalid type: {}".format(type(x)))
        return x

    unsqueeze_keys = ['scalar_info', 'spatial_info']
    list_keys = ['entity_info', 'entity_raw', 'map_size']
    for k, v in obs.items():
        if k in unsqueeze_keys:
            obs[k] = unsqueeze(v)
        if k in list_keys:
            obs[k] = [obs[k]]
    return obs


class AlphaStarActor:
    def __init__(self, cfg):
        self.cfg = cfg
        # in case we want everything to be the default
        if 'model' not in self.cfg:
            self.cfg.model = None
        self.actor_uid = get_actor_uid()
        # env and agents are to be created after receiving job description from coordinator
        self.env = None
        self.agents = None
        self.agent_num = 0
        self.teacher_agent = None
        self.use_teacher_model = None
        self.compressor_name = None
        self.compressor = None
        self._setup_logger()
        self.timer = EasyTimer()
        self.total_timer = EasyTimer()
        self.enable_push_data = True

    def _setup_logger(self):
        print_freq = self.cfg.actor.print_freq
        path = os.path.join(self.cfg.common.save_path, 'actor-log')
        os.makedirs(path, exist_ok=True)
        name = 'actor.{}.log'.format(self.actor_uid)
        self.logger, self.variable_record = build_logger_naive(path, name)
        self.variable_record.register_var('total_step_time')
        self.variable_record.register_var('inference_time')
        self.variable_record.register_var('env_time')

    def _actor_string(self, s):
        return 'actor({}): {}'.format(self.actor_uid, s)

    def _set_agent_mode(self):
        raise NotImplementedError

    def _init_with_job(self, job):
        # preparing the environment with the received job description
        self.logger.info(self._actor_string('job content:\n{}'.format(job)))
        self.cfg.env.map_name = job['map_name']
        self.cfg.env.random_seed = job['random_seed']
        self.cfg.env.game_type = job['game_type']
        self.cfg.env.player1 = job['player1']
        self.cfg.env.player2 = job['player2']

        if job['game_type'] == 'game_vs_bot':
            self.agent_num = 1
<<<<<<< HEAD
=======
            players = [
                sc2_env.Agent(sc2_env.Race[job['race'][0]]),
                sc2_env.Bot(
                    sc2_env.Race[job['away_race']], sc2_env.Difficulty[job['difficulty']],
                    sc2_env.BotBuild[job['build']] if 'build' in job else None
                ),
            ]
>>>>>>> de6f7f1a
            self.agents = [
                AlphaStarAgent(
                    model_config=self.cfg.model,
                    num_concurrent_episodes=1,
                    use_cuda=self.cfg.actor.use_cuda,
                    use_distributed=False
                )
            ]
        elif job['game_type'] == 'game_vs_agent':
            self.agent_num = 1
            self.agents = [
                AlphaStarAgent(
                    model_config=self.cfg.model,
                    num_concurrent_episodes=1,
                    use_cuda=self.cfg.env.use_cuda,
                    use_distributed=False
                )
            ]
        elif job['game_type'] == 'agent_vs_agent':
            self.agent_num = 2
<<<<<<< HEAD
=======
            players = [
                sc2_env.Agent(sc2_env.Race[job['race'][0]]),
                sc2_env.Agent(sc2_env.Race[job['race'][1]]),
            ]
>>>>>>> de6f7f1a
            self.agents = [
                AlphaStarAgent(
                    model_config=self.cfg.model,
                    num_concurrent_episodes=1,
                    use_cuda=self.cfg.actor.use_cuda,
                    use_distributed=False
                ),
                AlphaStarAgent(
                    model_config=self.cfg.model,
                    num_concurrent_episodes=1,
                    use_cuda=self.cfg.actor.use_cuda,
                    use_distributed=False
                )
            ]
        else:
            raise NotImplementedError("invalid game_type: {}".format(job['game_type']))

        # set agent
        self._set_agent_mode()
        for agent in self.agents:
            agent.set_seed(job['random_seed'])
            agent.reset_previous_state([True])  # Here the lstm_states are reset

        if job['teacher_model_id']:
            # agent for evaluation of the SL model to produce the teacher_logits
            # for human_policy_kl_loss in rl.py of AlphaStar Supp. Mat.
            self.teacher_agent = AlphaStarAgent(
                model_config=self.cfg.model,
                num_concurrent_episodes=1,
                use_cuda=self.cfg.actor.use_cuda,
                use_distributed=False
            )
            self.teacher_agent.eval()
            self.teacher_agent.set_seed(job['random_seed'])
            self.teacher_agent.reset_previous_state([True])
            self.use_teacher_model = True
        else:
            self.use_teacher_model = False
<<<<<<< HEAD
        self.env = self._make_env()
=======
        # TODO(nyz) change map env
        self.cfg.env.game_type = job['game_type']
        with self.timer:
            self.env = self._make_env(players)
        self.logger.info(self._actor_string('env_launch_time: {}'.format(self.timer.value)))
>>>>>>> de6f7f1a
        self.compressor_name = job['step_data_compressor']
        self.compressor = get_step_data_compressor(self.compressor_name)

    def _make_env(self):
        return AlphaStarEnv(self.cfg)

    # this is to be overridden in real worker or evaluator classes
    def _module_init(self):
        self.job_getter = JobGetter(self.cfg)
        self.model_loader = ModelLoader(self.cfg)
        self.stat_requester = StatRequester(self.cfg)
        self.data_pusher = DataPusher(self.cfg)

    def _eval_actions(self, obs, due):
        # doing inference
        actions = [None] * self.agent_num
        for i in range(self.agent_num):
            if due[i]:
                # self.last_state_action_home[i] stores the last observation, lstm state and the action of agent i
                # once the simulation of the step is complete, this will be combined with the next observation
                # and rewards then put into the trajectory buffer for agent i
                # the self.last_state_action_away[i] contains the last observation and lstm states of the enemy
                # (for value network)
                self.last_state_action_home[i] = {
                    'agent_no': i,
                    # lstm state before forward
                    'prev_state': self.lstm_states_cpu[i][0],
                    'have_teacher': self.use_teacher_model,
                    'teacher_prev_state': self.teacher_lstm_states_cpu[i][0]
                }
                self.last_state_action_home[i].update(obs[i])
                if self.agent_num == 2:
                    self.last_state_action_away[i] = {
                        'agent_no': 1 - i,
                        # lstm state before forward, [0] for batch dim
                        'prev_state': self.lstm_states_cpu[1 - i][0],
                        'have_teacher': self.use_teacher_model,
                        'teacher_prev_state': self.teacher_lstm_states_cpu[1 - i][0]
                    }
                    self.last_state_action_away[i].update(obs[1 - i])
                obs_copy = copy.deepcopy(obs)
                obs_copy[i] = unsqueeze_batch_dim(obs_copy[i])
                if self.cfg.actor.use_cuda:
                    obs_copy[i] = to_device(obs_copy[i], 'cuda')
                if self.use_teacher_model:
                    teacher_action, teacher_logits, self.teacher_lstm_states[i] = self.teacher_agent.compute_action(
                        obs_copy[i],
                        mode="evaluate",
                        prev_states=self.teacher_lstm_states[i],
                        require_grad=False,
                        temperature=self.cfg.actor.temperature
                    )
                else:
                    teacher_action = None
                    teacher_logits = None
                action, logits, self.lstm_states[i] = self.agents[i].compute_action(
                    obs_copy[i],
                    mode="evaluate",
                    prev_states=self.lstm_states[i],
                    require_grad=False,
                    temperature=self.cfg.actor.temperature
                )

                if self.cfg.actor.use_cuda:
                    action = to_device(action, 'cpu')
                    logits = to_device(logits, 'cpu')
                    teacher_action = to_device(teacher_action, 'cpu')
                    teacher_logits = to_device(teacher_logits, 'cpu')
                    # Two copies of next_state is maintained, one in cpu and one still in gpu
                    # TODO: is this really necessary?
                    self.lstm_states_cpu[i] = to_device(self.lstm_states[i], 'cpu')
                    self.teacher_lstm_states_cpu[i] = to_device(self.teacher_lstm_states[i], 'cpu')
                else:
                    self.lstm_states_cpu[i] = self.lstm_states[i]
                    self.teacher_lstm_states_cpu[i] = self.teacher_lstm_states[i]
                action = dict_list2list_dict(action)[0]  # 0 for batch dim
                logits = dict_list2list_dict(logits)[0]
                if self.use_teacher_model:
                    teacher_action = dict_list2list_dict(teacher_action)[0]
                    teacher_logits = dict_list2list_dict(teacher_logits)[0]
                actions[i] = action
                # remove evaluate related key
                send_action = copy.deepcopy(action)
                if 'action_entity_raw' in send_action:
                    send_action.pop('action_entity_raw')
                send_teacher_action = copy.deepcopy(teacher_action)
                if self.use_teacher_model:
                    if 'action_entity_raw' in send_teacher_action:
                        send_teacher_action.pop('action_entity_raw')
                # correct action selected_units
                send_action = self._correct_send_action(send_action, logits)
                update_after_eval_home = {
                    'actions': send_action,
                    'behaviour_outputs': logits,
                    'teacher_actions': send_teacher_action,
                    'teacher_outputs': teacher_logits,
                    # LSTM state after forward
                    'next_state': self.lstm_states_cpu[i][0],
                    'teacher_next_state': self.teacher_lstm_states_cpu[i][0]
                }
                self.last_state_action_home[i].update(update_after_eval_home)
        if self.agent_num == 2:
            for i in range(self.agent_num):
                update_after_eval_away = {
                    # LSTM state after forward
                    'next_state': self.lstm_states_cpu[1 - i],
                    'teacher_next_state': self.teacher_lstm_states_cpu[1 - i]
                }
                self.last_state_action_away[i].update(update_after_eval_away)
        return actions

    def _correct_send_action(self, send_action, outputs):
        action_su = send_action['selected_units']
        outputs_su = outputs['selected_units']
        if action_su is not None:
            if action_su.shape[0] == outputs_su.shape[0] - 1:
                # add end_flag label
                device = action_su.device
                end_flag_label = torch.LongTensor([outputs_su.shape[1] - 1]).to(device)
                send_action['selected_units'] = torch.cat([action_su, end_flag_label], dim=0)
        return send_action

    def _init_states(self):
        self.last_state_action_home = [None] * self.agent_num
        self.last_state_action_away = [None] * self.agent_num
        self.lstm_states = [[None] for i in range(self.agent_num)]
        self.lstm_states_cpu = [[None] for i in range(self.agent_num)]
        self.teacher_lstm_states = [[None] for i in range(self.agent_num)]
        self.teacher_lstm_states_cpu = [[None] for i in range(self.agent_num)]

    def run_episode(self):
        """
        Run simulation for one game episode after pulling the job using job_getter
        Load models and stats(z) using model_loader and stat_requester.
        Then pushing data to ceph, send the metadata to manager (and then forwarded to learner) using data_pusher
        Actor Logic:
            When a agent is due to act at game_loop, it will take the obs and decide what action to do (after env delay)
            and when (after how many steps) should the agent be notified of newer obs and asked to act again
            this is done by calculating a delay (Note: different from env delay), and the game will proceed until
            game_loop arrived the time to observe and act as requested by any of the agents.
            After every step, due[i] is set to True when steps of simulation requested by agent[i] has been completed
            and then, agent[i] need to take its action at the next step.
            Agent j with due[j]==False will be skipped and its action is None
            It's possible that two actors are simutanously required to act
            but any(due) must be True, since the simulation should keep going before reaching any requested observation
            At the beginning of the game, every agent should act and give a delay
        """
        job = self.job_getter.get_job(self.actor_uid)
        self._init_with_job(job)
        # load model
        for i in range(self.agent_num):
            self.model_loader.load_model(job, i, self.agents[i].get_model())
        # teacher_model is fixed in the whole RL training
        if self.use_teacher_model:
            self.model_loader.load_teacher_model(job, self.teacher_agent.get_model())
        # load stat
        stat = [self.stat_requester.request_stat(job, i) for i in range(self.agent_num)]
        assert all(isinstance(t, dict) for t in stat)
        # reset
        obs = self.env.reset(stat)
        self._init_states()
        # initialize loop variable
        data_buffer = [[] for i in range(self.agent_num)]
        last_buffer = [[] for i in range(self.agent_num)]  # for non-aligned trajectory length
        due = [True] * self.agent_num
        game_loop = 0
        game_seconds = 0
        trajectory_count = 0
        step_count = 0
        self.logger.info(self._actor_string('start new episode'))
        # main loop
        while True:
            # inferencing using the model
            with self.total_timer:
                with self.timer:
                    actions = self._eval_actions(obs, due)
                    actions = self.action_modifier(actions, game_loop)
                self.variable_record.update_var({'inference_time': self.timer.value})
                # stepping
                with self.timer:
                    game_loop, due, obs, rewards, done, info = self.env.step(actions)
                self.variable_record.update_var({'env_time': self.timer.value})
                game_loop = int(game_loop)  # np.int32->int
                # assuming 22 step per second, round to integer
                game_seconds = game_loop // 22
                if game_loop >= self.cfg.env.game_steps_per_episode:
                    # game time out, force the done flag to True
                    done = True
                for i in range(self.agent_num):
                    # flag telling that we should push the data buffer for agent i before next step
                    at_traj_end = len(data_buffer[i]) + 1 * due[i] >= job['data_push_length'] or done
                    if due[i]:
                        # we received outcome from the env, add to rollout trajectory
                        # the 'next_obs' is saved (and to be sent) if only this is the last obs of the traj
                        step_data_update_home = {
                            'step': game_loop,
                            'game_seconds': game_seconds,
                            'done': done,
                            'rewards': rewards[i],
                            #'info': info
                        }
                        home_step_data = merge_two_dicts(self.last_state_action_home[i], step_data_update_home)
                        if self.agent_num == 2:
                            step_data_update_away = {
                                'step': game_loop,
                                'game_seconds': game_seconds,
                                'done': done,
                                'rewards': rewards[1 - i],
                                #'info': info
                            }
                            away_step_data = merge_two_dicts(self.last_state_action_away[i], step_data_update_away)
                        else:
                            away_step_data = None
                        step_data = {'home': home_step_data, 'away': away_step_data}
                        data_buffer[i].append(step_data)
                    if self.enable_push_data and at_traj_end:
                        # trajectory buffer is full or the game is finished
                        player_id = job['player_id']
                        metadata = {
                            'job_id': job['job_id'],
                            'agent_no': i,
                            'agent_model_id': job['model_id'][i],
                            'job': job,
                            'step_data_compressor': self.compressor_name,
                            'game_loop': game_loop,
                            'done': done,
                            'finish_time': time.time(),
                            'actor_uid': self.actor_uid,
                            #'info': info,
                            'traj_length': len(data_buffer[i]),  # this is the real length, without reused last traj
                            # TODO(nyz): implement other priority initialization algo, setting it to 1.0 now
                            'priority': 1.0,
                            'player_id': [player_id[i], player_id[1 - i]]
                        }
                        delta = job['data_push_length'] - len(data_buffer[i])
                        # if the the data actually in the buffer when the episode ends is shorter than
                        # job['data_push_length'], the buffer is than filled with data from the last trajectory
                        if delta > 0:
                            data_buffer[i] = last_buffer[i][-delta:] + data_buffer[i]
                        metadata['length'] = len(data_buffer[i])  # should always agree with job['data_push_length']
                        # last buffer must be in the front of next frame and data compression
                        last_buffer[i] = deepcopy(data_buffer[i])  # must be deepcopy
                        # last next frame
                        data_buffer[i][-1]['home_next'] = obs[i]
                        if self.agent_num == 2:
                            data_buffer[i][-1]['away_next'] = obs[1 - i]
                        # compressor
                        for d_idx in range(len(data_buffer[i])):
                            data_buffer[i][d_idx] = self.compressor(data_buffer[i][d_idx])
                        self.data_pusher.push(metadata, data_buffer[i])
                        data_buffer[i] = []
                        trajectory_count += 1
                        # when several trajectories are finished, reload(update) model
                        if trajectory_count % self.cfg.actor.load_model_freq == 0:
                            for i in range(self.agent_num):
                                self.model_loader.load_model(job, i, self.agents[i].get_model())

            self.variable_record.update_var({'total_step_time': self.total_timer.value})
            step_count += 1
            if step_count % self.cfg.actor.print_freq == 0:
                self.logger.info(
                    self._actor_string('game_loop({})\t{}'.format(game_loop, self.variable_record.get_vars_text()))
                )
                string = ''.join(
                    ['agent {} data len: {}\t'.format(i, len(data_buffer[i])) for i in range(self.agent_num)]
                )
                self.logger.info(self._actor_string(string))
            # finish job
            if done:
                result_map = {1: 'wins', 0: 'draws', -1: 'losses'}
                result = result_map[rewards[0]['winloss'].int().item()]
                self.logger.info(self._actor_string('finish job with result({})'.format(result)))
                self.data_pusher.finish_job(job['job_id'], result)
                break

    def run(self):
        while True:
            self.run_episode()

    def action_modifier(self, actions, game_loop):
        # to be overrided
        # called before actions are sent to the env, APM limits can be implemented here
        return actions

    def save_replay(self, path):
        if path:
            self.env.save_replay(path)


# The following is only a reference, never meant to be called
class JobGetter:
    def __init__(self, cfg):
        pass

    def get_job(self, actor_uid):
        """
        Overview: asking for a job from some one
        Input:
            - actor_uid
        Output:
            - job: a dict with description of how the game should be
        """
        pass


class ModelLoader:
    def __init__(self, cfg):
        pass

    def load_model(self, job, agent_no, model):
        """
        Overview: fetch a model from somewhere
        Input:
            - job: a dict with description of how the game should be
            - agent_no: 0 or 1, labeling the two agents of game
            - model: the model in agent, should be modified here
        """
        pass

    def load_teacher_model(self, job, model):
        pass


class StatRequester:
    def __init__(self, cfg):
        pass

    def request_stat(self, job, agent_no):
        pass


class DataPusher:
    def __init__(self, cfg):
        pass

    def push(self, metadata, data_buffer):
        pass

    def finish_job(self, job_id, result):
        pass<|MERGE_RESOLUTION|>--- conflicted
+++ resolved
@@ -8,14 +8,9 @@
 
 import pysc2.env.sc2_env as sc2_env
 from sc2learner.agent.alphastar_agent import AlphaStarAgent
-<<<<<<< HEAD
 from sc2learner.envs import AlphaStarEnv
-from sc2learner.utils import get_actor_uid, dict_list2list_dict, merge_two_dicts, get_step_data_compressor
-=======
-from sc2learner.envs.alphastar_env import AlphaStarEnv
 from sc2learner.utils import get_actor_uid, dict_list2list_dict, merge_two_dicts, get_step_data_compressor,\
     build_logger_naive, EasyTimer
->>>>>>> de6f7f1a
 from sc2learner.torch_utils import to_device
 
 
@@ -92,16 +87,6 @@
 
         if job['game_type'] == 'game_vs_bot':
             self.agent_num = 1
-<<<<<<< HEAD
-=======
-            players = [
-                sc2_env.Agent(sc2_env.Race[job['race'][0]]),
-                sc2_env.Bot(
-                    sc2_env.Race[job['away_race']], sc2_env.Difficulty[job['difficulty']],
-                    sc2_env.BotBuild[job['build']] if 'build' in job else None
-                ),
-            ]
->>>>>>> de6f7f1a
             self.agents = [
                 AlphaStarAgent(
                     model_config=self.cfg.model,
@@ -122,13 +107,6 @@
             ]
         elif job['game_type'] == 'agent_vs_agent':
             self.agent_num = 2
-<<<<<<< HEAD
-=======
-            players = [
-                sc2_env.Agent(sc2_env.Race[job['race'][0]]),
-                sc2_env.Agent(sc2_env.Race[job['race'][1]]),
-            ]
->>>>>>> de6f7f1a
             self.agents = [
                 AlphaStarAgent(
                     model_config=self.cfg.model,
@@ -167,15 +145,10 @@
             self.use_teacher_model = True
         else:
             self.use_teacher_model = False
-<<<<<<< HEAD
-        self.env = self._make_env()
-=======
-        # TODO(nyz) change map env
         self.cfg.env.game_type = job['game_type']
         with self.timer:
-            self.env = self._make_env(players)
+            self.env = self._make_env()
         self.logger.info(self._actor_string('env_launch_time: {}'.format(self.timer.value)))
->>>>>>> de6f7f1a
         self.compressor_name = job['step_data_compressor']
         self.compressor = get_step_data_compressor(self.compressor_name)
 

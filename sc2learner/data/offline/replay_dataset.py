--- conflicted
+++ resolved
@@ -169,84 +169,6 @@
         return sample_data
 
 
-<<<<<<< HEAD
-def select_replay(replay_dir, min_mmr=0, home_race=None, away_race=None, trajectory_len=64):
-    race_list = ['Protoss', 'Terran', 'Zerg']
-    assert (home_race is None or home_race in race_list)
-    assert (away_race is None or away_race in race_list)
-    selected_replay = []
-    for item in os.listdir(replay_dir):
-        name, suffix = item.split('.')
-        if suffix == META_SUFFIX[1:]:
-            home, away, mmr = name.split('_')[:3]
-            if int(mmr) < min_mmr:
-                continue
-            if home_race and home != home_race:
-                continue
-            if away_race and away != away_race:
-                continue
-            meta = torch.load(os.path.join(replay_dir, name) + META_SUFFIX)
-            if meta['step_num'] < trajectory_len:
-                continue
-            selected_replay.append(os.path.join(replay_dir, name))
-    return selected_replay
-
-
-def get_replay_list(replay_dir, output_path, **kwargs):
-    selected_replay = select_replay(replay_dir, **kwargs)
-    selected_replay = [p + '\n' for p in selected_replay]
-    with open(output_path, 'w') as f:
-        f.writelines(selected_replay)
-=======
-class ReplayEvalDataset(ReplayDataset):
-    def __init__(self, cfg):
-        with open(cfg.replay_list, 'r') as f:
-            path_list = f.readlines()
-        self.path_list = [{'name': p[:-1], 'count': 0} for idx, p in enumerate(path_list)]
-        self.use_stat = cfg.use_stat
-        self.beginning_build_order_num = cfg.beginning_build_order_num
-        self.use_global_cumulative_stat = cfg.use_global_cumulative_stat
-        self.use_ceph = cfg.use_ceph
-        self.use_available_action_transform = cfg.use_available_action_transform
-
-    # overwrite
-    def _load_stat(self, handle):
-        stat = torch.load(self._read_file(handle['name'] + STAT_SUFFIX))
-        mmr = stat['mmr']
-        beginning_build_order = stat['beginning_build_order']
-        # first self.beginning_build_order_num item
-        beginning_build_order = beginning_build_order[:self.beginning_build_order_num]
-        if beginning_build_order.shape[0] < self.beginning_build_order_num:
-            B, N = beginning_build_order.shape
-            B0 = self.beginning_build_order_num - B
-            beginning_build_order = torch.cat([beginning_build_order, torch.zeros(B0, N)])
-        cumulative_stat = stat['cumulative_stat']
-        return beginning_build_order, cumulative_stat, mmr
-
-    # overwrite
-    def __getitem__(self, idx):
-        handle = self.path_list[idx]
-        data = torch.load(self._read_file(handle['name'] + DATA_SUFFIX))
-        data = self.action_unit_id_transform(data)
-        data = [decompress_obs(d) for d in data]
-        if self.use_available_action_transform:
-            data = [get_available_actions_processed_data(d) for d in data]
-        meta = torch.load(self._read_file(handle['name'] + META_SUFFIX))
-        map_size = list(reversed(meta['map_size']))
-        if self.use_stat:
-            beginning_build_order, cumulative_stat, mmr = self._load_stat(handle)
-        for i in range(len(data)):
-            data[i]['map_size'] = map_size
-            if self.use_stat:
-                data[i]['scalar_info']['beginning_build_order'] = beginning_build_order
-                data[i]['scalar_info']['mmr'] = mmr
-                if self.use_global_cumulative_stat:
-                    data[i]['scalar_info']['cumulative_stat'] = cumulative_stat
-
-        return data
->>>>>>> 9df2e7bf
-
-
 def policy_collate_fn(batch, max_delay=63, action_type_transform=True):
     data_item = {
         'spatial_info': False,  # special op

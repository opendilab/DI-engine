--- conflicted
+++ resolved
@@ -226,24 +226,7 @@
             return self.get_1v1_agent_data()
 
     def get_1v1_agent_data(self):
-<<<<<<< HEAD
-        def get_outputs():
-            prob = np.random.random()
-=======
-        def get_z():
-            ret = {}
-            ret['built_units'] = random_binary_tensor([120], dtype=torch.long)
-            ret['effects'] = random_binary_tensor([83], dtype=torch.long)
-            ret['upgrades'] = random_binary_tensor([60], dtype=torch.long)
-            num = random.randint(10, 100)
-            ret['build_order'] = {
-                'type': torch.from_numpy(np.random.choice(range(NUM_ACTION_TYPES), size=num, replace=True)),
-                'loc': torch.randint(*MAP_SIZE, size=(num, 2))
-            }
-            return ret
-
         def get_outputs(actions, entity_num):
->>>>>>> 1d6d52f4
             ret = {}
             ret['action_type'] = torch.rand(NUM_ACTION_TYPES)
             ret['delay'] = torch.rand(1) * DELAY_MAX

import os
import sys
import time
import json
import threading
import requests
import numpy as np
from itertools import count
import logging
import argparse
import yaml
import traceback
import uuid
import random
from easydict import EasyDict
from queue import Queue
import torch

from sc2learner.data.online import ReplayBuffer
from sc2learner.utils import read_file_ceph, save_file_ceph, LockContext
from sc2learner.league import LeagueManager
from sc2learner.envs import StatManager


class Coordinator(object):
    def __init__(self, cfg):
        super(Coordinator, self).__init__()
        self.cfg = cfg

        self.ceph_path = cfg['system']['ceph_model_path']
        self.use_fake_data = cfg['coordinator']['use_fake_data']
        if self.use_fake_data:
            self.fake_model_path = cfg['coordinator']['fake_model_path']
            self.fake_stat_path = cfg['coordinator']['fake_stat_path']
        # self.learner_port = cfg['system']['learner_port']
        self.league_manager_port = cfg['system']['league_manager_port']

        self.resume_dir = cfg.system.resume_dir
        self.resume_label = time.strftime("%Y-%m-%d-%H-%M-%S", time.localtime(time.time()))

        # {manager_uid: {actor_uid: [job_id]}}
        self.manager_record = {}
        # {job_id: {content: info, state: running/finish}}
        self.job_record = {}
        # {learner_uid: {"learner_ip_port_list": [[learner_ip, learner_port]],
        #                "job_ids": [job_id],
        #                "checkpoint_path": checkpoint_path,
        #                "replay_buffer": replay_buffer,
        #                "ret_metadatas": {data_index: metadata},
        #                "last_beats_time": last_beats_time,
        #                "state": choices in ['alive', 'dead']}
        self.learner_record = {}

        self.url_prefix_format = 'http://{}:{}/'
        if not self.use_fake_data:
            self.stat_manager = StatManager(cfg.system.stat_path_list)
        self.map_name_list = cfg.env.map_name_list
        assert len(self.map_name_list) > 0

        self.lock = LockContext(lock_type='process')
        self.save_ret_metadata_num = 5
        self._set_logger()

        # for league
        self.player_to_learner = {}
        self.learner_to_player = {}
        self.job_queue = Queue()
        self.league_manager_flag = False
        # thread to launch league manager
        launch_league_thread = threading.Thread(target=self._launch_league_manager)
        launch_league_thread.data_index = True
        launch_league_thread.start()
        self.logger.info("[UP] launch league manager thread ")

        self.check_dead_learner_freq = cfg.system.coordinator_check_dead_learner_freq

        # thread to check actor if dead
        check_learner_dead_thread = threading.Thread(target=self.check_learner_dead)
        check_learner_dead_thread.daemon = True
        check_learner_dead_thread.start()
        self.logger.info("[UP] check learner dead thread ")

        # resume
        self._load_resume()
        self.save_resume_freq = 60 * 1

        # thread to save resume
        check_resume_thread = threading.Thread(target=self.check_resume)
        check_resume_thread.daemon = True
        check_resume_thread.start()
        self.logger.info("[UP] check resume thread ")

    def close(self):
        for k, v in self.learner_record.items():
            self.learner_record[k]['replay_buffer'].close()

    def _get_random_map_name(self):
        return np.random.choice(self.map_name_list)

    def _set_logger(self, level=1):
        self.logger = logging.getLogger("coordinator.log")

    def _load_resume(self):
        if self.cfg.system.coordinator_resume_path and os.path.isfile(self.cfg.system.coordinator_resume_path):
            data = torch.load(self.cfg.system.coordinator_resume_path)
            self.manager_record, self.job_record, self.learner_record = data
            for k, v in self.learner_record.items():
                # launch new replay buffer
                self.learner_record[k]['replay_buffer'] = ReplayBuffer(EasyDict(self.cfg['replay_buffer']))
                self.learner_record[k]['replay_buffer'].run()
                self.learner_record[k]['ret_metadatas'] = {}
                self.learner_record[k]['last_beats_time'] = time.time()

    def _save_resume(self):
        tmp = {}
        for k, v in self.learner_record.items():
            tmp[k] = {}
            tmp[k]['learner_ip_port_list'] = v['learner_ip_port_list']
            tmp[k]['job_ids'] = v['job_ids']
            tmp[k]['checkpoint_path'] = v['checkpoint_path']
            tmp[k]['state'] = v['state']
        data = [self.manager_record, self.job_record, tmp]
        torch.save(data, os.path.join(self.resume_dir, 'coordinator.resume.' + self.resume_label))

    def _get_job(self):
        '''
            Overview: return job info for actor
            Returns:
                - (:obj`dict`): job info
        '''
        job_id = str(uuid.uuid1())
        ret = {}

        if self.use_fake_data:
            if not self.learner_record:
                self.learner_record['test1'] = {
                    "learner_ip_port_list": [['0.0.0.0'], [11111]],
                    "job_ids": [],
                    "checkpoint_path": '',
                    "replay_buffer": ReplayBuffer(EasyDict(self.cfg['replay_buffer'])),
                    'ret_metadatas': {},
                    "last_beats_time": int(time.time()),
                    "state": 'alive'
                }
                self.learner_record['test2'] = {
                    "learner_ip_port_list": [['0.0.0.1'], [11112]],
                    "job_ids": [],
                    "checkpoint_path": '',
                    "replay_buffer": ReplayBuffer(EasyDict(self.cfg['replay_buffer'])),
                    'ret_metadatas': {},
                    "last_beats_time": int(time.time()),
                    "state": 'alive'
                }
                self.learner_record['test1']['replay_buffer'].run()
                self.learner_record['test2']['replay_buffer'].run()
            learner_uid1 = 'test1'
            learner_uid2 = random.choice(list(self.learner_record.keys()))
            model_name1 = self.fake_model_path
            model_name2 = self.fake_model_path
            ret = {
                'job_id': job_id,
                'learner_uid': [learner_uid1, learner_uid2],
                'player_id': [learner_uid1, learner_uid2],
                'stat_id': [self.fake_stat_path, self.fake_stat_path],
                'game_type': 'agent_vs_agent',
                'step_data_compressor': 'lz4',
                'model_id': [model_name1, model_name2],
                'teacher_model_id': model_name1,
                'map_name': 'AbyssalReef',
                'random_seed': 0,
<<<<<<< HEAD
                'player1': {
                    'race': 'zerg'
                },
                'player2': {
                    'race': 'zerg'
                    #'difficulty': 'easy',
                    #'build': 'random',
                },
=======
                'race': ['zerg', 'zerg'],
                'difficulty': 'easy',
                'build': 'random',
>>>>>>> de6f7f1a
                'data_push_length': 8
            }
        else:
            ret = self.job_queue.get()
        return ret

    # deprecated
    def deal_with_register_model(self, learner_uid, model_name):
        '''
            Overview: deal with register from learner to register model
            Arguments:
                - learner_uid (:obj:`str`): learner's uid
                - model_name (:obj:`str`): model's name saved in ceph
        '''
        return True

    def deal_with_register_manager(self, manager_uid):
        '''
            Overview: deal with register from manager
            Arguments:
                - manager_uid (:obj:`str`): manager's uid
        '''
        if manager_uid not in self.manager_record:
            self.manager_record[manager_uid] = {}
        return True

    def deal_with_register_learner(self, learner_uid, learner_ip, learner_port, learner_re_register=False):
        '''
            Overview: deal with register from learner, make learner and player pairs
            Arguments:
                - learner_uid (:obj:`str`): learner's uid
                - learner_ip (:obj:`str`): learner's ip
                - learner_port (:obj:`str`): learner's port
                - learner_re_register (:obj:`bool`): whether register the previous learner
        '''
        if hasattr(self, 'player_ids'):
            with self.lock:
                self.logger.info('now learner_record: {}'.format(self.learner_record))
                if learner_uid not in self.learner_record:
                    if len(self.player_to_learner) < len(self.player_ids):
                        self.learner_record[learner_uid] = {
                            "learner_ip_port_list": [[learner_ip, learner_port]],
                            "job_ids": [],
                            "checkpoint_path": '',
                            "replay_buffer": ReplayBuffer(EasyDict(self.cfg['replay_buffer'])),
                            "ret_metadatas": {},
                            "last_beats_time": int(time.time()),
                            "state": 'alive'
                        }
                        self.learner_record[learner_uid]['replay_buffer'].run()
                        for index, player_id in enumerate(self.player_ids):
                            if player_id not in self.player_to_learner:
                                self.player_to_learner[player_id] = learner_uid
                                self.learner_to_player[learner_uid] = player_id
                                self.learner_record[learner_uid]['checkpoint_path'] = self.player_ckpts[index]
                                self.logger.info('learner ({}) set to player ({})'.format(learner_uid, player_id))
                                break
                        self.logger.info(
                            '{}/{} learners have been registered'.format(
                                len(self.player_to_learner), len(self.player_ids)
                            )
                        )
                    else:
                        self.logger.info(
                            'learner {} try to register, but enough learners have been registered.'.format(learner_uid)
                        )
                        return False
                else:
                    if learner_re_register:
                        # if re_register, empty learner_ip_port_list
                        self.learner_record[learner_uid]['learner_ip_port_list'] = []
                        self.learner_record[learner_uid]['state'] = 'alive'
                    if [learner_ip, learner_port] not in self.learner_record[learner_uid]['learner_ip_port_list']:
                        self.learner_record[learner_uid]['learner_ip_port_list'].append([learner_ip, learner_port])

                self.logger.info('learner ({}) register, ip {}, port {}'.format(learner_uid, learner_ip, learner_port))
                return self.learner_record[learner_uid]['checkpoint_path']
        else:
            if not hasattr(self, 'player_ids'):
                self.logger.info('learner can not register now, because league manager is not set up')
            return False

    def deal_with_ask_for_job(self, manager_uid, actor_uid):
        '''
            Overview: deal with job request from manager
            Arguments:
                - manager_uid (:obj:`str`): manager's uid
                - actor_uid (:obj:`str`): actor's uid
        '''
        job = self._get_job()
        job_id = job['job_id']
        if manager_uid not in self.manager_record:
            self.deal_with_register_manager(manager_uid)
        if actor_uid not in self.manager_record[manager_uid]:
            self.manager_record[manager_uid][actor_uid] = []
        self.manager_record[manager_uid][actor_uid].append(job_id)
        self.job_record[job_id] = {'content': job, 'state': 'running'}
        return job

    def deal_with_get_metadata(self, manager_uid, actor_uid, job_id, metadata):
        '''
            Overview: when receiving manager's request of sending metadata, return True/False
            Arguments:
                - manager_uid (:obj:`str`): manager's uid
                - actor_uid (:obj:`str`): actor's uid
                - job_id (:obj:`str`): job's id
                - metadata (:obj:`dict`): actor's metadata
            Returns:
                - (:obj`bool`): state
        '''
        # assert job_id in self.job_record, 'job_id ({}) not in job_record'.format(job_id)
        # keep related id info as func arguments, which is ready for further development
        learner_uid = metadata['learner_uid']
        self.learner_record[learner_uid]['replay_buffer'].push_data(metadata)
        return True

    def deal_with_finish_job(self, manager_uid, actor_uid, job_id, result):
        '''
            Overview: when receiving actor's request of finishing job, return True/False
            Arguments:
                - manager_uid (:obj:`str`): manager's uid
                - actor_uid (:obj:`str`): actor's uid
                - job_id (:obj:`str`): job's id
                - result (:obj:`str`): job result
            Returns:
                - (:obj`bool`): state
        '''
        assert job_id in self.job_record, 'job_id ({}) not in job_record'.format(job_id)
        self.job_record[job_id]['state'] = 'finish'
        if not self.use_fake_data:
            home_id = self.job_record[job_id]['content']['player_id'][0]
            away_id = self.job_record[job_id]['content']['player_id'][1]
            match_info = {'home_id': home_id, 'away_id': away_id, 'result': result}
            url_prefix = self.url_prefix_format.format(self.league_manager_ip, self.league_manager_port)
            d = {'match_info': match_info}
            while True:
                try:
                    response = requests.post(url_prefix + "league/finish_match", json=d).json()
                    if response['code'] == 0:
                        return True
                except Exception as e:
                    self.logger.info("something wrong with league_manager, {}".format(e))
                time.sleep(10)
            return False
        return True

    def deal_with_ask_for_metadata(self, learner_uid, batch_size, data_index):
        '''
            Overview: when receiving learner's request of asking for metadata, return metadatas
            Arguments:
                - learner_uid (:obj:`str`): learner's uid
                - batch_size (:obj:`int`): batch size
                - data_index (:obj:`int`): data index, return same data if same
            Returns:
                - (:obj`list`): metadata list
        '''
        assert learner_uid in self.learner_record, 'learner_uid ({}) not in learner_record'.format(learner_uid)
        self.learner_record[learner_uid]['last_beats_time'] = int(time.time())
        with self.lock:
            # for a learner with multi-process, each process has the same data_index, so they sample the same data
            if data_index not in self.learner_record[learner_uid]['ret_metadatas']:
                metadatas = self.learner_record[learner_uid]['replay_buffer'].sample(batch_size)
                self.learner_record[learner_uid]['ret_metadatas'][data_index] = metadatas
                self.logger.info(
                    '[ask_for_metadata] [first] learner ({}) data_index ({})'.format(learner_uid, data_index)
                )
            else:
                metadatas = self.learner_record[learner_uid]['ret_metadatas'][data_index]
                self.logger.info(
                    '[ask_for_metadata] [second] learner ({}) data_index ({})'.format(learner_uid, data_index)
                )
        # clean saved metadata in learner_record
        for i in range(data_index - self.save_ret_metadata_num):
            if i in self.learner_record[learner_uid]['ret_metadatas']:
                del self.learner_record[learner_uid]['ret_metadatas'][i]
        return metadatas

    def deal_with_update_replay_buffer(self, learner_uid, update_info):
        '''
            Overview: when receiving learner's request of updating replay buffer, return True/False
            Arguments:
                - learner_uid (:obj:`str`): learner's uid
                - update_info (:obj:`dict`): info dict
            Returns:
                - (:obj`bool`): True
        '''
        self.learner_record[learner_uid]['last_beats_time'] = int(time.time())
        self.learner_record[learner_uid]['replay_buffer'].update(update_info)
        return True

    def deal_with_get_learner_train_step(self, learner_uid, train_step):
        self.learner_record[learner_uid]['last_beats_time'] = int(time.time())
        player_id = self.learner_to_player.get(learner_uid)
        player_info = {'player_id': player_id, 'train_step': train_step}
        self.league_manager.update_active_player(player_info)
        return True

    def deal_with_register_league_manager(self, league_manager_ip, player_ids, player_ckpts):
        self.league_manager_ip = league_manager_ip
        self.player_ids = player_ids
        self.player_ckpts = player_ckpts
        self.logger.info('register league_manager from {}'.format(self.league_manager_ip))
        self.league_manager_flag = True
        return True

    def deal_with_ask_learner_to_reset(self, player_id, checkpoint_path):
        learner_uid = self.player_to_learner[player_id]
        d = {'checkpoint_path': checkpoint_path}
        for learner_ip, learner_port in self.learner_record[learner_uid]['learner_ip_port_list']:
            url_prefix = self.url_prefix_format.format(learner_ip, learner_port)
            while True:
                try:
                    response = requests.post(url_prefix + "learner/reset", json=d).json()
                    if response['code'] == 0:
                        break
                except Exception as e:
                    self.logger.info("something wrong with learner {}, {}".format(learner_uid, e))
                time.sleep(2)
        return True

    def deal_with_add_launch_info(self, launch_info):
        """
            Overview: when receiving league manager's launch match request, prepare a new job and push it into job_queue
            Arguments:
                - launch_info (:obj:`dict`): launch match info, please refer to league manager for details
            Returns:
                - (:obj`bool`): state
        """
        home_id = launch_info['home_id']
        away_id = launch_info['away_id']
        home_checkpoint_path = launch_info['home_checkpoint_path']
        away_checkpoint_path = launch_info['away_checkpoint_path']
        home_teacher_checkpoint_path = launch_info['home_teacher_checkpoint_path']
        away_teacher_checkpoint_path = launch_info['away_teacher_checkpoint_path']
        # only the players which has mapping to learner own learner_uid
        home_learner_uid = self.player_to_learner[home_id] if home_id in self.player_to_learner.keys() else None
        away_learner_uid = self.player_to_learner[away_id] if away_id in self.player_to_learner.keys() else None
        map_name = self._get_random_map_name()
        random_seed = np.random.randint(0, 314) + int(1e7)
        home_race = launch_info['home_race']
        away_race = launch_info['away_race']
        # stats(len=2, stat path)
        kwargs = {'home_race': home_race, 'away_race': away_race, 'map_name': map_name, 'player_id': 'ava'}
        if self.use_fake_data:
            stats = None
        else:
            stats = self.stat_manager.get_ava_stats(**kwargs)
        job = {
            'job_id': str(uuid.uuid1()),
            'learner_uid': [home_learner_uid, away_learner_uid],
            'player_id': [home_id, away_id],
            'stat_id': stats,
            'game_type': 'agent_vs_agent',
            'step_data_compressor': 'lz4',
            'model_id': [home_checkpoint_path, away_checkpoint_path],
            'teacher_model_id': home_teacher_checkpoint_path,  # away_teacher_checkpoint_path
            'map_name': map_name,
            'random_seed': random_seed,
<<<<<<< HEAD
            'player1': {
                'race': 'zerg'
            },
            'player2': {
                'race': 'zerg'
                #'difficulty': 'easy',
                #'build': 'random',
            },
=======
            'race': [home_race, away_race],
>>>>>>> de6f7f1a
            'data_push_length': self.cfg.train.trajectory_len,
        }
        self.job_queue.put(job)
        return True

    def deal_with_get_heartbeats(self, learner_uid):
        '''
            Overview: when receiving learner's heartbeats, update last_beats_time.
            Arguments:
                - actor_uid (:obj:`str`): learner's uid
            Returns:
                - (:obj`bool`): state
        '''
        assert learner_uid in self.learner_record
        self.learner_record[learner_uid]['last_beats_time'] = int(time.time())
        return True

    ###################################################################################
    #                                     threads                                     #
    ###################################################################################

    def _launch_league_manager(self):
        while True:
            # league_manager and enough learners have been registered
            if self.league_manager_flag and len(self.player_ids) == len(self.player_to_learner):
                try:
                    url_prefix = self.url_prefix_format.format(self.league_manager_ip, self.league_manager_port)
                    response = requests.get(url_prefix + "league/run_league").json()
                    if response['code'] == 0:
                        self.logger.info('league_manager run with table {}. '.format(self.player_to_learner))
                        break
                except Exception as e:
                    self.logger.info('launch_league_thread error {}'.format(e))
            time.sleep(10)

    def time_format(self, time_item):
        return time.strftime("%Y-%m-%d %H:%M:%S", time.localtime(time_item))

    def deal_with_dead_learner(self, learner_uid, reuse=True):
        self.learner_record[learner_uid]['state'] = 'dead'
        os.system('scancel ' + learner_uid)
        self.logger.info('[kill-dead] dead learner {} was killed'.format(learner_uid))

    def check_learner_dead(self):
        while True:
            nowtime = int(time.time())
            for learner_uid, learner_info in self.learner_record.items():
                if learner_info['state'] == 'alive' and\
                   nowtime - learner_info['last_beats_time'] > self.check_dead_learner_freq:
                    # dead learner
                    self.logger.info(
                        "[coordinator][check_learner_dead] {} is dead, last_beats_time = {}".format(
                            learner_uid, self.time_format(learner_info['last_beats_time'])
                        )
                    )
                    self.deal_with_dead_learner(learner_uid)
            time.sleep(self.check_dead_learner_freq)

    def check_resume(self):
        self.lasttime = int(time.time())
        while True:
            nowtime = int(time.time())
            if nowtime - self.lasttime > self.save_resume_freq:
                self._save_resume()
                p = os.path.join(self.resume_dir, 'coordinator.resume.' + self.resume_label)
                self.logger.info('[resume] save to {}'.format(p))
                self.lasttime = nowtime
            time.sleep(self.save_resume_freq)

    ###################################################################################
    #                                      debug                                      #
    ###################################################################################

    def deal_with_get_all_manager(self):
        return self.manager_record

    def deal_with_get_all_learner(self):
        return self.learner_record

    def deal_with_get_all_job(self):
        return self.job_record

    def deal_with_get_replay_buffer(self, learner_uid):
        return self.learner_record[learner_uid]['replay_buffer']

    def deal_with_get_job_queue(self):
        pass

    def deal_with_push_data_to_replay_buffer(self, learner_uid):
        job_id = '8d2e8eda-83d9-11ea-8bb0-1be4f1872daf'
        # learner_uid = '3458436'
        trajectory_path = 'model_main_player_zerg_0_ckpt'\
            '.pth_job_0098e642-841e-11ea-9918-6f27a4855242_agent_0_step_1159_0707b170-8423-11ea-99b0-db6573da5763.traj'
        self.learner_record[learner_uid]['replay_buffer'].push_data(
            {
                'job_id': job_id,
                'trajectory_path': trajectory_path,
                'learner_uid': learner_uid,
                'data': [[1, 2, 3], [4, 5, 6]],
                'step_data_compressor': 'lz4'
            }
        )
        self.learner_record[learner_uid]['replay_buffer'].push_data(
            {
                'job_id': job_id,
                'trajectory_path': trajectory_path,
                'learner_uid': learner_uid,
                'data': [[1, 2, 3], [4, 5, 6]],
                'step_data_compressor': 'lz4'
            }
        )
        self.learner_record[learner_uid]['replay_buffer'].push_data(
            {
                'job_id': job_id,
                'trajectory_path': trajectory_path,
                'learner_uid': learner_uid,
                'data': [[1, 2, 3], [4, 5, 6]],
                'step_data_compressor': 'lz4'
            }
        )
        self.learner_record[learner_uid]['replay_buffer'].push_data(
            {
                'job_id': job_id,
                'trajectory_path': trajectory_path,
                'learner_uid': learner_uid,
                'data': [[1, 2, 3], [4, 5, 6]],
                'step_data_compressor': 'lz4'
            }
        )
        return True<|MERGE_RESOLUTION|>--- conflicted
+++ resolved
@@ -168,7 +168,6 @@
                 'teacher_model_id': model_name1,
                 'map_name': 'AbyssalReef',
                 'random_seed': 0,
-<<<<<<< HEAD
                 'player1': {
                     'race': 'zerg'
                 },
@@ -177,11 +176,6 @@
                     #'difficulty': 'easy',
                     #'build': 'random',
                 },
-=======
-                'race': ['zerg', 'zerg'],
-                'difficulty': 'easy',
-                'build': 'random',
->>>>>>> de6f7f1a
                 'data_push_length': 8
             }
         else:
@@ -440,7 +434,6 @@
             'teacher_model_id': home_teacher_checkpoint_path,  # away_teacher_checkpoint_path
             'map_name': map_name,
             'random_seed': random_seed,
-<<<<<<< HEAD
             'player1': {
                 'race': 'zerg'
             },
@@ -449,9 +442,6 @@
                 #'difficulty': 'easy',
                 #'build': 'random',
             },
-=======
-            'race': [home_race, away_race],
->>>>>>> de6f7f1a
             'data_push_length': self.cfg.train.trajectory_len,
         }
         self.job_queue.put(job)

--- conflicted
+++ resolved
@@ -222,15 +222,10 @@
     def _query(self, key, end_flag_index, autoregressive_embedding, func_embed, mask, temperature, selected_units):
         B, N = key.shape[:2]
         logits = [[] for _ in range(B)]
-<<<<<<< HEAD
-
-=======
-        x = x.unsqueeze(0)
-        # mask is used to avoid select unavaliable and repeat unit
-        # logits_mask is used to calculate loss, therefore only refers to unavaliable part
-        logits_mask = mask.clone()  # immutable, for logits
->>>>>>> f2387ae4
         if selected_units is None:
+            # mask is used to avoid select unavaliable and repeat unit
+            # logits_mask is used to calculate loss, therefore only refers to unavaliable part
+            logits_mask = mask.clone()  # immutable, for logits
             units_index = [[] for _ in range(B)]
             end_flag_trigger = [False for _ in range(B)]
             state = None
@@ -243,7 +238,7 @@
                 query_result = lstm_output.permute(1, 0, 2) * key
                 query_result = query_result.mean(dim=2)
                 if self.use_mask:
-                    masked_logits = query_result.sub((1 - logits_mask))
+                    masked_logits = query_result.sub((1 - logits_mask) * 1e9)
                     query_result.sub_((1 - mask) * 1e9)
                 entity_num = self._get_pred_with_logit(query_result, temperature)
 
@@ -252,24 +247,16 @@
                     if end_flag_trigger[b]:
                         continue
                     else:
-<<<<<<< HEAD
-                        logits[b].append(query_result[b])
+                        logits[b].append(masked_logits[b])
                         # end_flag doesn't also contribute to autoregressive_embedding
                         if entity_num[b] == end_flag_index[b]:
                             # logits == 1 case(only end_flag), select the second largest unit
                             if len(logits[b]) == 1:
-=======
-                        logits[b].append(masked_logits[b])
-                        if entity_num[b] == end_flag_index:
-                            end_flag_trigger[b] = True
-                            # evaluate and logits == 1 case(only end_flag), select the second largest unit
-                            if not self.training and len(logits[b]) == 1:
->>>>>>> f2387ae4
                                 logit = query_result[b]
                                 logit[end_flag_index] = -1e9
-                                logits[b][0] = logit
+                                masked_logits[b][end_flag_index] = -1e9
+                                logits[b][0] = masked_logits[b]
                                 entity_num_b = self._get_pred_with_logit(logit, temperature)
-<<<<<<< HEAD
                                 units_index[b].append(entity_num_b)
                                 mask[b][entity_num_b] = 0
                                 selected_units_step[b] = entity_num_b
@@ -288,13 +275,6 @@
                                                                                     ) * selected_mask.view(B, 1)
 
             units_index = [torch.stack(t, dim=0) for t in units_index]
-=======
-                                units[b][entity_num_b] = 1
-                            continue
-                        units[b][entity_num[b]] = 1
-                        # mask selected unit to avoid repeat
-                        mask[b][entity_num[b]] = 0
->>>>>>> f2387ae4
         else:
             # rewrite some parts of mask which is related to selected_units label
             # TODO(nyz) output warning info about the rewrite parts

from collections import namedtuple

import torch
import torch.nn as nn

<<<<<<< HEAD
from pysc2.lib.action_dict import GENERAL_ACTION_INFO_MASK, ACTIONS_STAT
from pysc2.lib.static_data import NUM_UNIT_TYPES, UNIT_TYPES_REORDER, ACTIONS_REORDER_INV
=======
from pysc2.lib.action_dict import GENERAL_ACTION_INFO_MASK
from pysc2.lib.static_data import NUM_UNIT_TYPES, UNIT_TYPES_REORDER, ACTIONS_REORDER_INV, PART_ACTIONS_MAP,\
    PART_ACTIONS_MAP_INV
>>>>>>> 709fab50
from .head import DelayHead, QueuedHead, SelectedUnitsHead, TargetUnitsHead, LocationHead, ActionTypeHead, \
    TargetUnitHead


def build_head(name):
    head_dict = {
        'action_type_head': ActionTypeHead,
        'base_action_type_head': ActionTypeHead,
        'spec_action_type_head': ActionTypeHead,
        'delay_head': DelayHead,
        'queued_head': QueuedHead,
        'selected_units_head': SelectedUnitsHead,
        'target_units_head': TargetUnitsHead,
        'target_unit_head': TargetUnitHead,
        'location_head': LocationHead,
    }
    return head_dict[name]


class Policy(nn.Module):
    MimicInput = namedtuple(
        'MimicInput',
        ['actions', 'entity_raw', 'action_type_mask', 'lstm_output', 'entity_embeddings', 'map_skip', 'scalar_context']
    )

    EvaluateInput = namedtuple(
        'EvaluateInput',
        ['entity_raw', 'action_type_mask', 'lstm_output', 'entity_embeddings', 'map_skip', 'scalar_context']
    )

    def __init__(self, cfg):
        super(Policy, self).__init__()
        self.cfg = cfg
        self.head = nn.ModuleDict()
        for item in cfg.head.head_names:
            self.head[item] = build_head(item)(cfg.head[item])

    def _look_up_action_attr(self, action_type, entity_raw, units_num, location_dims=(256, 256)):
        action_arg_mask = {
            'select_unit_type_mask': [],
            'select_unit_mask': [],
            'target_unit_type_mask': [],
            'target_unit_mask': [],
            'location_mask': []
        }
        device = action_type[0].device
        action_attr = {'queued': [], 'selected_units': [], 'target_units': [], 'target_location': []}
        for idx, action in enumerate(action_type):
            action_type_val = ACTIONS_REORDER_INV[action.item()]
            action_info_hard_craft = GENERAL_ACTION_INFO_MASK[action_type_val]
            action_info_stat = ACTIONS_STAT[action_type_val]
            # else case is the placeholder
            if action_info_hard_craft['selected_units']:
                type_hard_craft = set(action_info_hard_craft['avail_unit_type_id'])
                type_stat = set(action_info_stat['selected_type'])
                type_set = type_hard_craft.union(type_stat)
                reorder_type_list = [UNIT_TYPES_REORDER[t] for t in type_set]
                select_unit_type_mask = torch.zeros(1, NUM_UNIT_TYPES)
                select_unit_type_mask[:, reorder_type_list] = 1
                action_arg_mask['select_unit_type_mask'].append(select_unit_type_mask.to(device))
                select_unit_mask = torch.zeros(1, units_num[idx])
                for i, t in enumerate(entity_raw[idx]['type']):
                    if t in type_set:
                        select_unit_mask[0, i] = 1
                action_arg_mask['select_unit_mask'].append(select_unit_mask.to(device))
            else:
                action_arg_mask['select_unit_mask'].append(None)
                action_arg_mask['select_unit_type_mask'].append(None)
            if action_info_hard_craft['target_units']:
                type_set = set(action_info_stat['target_type'])
                reorder_type_list = [UNIT_TYPES_REORDER[t] for t in type_set]
                target_unit_type_mask = torch.zeros(1, NUM_UNIT_TYPES)
                target_unit_type_mask[:, reorder_type_list] = 1
                action_arg_mask['target_unit_type_mask'].append(target_unit_type_mask.to(device))
                target_unit_mask = torch.zeros(1, units_num[idx])
                for i, t in enumerate(entity_raw[idx]['type']):
                    if t in type_set:
                        target_unit_mask[0, i] = 1
                action_arg_mask['target_unit_mask'].append(target_unit_mask.to(device))
            else:
                action_arg_mask['target_unit_mask'].append(None)
                action_arg_mask['target_unit_type_mask'].append(None)
            if action_info_hard_craft['target_location']:
                # TODO(nyz) location mask
                action_arg_mask['location_mask'].append(torch.ones(1, *location_dims, device=device))
            else:
                action_arg_mask['location_mask'].append(None)
            # get action attibute(which args the action type owns)
            for k in action_attr.keys():
                action_attr[k].append(action_info_hard_craft[k])
        return action_attr, action_arg_mask

    def _action_type_forward(self, lstm_output, scalar_context, temperature, action_type=None):
        kwargs = {
            'lstm_output': lstm_output,
            'scalar_context': scalar_context,
            'temperature': temperature,
            'action_type': action_type
        }
        if 'action_type_head' in self.head.keys():
            return self.head['action_type_head'](**kwargs)
        elif 'base_action_type_head' in self.head.keys() and 'spec_action_type_head' in self.head.keys():
            if action_type is not None:
                base_action_type = action_type.clone()
                spec_action_type = action_type.clone()
                # to part action type id
                for idx, val in enumerate(action_type):
                    val = val.item()
                    if val == 0:
                        continue
                    elif val in PART_ACTIONS_MAP['base'].keys():
                        spec_action_type[idx] = 0
                        base_action_type[idx] = PART_ACTIONS_MAP['base'][val]
                    else:
                        spec_action_type[idx] = PART_ACTIONS_MAP['spec'][val]
                        base_action_type[idx] = 0
                # double head forward
                kwargs['action_type'] = base_action_type
                base_logits, base_action_type, base_embeddings = self.head['base_action_type_head'](**kwargs)
                kwargs['action_type'] = spec_action_type
                spec_logits, spec_action_type, spec_embeddings = self.head['spec_action_type_head'](**kwargs)
            else:
                base_logits, base_action_type, base_embeddings = self.head['base_action_type_head'](**kwargs)
                spec_logits, spec_action_type, spec_embeddings = self.head['spec_action_type_head'](**kwargs)
            # to total action type id
            for idx, val in enumerate(base_action_type):
                base_action_type[idx] = PART_ACTIONS_MAP_INV['base'][val.item()]
            for idx, val in enumerate(spec_action_type):
                spec_action_type[idx] = PART_ACTIONS_MAP_INV['spec'][val.item()]
            mask = torch.where(
                spec_action_type == 0, torch.ones_like(spec_action_type), torch.zeros_like(spec_action_type)
            )  # noqa
            action_type = mask * base_action_type + spec_action_type
            mask = mask.view(-1, *[1 for _ in range(len(base_embeddings.shape) - 1)]).to(
                base_embeddings.dtype
            )  # batch is the first dim  # noqa
            embeddings = mask * base_embeddings + (1 - mask) * spec_embeddings
            return [base_logits, spec_logits], action_type, embeddings
        else:
            raise KeyError("no necessary action type head in heads()".format(self.head.keys()))

    def mimic(self, inputs, temperature=1.0):
        '''
            Overview: supervised learning policy forward graph
            Arguments:
                - inputs (:obj:`Policy.Input`) namedtuple
                - temperature (:obj:`float`) logits sample temperature
            Returns:
                - logits (:obj:`dict`) logits(or other format) for calculating supervised learning loss
        '''
        actions, entity_raw, action_type_mask, lstm_output, entity_embeddings, map_skip, scalar_context = inputs

        logits = {'queued': [], 'selected_units': [], 'target_units': [], 'target_location': []}
        action_type = torch.LongTensor(actions['action_type']).to(lstm_output.device)
        units_num = [len(t['id']) for t in entity_raw]

<<<<<<< HEAD
        logits['action_type'], action_type, embeddings = self.head['action_type_head'](
            lstm_output, scalar_context, action_type_mask, temperature, action_type
=======
        logits['action_type'], action_type, embeddings = self._action_type_forward(
            lstm_output, scalar_context, temperature, action_type
>>>>>>> 709fab50
        )
        action_attr, mask = self._look_up_action_attr(action_type, entity_raw, units_num)

        logits['delay'], delay, embeddings = self.head['delay_head'](embeddings)
        for idx in range(action_type.shape[0]):
            embedding = embeddings[idx:idx + 1]
            if isinstance(actions['queued'][idx], torch.Tensor):
                if not action_attr['queued'][idx]:
                    print('queued', actions['action_type'][idx], actions['queued'][idx], idx)
                logits_queued, queued, embedding = self.head['queued_head'](embedding, temperature)
                logits['queued'].append(logits_queued)
            if isinstance(actions['selected_units'][idx], torch.Tensor):
                if not action_attr['selected_units'][idx]:
                    print('selected_units', actions['action_type'][idx], actions['selected_units'][idx], idx)
                selected_units_num = [actions['selected_units'][idx].shape[0]]
                logits_selected_units, selected_units, embedding = self.head['selected_units_head'](
                    embedding, mask['select_unit_type_mask'][idx], mask['select_unit_mask'][idx],
                    entity_embeddings[idx], temperature, selected_units_num
                )
                logits['selected_units'].append(logits_selected_units[0])
            if isinstance(actions['target_units'][idx], torch.Tensor):
                if not action_attr['target_units'][idx]:
                    print('target_units', actions['action_type'][idx], actions['target_units'][idx], idx)
                logits_target_units, target_units = self.head['target_unit_head'](
                    embedding, mask['target_unit_type_mask'][idx], mask['target_unit_mask'][idx],
                    entity_embeddings[idx], temperature
                )
                logits['target_units'].append(logits_target_units)
            if isinstance(actions['target_location'][idx], torch.Tensor):
                if not action_attr['target_location'][idx]:
                    print('target_location', actions['action_type'][idx], actions['target_location'][idx], idx)
                if isinstance(map_skip[0], torch.Tensor):
                    map_skip_single = [t[idx:idx + 1] for t in map_skip]
                elif isinstance(map_skip[0], list):
                    map_skip_single = [t[idx] for t in map_skip]
                else:
                    raise TypeError("invalid map_skip element type: {}".format(type(map_skip[0])))
                logits_location, location = self.head['location_head'](
                    embedding, map_skip_single, mask['location_mask'][idx], temperature
                )
                logits['target_location'].append(logits_location)

        return logits

    def evaluate(self, inputs, temperature=1.0):
        '''
            Overview: agent(policy) evaluate forward graph, or in reinforcement learning
            Arguments:
                - inputs (:obj:`Policy.Input`) namedtuple
                - temperature (:obj:`float`) logits sample temperature
            Returns:
                - logits (:obj:`dict`) logits
                - actions (:obj:`dict`) actions predicted by agent(policy)
        '''
        entity_raw, action_type_mask, lstm_output, entity_embeddings, map_skip, scalar_context = inputs

        B = len(entity_raw)
        actions = {'queued': [], 'selected_units': [], 'target_units': [], 'target_location': []}
        logits = {'queued': [], 'selected_units': [], 'target_units': [], 'target_location': []}
        units_num = [len(t['id']) for t in entity_raw]

        # action type
<<<<<<< HEAD
        logits['action_type'], action_type, embeddings = self.head['action_type_head'](
            lstm_output, scalar_context, action_type_mask, temperature
=======
        logits['action_type'], action_type, embeddings = self._action_type_forward(
            lstm_output, scalar_context, temperature
>>>>>>> 709fab50
        )
        actions['action_type'] = torch.chunk(action_type, B, dim=0)
        action_attr, mask = self._look_up_action_attr(actions['action_type'], entity_raw, units_num)

        # action arg delay
        logits['delay'], delay, embeddings = self.head['delay_head'](embeddings)
        actions['delay'] = torch.chunk(delay, B, dim=0)

        for idx in range(B):
            embedding = embeddings[idx:idx + 1]
            # action arg queued
            if action_attr['queued'][idx]:
                logits_queued, queued, embedding = self.head['queued_head'](embedding, temperature)
            else:
                logits_queued, queued = None, None
            logits['queued'].append(logits_queued)
            actions['queued'].append(queued)
            # action arg selected_units
            if action_attr['selected_units'][idx]:
                logits_selected_units, selected_units, embedding = self.head['selected_units_head'](
                    embedding, mask['select_unit_type_mask'][idx], mask['select_unit_mask'][idx],
                    entity_embeddings[idx], temperature
                )
                selected_units = selected_units[0]
            else:
                logits_selected_units, selected_units = None, None
            logits['selected_units'].append(logits_selected_units)
            actions['selected_units'].append(selected_units)
            # action arg target_units
            if action_attr['target_units'][idx]:
                logits_target_units, target_units = self.head['target_unit_head'](
                    embedding, mask['target_unit_type_mask'][idx], mask['target_unit_mask'][idx],
                    entity_embeddings[idx], temperature
                )
                target_units = target_units[0]
            else:
                logits_target_units, target_units = None, None
            logits['target_units'].append(logits_target_units)
            actions['target_units'].append(target_units)
            # action arg target_location
            if action_attr['target_location'][idx]:
                map_skip_single = [t[idx:idx + 1] for t in map_skip]
                logits_location, location = self.head['location_head'](
                    embedding, map_skip_single, mask['location_mask'][idx], temperature
                )
            else:
                logits_location, location = None, None
            logits['target_location'].append(logits_location)
            actions['target_location'].append(location)

        actions = self._get_action_entity_raw(actions, entity_raw)

        return actions, logits

    def _get_action_entity_raw(self, actions, entity_raw):
        B = len(entity_raw)
        action_entity_raw = []
        for b in range(B):
            selected_units = actions['selected_units'][b]
            target_units = actions['target_units'][b]
            selected_units = [] if selected_units is None else selected_units.tolist()
            target_units = [] if target_units is None else target_units.tolist()
            units = list(set(selected_units).union(set(target_units)))

            entity_raw_per_frame = entity_raw[b]
            keys = entity_raw_per_frame.keys()
            action_entity_raw_per_frame = {}
            for u in units:
                entity_raw_u = {k: entity_raw_per_frame[k][u] for k in keys}
                action_entity_raw_per_frame[u] = entity_raw_u
            action_entity_raw.append(action_entity_raw_per_frame)

        actions['action_entity_raw'] = action_entity_raw
        return actions

    def forward(self, inputs, mode=None, **kwargs):
        assert (mode in ['mimic', 'evaluate'])
        return getattr(self, mode)(inputs, **kwargs)<|MERGE_RESOLUTION|>--- conflicted
+++ resolved
@@ -3,14 +3,9 @@
 import torch
 import torch.nn as nn
 
-<<<<<<< HEAD
 from pysc2.lib.action_dict import GENERAL_ACTION_INFO_MASK, ACTIONS_STAT
-from pysc2.lib.static_data import NUM_UNIT_TYPES, UNIT_TYPES_REORDER, ACTIONS_REORDER_INV
-=======
-from pysc2.lib.action_dict import GENERAL_ACTION_INFO_MASK
 from pysc2.lib.static_data import NUM_UNIT_TYPES, UNIT_TYPES_REORDER, ACTIONS_REORDER_INV, PART_ACTIONS_MAP,\
     PART_ACTIONS_MAP_INV
->>>>>>> 709fab50
 from .head import DelayHead, QueuedHead, SelectedUnitsHead, TargetUnitsHead, LocationHead, ActionTypeHead, \
     TargetUnitHead
 
@@ -167,13 +162,8 @@
         action_type = torch.LongTensor(actions['action_type']).to(lstm_output.device)
         units_num = [len(t['id']) for t in entity_raw]
 
-<<<<<<< HEAD
-        logits['action_type'], action_type, embeddings = self.head['action_type_head'](
+        logits['action_type'], action_type, embeddings = self._action_type_forward(
             lstm_output, scalar_context, action_type_mask, temperature, action_type
-=======
-        logits['action_type'], action_type, embeddings = self._action_type_forward(
-            lstm_output, scalar_context, temperature, action_type
->>>>>>> 709fab50
         )
         action_attr, mask = self._look_up_action_attr(action_type, entity_raw, units_num)
 
@@ -236,13 +226,8 @@
         units_num = [len(t['id']) for t in entity_raw]
 
         # action type
-<<<<<<< HEAD
-        logits['action_type'], action_type, embeddings = self.head['action_type_head'](
+        logits['action_type'], action_type, embeddings = self._action_type_forward(
             lstm_output, scalar_context, action_type_mask, temperature
-=======
-        logits['action_type'], action_type, embeddings = self._action_type_forward(
-            lstm_output, scalar_context, temperature
->>>>>>> 709fab50
         )
         actions['action_type'] = torch.chunk(action_type, B, dim=0)
         action_attr, mask = self._look_up_action_attr(actions['action_type'], entity_raw, units_num)

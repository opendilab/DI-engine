common:
    config_name: eval
    num_episodes: 10
    agent: ppo  # [ppo, dqn, random, keyboard]
env:
    game_version: '4.10'
    map_name: AbyssalReef
    disable_fog: False
    step_mul: 32
    agent_race: zerg
    bot_race: zerg
    # bot_difficulties: '1'  # ['1', '2', '3', '4', '5', '6', '7', '8', '9', 'A']
    use_all_combat_actions: False
    game_steps_per_episode: 43200
    use_region_features: False
    use_action_mask: True
    use_reward_shaping: False
    save_replay: True
model:
    policy: mlp  # [mlp, lstm]
<<<<<<< HEAD
    action_type: fixed  # [rand, fixed]
=======
    action_type: rand  # [rand, fixed, sample]
>>>>>>> b0d6601b
logger:
    print_freq: 10
    viz: True<|MERGE_RESOLUTION|>--- conflicted
+++ resolved
@@ -18,11 +18,7 @@
     save_replay: True
 model:
     policy: mlp  # [mlp, lstm]
-<<<<<<< HEAD
-    action_type: fixed  # [rand, fixed]
-=======
     action_type: rand  # [rand, fixed, sample]
->>>>>>> b0d6601b
 logger:
     print_freq: 10
     viz: True
common:
    config_name: ppo_train
    time_wrapper_type: cuda
env:
    game_version: '4.10'
    disable_fog: False
    step_mul: 32
    bot_difficulties: '1,2,4,6,9,A'
    use_all_combat_actions: False
    game_steps_per_episode: 43200
    use_region_features: False
    use_action_mask: True
    use_reward_shaping: False
model:
    policy: mlp  # [mlp, lstm]
train:
    batch_size: 256  # 32 * unroll_split
    learner_use_cuda: True
    learner_data_queue_size: 8192  # 1024 * unroll_split
    actor_data_queue_size: 1
    enable_save_data: False
    unroll_length: 128
    unroll_split: 8
    learning_rate: 1e-5
    discount_gamma: 0.998
    lambda_return: 0.95
    entropy_coeff: 0.01
    value_coeff: 0.5
    ppo_clip_range: 0.1
    use_value_clip: False
    grad_clip_type: max_norm  # [max_norm, clip_value]
    grad_clip_value: 0.5
communication:
<<<<<<< HEAD
    ip:
        learner: '10.198.8.66'
        learner_manager: '10.198.8.31'
        actor_manager: '10.198.6.31'  # if single lustre, set learner_manager == actor_manager
=======
    learner_ip: '10.5.38.241'
>>>>>>> fa5c1799
    port:
        learner: 5710
        learner_manager: 5711
        actor_manager: 5712
        actor: 5713

        learner_manager_model: 5716
        actor_manager_model: 5717
        actor_model: 5718
    HWM:
        learner: 1
        learner_manager: 10
        actor_manager: 10
        actor: 1
    queue_size:
        learner_manager: 20
        actor_manager: 50
    model_time_inteval: 10  # 10 second 128 step rollout
logger:
    print_freq: 500
    save_freq: 5000<|MERGE_RESOLUTION|>--- conflicted
+++ resolved
@@ -31,14 +31,10 @@
     grad_clip_type: max_norm  # [max_norm, clip_value]
     grad_clip_value: 0.5
 communication:
-<<<<<<< HEAD
     ip:
         learner: '10.198.8.66'
         learner_manager: '10.198.8.31'
         actor_manager: '10.198.6.31'  # if single lustre, set learner_manager == actor_manager
-=======
-    learner_ip: '10.5.38.241'
->>>>>>> fa5c1799
     port:
         learner: 5710
         learner_manager: 5711

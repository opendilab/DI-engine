--- conflicted
+++ resolved
@@ -2,17 +2,12 @@
     train:
         dataloader_type: iter  # [epoch, iter]
         trajectory_len: 48
-<<<<<<< HEAD
-        trajectory_type: slide_window  # [epoch: [slide_window], iter: [sequential]]
-        slide_window_step: 1
+        trajectory_type: sequential  # [epoch: [slide_window], iter: [sequential]]
+        slide_window_step: 1  # only in slide_window
 api:
     learner_port: 8293               # learner port
     coordinator_ip: 10.5.36.31       # learner and coordinator are in same cluster
     coordinator_port: 8294
     manager_ip: 10.5.36.31           # could be all cluster
     manager_port: 8295
-    ceph_path: s3://zhangming
-=======
-        trajectory_type: sequential  # [epoch: [slide_window], iter: [sequential]]
-        slide_window_step: 1  # only in slide_window
->>>>>>> 8d01ae7f
+    ceph_path: s3://zhangming
--- conflicted
+++ resolved
@@ -16,13 +16,9 @@
 class GroupSyncBatchNorm(link.nn.SyncBatchNorm2d):
     r"""
     Overview:
-<<<<<<< HEAD
-       Applies Batch Normalization over a N-Dimensional input (a mini-batch of [N-2]D inputs with additional channel dimension) as described in the paper 
-=======
        Applies Batch Normalization over a N-Dimensional input (a mini-batch of [N-2]D inputs with additional channel
        dimension) as described in the paper:
 
->>>>>>> ae726294
        Batch Normalization: Accelerating Deep Network Training by Reducing Internal Covariate Shift .
 
         Notes:
@@ -38,11 +34,6 @@
         r"""
         Overview:
             Init class GroupSyncBatchNorm
-<<<<<<< HEAD
-        
-=======
-
->>>>>>> ae726294
         Arguments:
             Notes:
                 reference https://pytorch.org/docs/stable/generated/torch.nn.SyncBatchNorm.html
@@ -80,15 +71,9 @@
     r"""
     Overview:
         the Adaptive Instance Normalization with 2 dimensions.
-<<<<<<< HEAD
-       
-        Notes:
-            you can reference <https://www.jianshu.com/p/7aeb1b41930b> or read paper <https://arxiv.org/pdf/1703.06868.pdf>
-=======
 
         Notes:
             you can reference <https://www.jianshu.com/p/7aeb1b41930b> or read paper <https://arxiv.org/pdf/1703.06868.pdf>  # noqa
->>>>>>> ae726294
             to learn more about Adaptive Instance Normalization
 
     Interface:
@@ -125,13 +110,8 @@
             - x (:obj:`Tensor`): the batch input tensor of AdaIN
 
         Shapes:
-<<<<<<< HEAD
-            - x (:obj:`Tensor`): :math:`(B, C, H, W)`, while B is the batch size, 
-                C is number of channels , H and W stands for height and width    
-=======
             - x (:obj:`Tensor`): :math:`(B, C, H, W)`, while B is the batch size,
                 C is number of channels , H and W stands for height and width
->>>>>>> ae726294
         """
         assert self.weight is not None and self.bias is not None
         b, c, h, w = x.shape
@@ -150,11 +130,6 @@
     r"""
     Overview:
         build the corresponding normalization module
-<<<<<<< HEAD
-    
-=======
-
->>>>>>> ae726294
     Arguments:
         - norm_type (:obj:`str`): type of the normaliztion, now support ['BN', 'IN', 'SyncBN', 'AdaptiveIN']
         - dim (:obj:`int`): dimension of the normalization, when norm_type is in [BN, IN]

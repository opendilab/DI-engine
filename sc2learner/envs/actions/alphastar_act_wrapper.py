--- conflicted
+++ resolved
@@ -33,15 +33,9 @@
         }
         self.output_template = ['action_type', 'delay', 'queued', 'selected_units', 'target_units', 'target_location']
         self.map_size = map_size
-<<<<<<< HEAD
-        assert self.map_size[0] != 0 and self.map_size[1] != 0
-        self.use_resolution = use_resolution
-        self.resolution = feature_layer_resolution
-=======
         assert self.map_size[0] != 0 and self.map_size[1] != 0, 'map size=0 , replay corrupt'
         self.use_resolution = use_resolution
         self.resolution = feature_layer_resolution * 2
->>>>>>> fd0e55ad
 
     def _get_output_template(self):
         template = {k: None for k in self.output_template}
@@ -65,13 +59,6 @@
                 ret[k] = item
         return list(ret.values())
 
-<<<<<<< HEAD
-    def world_coord_to_minimap(self, coord):
-        max_dim = max(self.map_size[0], self.map_size[1])  # spatial aspect ratio doesn't change with any resolution
-        new_x = coord[0] * self.resolution / max_dim
-        new_y = (self.map_size[1] - coord[1]) * self.resolution / max_dim
-        return [new_y, new_x]  # spatial information is y major coordinate
-=======
     def _world_coord_to_minimap(self, coord):
         max_dim = max(self.map_size[0], self.map_size[1])  # spatial aspect ratio doesn't change with any resolution
         x = int(coord[0] * self.resolution / max_dim)
@@ -95,19 +82,11 @@
                 y -= 1
             location = [y, x]  # y major
         return location
->>>>>>> fd0e55ad
 
     # refer to https://github.com/Blizzard/s2client-proto/blob/master/s2clientprotocol/raw.proto
     def _parse_raw_camera_move(self, t):
         if t.HasField('center_world_space'):
-<<<<<<< HEAD
-            if self.use_resolution:
-                location = self.world_coord_to_minimap((t.center_world_space.x, t.center_world_space.y))
-            else:
-                location = [self.map_size[1] - t.center_world_space.y, t.center_world_space.x]  # y major
-=======
             location = self._get_location(t.center_world_space.x, t.center_world_space.y)
->>>>>>> fd0e55ad
             return {'action_type': [168], 'target_location': location}  # raw_camera_move 168
         else:
             return None
@@ -119,19 +98,7 @@
             # target_units and target_location can't exist at the same time
             assert ((t.HasField('target_world_space_pos')) + (t.HasField('target_unit_tag')) <= 1)
             if t.HasField('target_world_space_pos'):
-<<<<<<< HEAD
-                # origin world position
-                if self.use_resolution:
-                    ret['target_location'] = self.world_coord_to_minimap(
-                        (t.target_world_space_pos.x, t.target_world_space_pos.y)
-                    )
-                else:
-                    ret['target_location'] = [
-                        self.map_size[1] - t.target_world_space_pos.y, t.target_world_space_pos.x
-                    ]  # y major  # noqa
-=======
                 ret['target_location'] = self._get_location(t.target_world_space_pos.x, t.target_world_space_pos.y)
->>>>>>> fd0e55ad
                 ret['action_type'] = [self.ability_to_raw_func(t.ability_id, actions.raw_cmd_pt)]
             else:
                 if t.HasField('target_unit_tag'):

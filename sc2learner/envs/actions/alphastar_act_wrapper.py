--- conflicted
+++ resolved
@@ -16,10 +16,6 @@
 
     def _get_output_template(self):
         template = {k: None for k in self.output_template}
-<<<<<<< HEAD
-        template['queued'] = [False]
-=======
->>>>>>> 276f672b
         return template
 
     def parse(self, action):

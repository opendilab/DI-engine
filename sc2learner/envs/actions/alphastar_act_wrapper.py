'''
Copyright 2020 Sensetime X-lab. All Rights Reserved

Main Function:
    1. parse numpy arrays actions into tensors for pytorch
'''

import collections
import torch
import enum
from pysc2.lib import actions
from pysc2.lib.action_dict import GENERAL_ACTION_INFO_MASK, ACT_TO_GENERAL_ACT
from sc2learner.torch_utils import to_tensor
from sc2learner.utils import deepcopy


class AlphastarActParser(object):
    '''
        Overview: parse action into tensors
        Interface: __init__, parse
    '''
    def __init__(self, feature_layer_resolution, map_size):
        '''
            Overview: initial related attributes
            Arguments:
                - feature_layer_resolution (:obj:'int'): feature layer resolution
                - map_size (:obj:'list'): map size (x, y format)
        '''
        self.input_template = {
            'camera_move': self._parse_raw_camera_move,
            'unit_command': self._parse_raw_unit_command,
            'toggle_autocast': self._parse_raw_toggle_autocast,
        }
        self.output_template = ['action_type', 'delay', 'queued', 'selected_units', 'target_units', 'target_location']
        self.map_size = map_size
        if isinstance(feature_layer_resolution, collections.Sequence):
            self.resolution = feature_layer_resolution
        else:
            self.resolution = (feature_layer_resolution, feature_layer_resolution)

    def _get_output_template(self):
        template = {k: None for k in self.output_template}
        return template

    def parse(self, action):
        '''
            Overview: parse an action
            Arguments:
                - action (:obj:'ActionRaw'): raw action in proto format
            Returns:
                - ret (:obj:'list'): a list includes actions parsed from the raw action
        '''
        ret = {}
        for k, f in self.input_template.items():
            act_val = getattr(action, k)
            v = f(act_val)
            if v is not None:
                item = self._get_output_template()
                item.update(v)
                ret[k] = item
        return list(ret.values())

    def world_coord_to_minimap(self, coord):
        coord[0] = min(self.map_size[0], coord[0])
        coord[1] = min(self.map_size[1], coord[1])
        new_x = int(coord[0] * self.resolution[0] / (self.map_size[0] + 1e-3))
        new_y = int(coord[1] * self.resolution[1] / (self.map_size[1] + 1e-3))
        max_limit = self.resolution[0] * self.resolution[1]
        assert (new_x < max_limit and new_y < max_limit)
        return (new_x, new_y)

    def minimap_to_world_coord(self, location):
        assert (location[0] < self.resolution[0])
        assert (location[1] < self.resolution[1])
        new_x = location[0] * self.map_size[0] / self.resolution[0]
        new_y = location[1] * self.map_size[1] / self.resolution[1]
        return (new_x, new_y)

    # refer to https://github.com/Blizzard/s2client-proto/blob/master/s2clientprotocol/raw.proto
    def _parse_raw_camera_move(self, t):
        if t.HasField('center_world_space'):
            location = [self.map_size[1] - t.center_world_space.y, t.center_world_space.x]  # y major
            return {'action_type': [168], 'target_location': location}  # raw_camera_move 168
        else:
            return None

    # refer to https://github.com/Blizzard/s2client-proto/blob/master/s2clientprotocol/raw.proto
    def _parse_raw_unit_command(self, t):
        if t.HasField('ability_id'):
            ret = {'selected_units': list(t.unit_tags)}
            # target_units and target_location can't exist at the same time
            assert ((t.HasField('target_world_space_pos')) + (t.HasField('target_unit_tag')) <= 1)
            if t.HasField('target_world_space_pos'):
                # origin world position
                ret['target_location'] = [
                    self.map_size[1] - t.target_world_space_pos.y, t.target_world_space_pos.x
                ]  # y major  # noqa
                ret['action_type'] = [self.ability_to_raw_func(t.ability_id, actions.raw_cmd_pt)]
            else:
                if t.HasField('target_unit_tag'):
                    ret['target_units'] = [t.target_unit_tag]
                    ret['action_type'] = [self.ability_to_raw_func(t.ability_id, actions.raw_cmd_unit)]
                else:
                    ret['action_type'] = [self.ability_to_raw_func(t.ability_id, actions.raw_cmd)]
            if ret['action_type'] == [0]:
                ret = self._get_output_template()
                ret['action_type'] = [0]
            # transform into general_id action
            ret['action_type'] = [ACT_TO_GENERAL_ACT[ret['action_type'][0]]]
            # queued attr
            has_queue_attr = GENERAL_ACTION_INFO_MASK[ret['action_type'][0]]['queued']
            if has_queue_attr:
                if t.HasField('queue_command'):
                    assert (t.queue_command)
                    ret['queued'] = [t.queue_command]
                else:
                    ret['queued'] = [False]
            return ret
        else:
            return None

    # refer to https://github.com/Blizzard/s2client-proto/blob/master/s2clientprotocol/raw.proto
    def _parse_raw_toggle_autocast(self, t):
        if t.HasField('ability_id'):
            ret = {'action_type': [self.ability_to_raw_func(t.ability_id, actions.raw_autocast)]}
<<<<<<< HEAD
            if t.HasField('unit_tags'):
                ret['selected_units'] = list(t.unit_tags)
            else:
                ret['action_type'] = [0]
            # transform into general_id action
=======
            ret['selected_units'] = list(t.unit_tags)
            # transfrom into general_id action
>>>>>>> 365796a1
            ret['action_type'] = [ACT_TO_GENERAL_ACT[ret['action_type'][0]]]
            return ret
        else:
            return None

    def ability_to_raw_func(self, ability_id, cmd_type):
        if ability_id not in actions.RAW_ABILITY_IDS:
            print("unknown ability id: {}".format(ability_id))
            return 0
        for func in actions.RAW_ABILITY_IDS[ability_id]:
            if func.function_type is cmd_type:
                return func.id
        print("not found corresponding cmd type, id: {}\tcmd type: {}".format(ability_id, cmd_type))
        return 0  # error case, regard as no op

    def merge_same_id_action(self, actions):
        def merge(same_id_actions):
            def apply_merge(action_list):
                selected_units = []
                for a in action_list:
                    selected_units.extend(a['selected_units'])
                selected_units = list(set(selected_units))  # remove repeat element
                action_list[0]['selected_units'] = selected_units
                return [action_list[0]]

            def merge_by_key(key):
                sames = {}
                for a in same_id_actions:
                    k = a[key]
                    if isinstance(k, list):
                        k = '-'.join([str(t) for t in k])
                    if k not in sames.keys():
                        sames[k] = [a]
                    else:
                        sames[k].append(a)
                ret = []
                for k, v in sames.items():
                    a = apply_merge(v) if len(v) > 1 else v
                    ret.extend(a)
                return ret

            action_type = same_id_actions[0]['action_type'][0]
            if action_type == 0:  # no op
                return [same_id_actions[0]]
            if same_id_actions[0]['target_units'] is not None:
                # target_units
                return merge_by_key('target_units')
            elif same_id_actions[0]['target_location'] is not None:
                # target_location
                return merge_by_key('target_location')
            else:
                return apply_merge(same_id_actions)

        same_action_dict = {}
        for a in actions:
            k = a['action_type'][0]
            if k not in same_action_dict.keys():
                same_action_dict[k] = [a]
            else:
                same_action_dict[k].append(a)
        ret = []
        for k, v in same_action_dict.items():
            if len(v) > 1:
                ret.extend(merge(v))
            else:
                ret.append(v[0])
        return to_tensor(ret, torch.long)


def action_unit_id_transform(data, inverse=False):
    '''
    Overview: transform original game unit id in action to the current frame unit id
    '''
    def transform(frame):
        frame = deepcopy(frame)
        id_list = frame['entity_raw']['id']
        action = frame['actions']
        for k in ['selected_units', 'target_units']:
            if isinstance(action[k], torch.Tensor):
                unit_ids = []
                for unit in action[k]:
                    val = unit.item()
                    if inverse:
                        unit_ids.append(id_list[val])
                    else:
                        if val in id_list:
                            unit_ids.append(id_list.index(val))
                        else:
                            raise Exception("not found {} id({}) in nearest observation".format(k, val))
                frame['actions'][k] = torch.LongTensor(unit_ids)
        return frame

    if isinstance(data, list):
        for idx, item in enumerate(data):
            data[idx] = transform(item)
        return data
    elif isinstance(data, dict):
        return transform(data)
    else:
        raise TypeError("invalid input type: {}".format(type(data)))


class State(enum.IntEnum):
    init = 0,
    add = 1,


def remove_repeat_data(data, min_delay=16, max_move=3, target_action_type_list=[168, 12, 3]):
    '''
        168(camera move), 12(smart unit), 3(attack unit),
    '''
    def merge(selected_list):

        if len(selected_list) == 1:
            return selected_list

        def single_action_merge(start, end, check_delay=True):
            part = selected_list[start:end]
            if len(part) <= 1:
                return part
            actions = [p['actions'] for p in part]
            # high delay
            if check_delay:
                high_delay_step = [idx for idx, a in enumerate(actions) if a['delay'] >= min_delay]
                result = []
                cur = start
                for i in high_delay_step:
                    result.extend(single_action_merge(cur, start + i, False))
                    cur = start + i
                if cur < end:
                    result.extend(single_action_merge(cur, end, False))
            else:

                def equal(a, b):
                    if type(a) != type(b):
                        return False
                    if isinstance(a, torch.Tensor):
                        if a.shape != b.shape:
                            return False
                        return (a == b).all()
                    else:
                        return a == b

                # target units
                if isinstance(actions[0]['target_units'], torch.Tensor):
                    # same selected units and target_units
                    a0_s_units = actions[0]['selected_units']
                    not_same_s = [idx for idx, a in enumerate(actions) if not equal(a['selected_units'], a0_s_units)]
                    a0_t_units = actions[0]['target_units']
                    not_same_t = [idx for idx, a in enumerate(actions) if not equal(a['target_units'], a0_t_units)]
                    not_same = list(set(not_same_s).union(set(not_same_t)))
                    result = [part[0]]
                    if len(not_same) > 0:
                        print('not same selected_units and target_units\n', actions)
                        result.extend(single_action_merge(start + not_same[0], end, False))
                # target location
                else:
                    # same selected_units units
                    a0_s_units = actions[0]['selected_units']
                    not_same = [idx for idx, a in enumerate(actions) if not equal(a['selected_units'], a0_s_units)]
                    if len(not_same) > 0:
                        print('not same selected_units\n', actions, not_same)
                        result = []
                        result.extend(single_action_merge(start, start + not_same[0], False))
                        result.extend(single_action_merge(start + not_same[0] + 1, end, False))
                    else:
                        location = torch.stack([a['target_location'] for a in actions], dim=0).float()
                        x, y = torch.chunk(location, 2, dim=1)
                        x_flag = torch.abs(x - x.mean()).max() > max_move
                        y_flag = torch.abs(y - y.mean()).max() > max_move
                        if x_flag or y_flag:
                            result = [part[0], part[-1]]
                        else:
                            part[0]['actions']['target_location'] = torch.FloatTensor([x.mean(),
                                                                                       y.mean()]).round().long()  # noqa
                            result = [part[0]]
            return result

        start = 0
        start_action_type = selected_list[start]['actions']['action_type']
        result = []
        for idx in range(len(selected_list)):
            if start_action_type != selected_list[idx]['actions']['action_type']:
                result.extend(single_action_merge(start, idx))
                start = idx
                start_action_type = selected_list[start]['actions']['action_type']
        if start < len(selected_list):
            result.extend(single_action_merge(start, len(selected_list)))
        '''
        print('-'*60 + '\nnum:{}\n'.format(len(selected_list)))
        for item in selected_list:
            print(item['actions'])
        print('*'*60 + '\nnum:{}\n'.format(len(result)))
        for item in result:
            print(item['actions'])
        '''
        return result

    new_data = []
    state = State.init
    selected_list = []
    for step in data:
        action = step['actions']
        action_type = action['action_type']
        if state == State.init:
            if action_type in target_action_type_list:
                state = State.add
                assert (len(selected_list) == 0)
                selected_list.append(step)
            else:
                new_data.append(step)
        elif state == State.add:
            if action_type in target_action_type_list:
                selected_list.append(step)
            else:
                state = State.init
                new_data.extend(merge(selected_list))
                selected_list = []
                new_data.append(step)
    return new_data


def test_merge_same_id_action():
    # fake data, the same format
    actions = [
        {
            'action_type': [0],
            'selected_units': None,
            'target_units': None,
            'target_location': None
        },
        {
            'action_type': [0],
            'selected_units': None,
            'target_units': None,
            'target_location': None
        },
        {
            'action_type': [2],
            'selected_units': [112, 131],
            'target_units': [939],
            'target_location': None
        },
        {
            'action_type': [2],
            'selected_units': [132],
            'target_units': [939],
            'target_location': None
        },
        {
            'action_type': [2],
            'selected_units': [133],
            'target_units': [938],
            'target_location': None
        },
        {
            'action_type': [3],
            'selected_units': [132],
            'target_units': [939],
            'target_location': None
        },
        {
            'action_type': [4],
            'selected_units': [1321],
            'target_units': None,
            'target_location': None
        },
        {
            'action_type': [4],
            'selected_units': [1321, 1328],
            'target_units': None,
            'target_location': None
        },
        {
            'action_type': [5],
            'selected_units': [1321, 1328],
            'target_units': None,
            'target_location': [21, 43]
        },
        {
            'action_type': [5],
            'selected_units': [1322, 1327],
            'target_units': None,
            'target_location': [21, 43]
        },
        {
            'action_type': [5],
            'selected_units': [1323, 1326],
            'target_units': None,
            'target_location': [21, 42]
        },
    ]

    class Map:
        x = 128
        y = 128

    act_parser = AlphastarActParser(128, Map())
    merged_actions = act_parser.merge_same_id_action(actions)
    for k in merged_actions:
        print(k)


if __name__ == "__main__":
    test_merge_same_id_action()<|MERGE_RESOLUTION|>--- conflicted
+++ resolved
@@ -123,16 +123,8 @@
     def _parse_raw_toggle_autocast(self, t):
         if t.HasField('ability_id'):
             ret = {'action_type': [self.ability_to_raw_func(t.ability_id, actions.raw_autocast)]}
-<<<<<<< HEAD
-            if t.HasField('unit_tags'):
-                ret['selected_units'] = list(t.unit_tags)
-            else:
-                ret['action_type'] = [0]
-            # transform into general_id action
-=======
             ret['selected_units'] = list(t.unit_tags)
             # transfrom into general_id action
->>>>>>> 365796a1
             ret['action_type'] = [ACT_TO_GENERAL_ACT[ret['action_type'][0]]]
             return ret
         else:

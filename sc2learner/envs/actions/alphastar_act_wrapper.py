--- conflicted
+++ resolved
@@ -1,13 +1,11 @@
-<<<<<<< HEAD
 '''
 Copyright 2020 Sensetime X-lab. All Rights Reserved
 
 Main Function:
     1. parse numpy arrays actions into tensors for pytorch 
 '''
-=======
+
 import collections
->>>>>>> 3fb289dc
 import torch
 from pysc2.lib import actions
 

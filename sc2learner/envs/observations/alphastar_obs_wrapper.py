--- conflicted
+++ resolved
@@ -90,13 +90,6 @@
         if len(feature_unit.shape) == 1:  # when feature_unit is None
             return None, None, None
         num_unit, num_attr = feature_unit.shape
-<<<<<<< HEAD
-        entity_location = []
-        entity_id = []
-        for idx in range(num_unit):
-            entity_location.append((feature_unit[idx].x, feature_unit[idx].y))
-            entity_id.append(feature_unit[idx].tag)
-=======
         entity_raw = []
         for idx in range(num_unit):
             raw = {
@@ -105,7 +98,6 @@
                 'type': feature_unit[idx].unit_type,
             }
             entity_raw.append(raw)
->>>>>>> 276f672b
 
         ret = []
         for idx, item in enumerate(self.cfg):
@@ -127,11 +119,7 @@
             ret.append(item_data)
         ret = list(zip(*ret))
         ret = [torch.cat(item, dim=0) for item in ret]
-<<<<<<< HEAD
-        return torch.stack(ret, dim=0), entity_location, entity_id
-=======
         return torch.stack(ret, dim=0), entity_raw
->>>>>>> 276f672b
 
 
 class ScalarObsWrapper(object):
@@ -205,35 +193,16 @@
         self.template_act = template_act
 
     def parse(self, obs):
-<<<<<<< HEAD
-        entity_info, entity_location, entity_id = self.entity_wrapper.parse(obs)
-=======
         entity_info, entity_raw = self.entity_wrapper.parse(obs)
->>>>>>> 276f672b
         ret = {
             'scalar_info': self.scalar_wrapper.parse(obs),
             'spatial_info': self.spatial_wrapper.parse(obs),
             'entity_info': entity_info,
-<<<<<<< HEAD
-            'entity_location': entity_location,
-            'entity_id': entity_id,
-=======
             'entity_raw': entity_raw,
->>>>>>> 276f672b
         }
         return ret
 
     def merge_action(self, obs, last_action_info):
-<<<<<<< HEAD
-        last_delay, last_queued, last_action_type, selected_units, target_units = last_action_info
-        obs['scalar_info']['last_delay'] = self.template_act[0]['op'](torch.LongTensor(last_delay))
-        obs['scalar_info']['last_queued'] = self.template_act[1]['op'](torch.LongTensor(last_queued))
-        N = obs['entity_info'].shape[0]
-        obs['entity_info'] = torch.cat([obs['entity_info'], torch.zeros(N, 2)], dim=1)
-        selected_units = [] if isinstance(selected_units, str) else selected_units
-        for idx, v in enumerate(obs['entity_id']):
-            if v in selected_units:
-=======
         if obs['entity_info'] is None:
             return obs
         last_delay, last_queued, last_action_type, selected_units, target_units = last_action_info
@@ -246,20 +215,14 @@
         selected_units = [] if isinstance(selected_units, str) else selected_units
         for idx, v in enumerate(obs['entity_raw']):
             if v['id'] in selected_units:
->>>>>>> 276f672b
                 obs['entity_info'][idx, -1] = 1
             else:
                 obs['entity_info'][idx, -2] = 1
 
         obs['entity_info'] = torch.cat([obs['entity_info'], torch.zeros(N, 2)], dim=1)
         target_units = [] if isinstance(target_units, str) else target_units
-<<<<<<< HEAD
-        for idx, v in enumerate(obs['entity_id']):
-            if v in target_units:
-=======
         for idx, v in enumerate(obs['entity_raw']):
             if v['id'] in target_units:
->>>>>>> 276f672b
                 obs['entity_info'][idx, -1] = 1
             else:
                 obs['entity_info'][idx, -2] = 1
@@ -432,14 +395,6 @@
             'op': partial(num_first_one_hot, num=5), 'scalar_context': True, 'other': 'one-hot 5 value'},  # TODO 10% hidden
         {'key': 'upgrades', 'arch': 'fc', 'input_dim': NUM_UPGRADES, 'output_dim': 128, 'ori': 'upgrades',
             'op': partial(reorder_boolean_vector, dictionary=UPGRADES_REORDER, num=NUM_UPGRADES), 'other': 'boolean'},
-<<<<<<< HEAD
-        # {'key': 'enemy_upgrades', 'arch': 'fc', 'input_dim': NUM_UPGRADES, 'output_dim': 128, 'ori': 'enemy_upgrades',
-        #    'op': partial(reorder_boolean_vector, dictionary=UPGRADES_REORDER, num=NUM_UPGRADES), 'other': 'boolean'},
-        {'key': 'time', 'arch': 'transformer', 'input_dim': 32, 'output_dim': 64, 'ori': 'game_loop',
-            'op': partial(batch_binary_encode, bit_num=32), 'other': 'transformer'},
-
-        # {'key': 'available_actions', 'arch': fc, 'input_dim': NUM_ACTIONS, 'output_dim': 64, ’ori‘: 'available_actions', ’op‘: partial(reorder_boolean_vector, dictionary=ACTIONS_REORDER, num=NUM_ACTIONS), 'scalar_context': True, 'other': 'boolean vector'},
-=======
         {'key': 'enemy_upgrades', 'arch': 'fc', 'input_dim': NUM_UPGRADES, 'output_dim': 128, 'ori': 'enemy_upgrades',
             'op': partial(reorder_boolean_vector, dictionary=UPGRADES_REORDER, num=NUM_UPGRADES), 'other': 'boolean'},
         {'key': 'time', 'arch': 'transformer', 'input_dim': 32, 'output_dim': 64, 'ori': 'game_loop',
@@ -448,25 +403,10 @@
         {'key': 'available_actions', 'arch': 'fc', 'input_dim': NUM_ACTIONS, 'output_dim': 64,
             'ori': 'available_actions', 'scalar_context': True, 'other': 'boolean vector',
             'op': partial(reorder_boolean_vector, dictionary=ACTIONS_REORDER, num=NUM_ACTIONS)},
->>>>>>> 276f672b
         {'key': 'unit_counts_bow', 'arch': 'fc', 'input_dim': 23, 'output_dim': 64,
             'ori': 'feature_units_count', 'op': partial(sqrt_one_hot, max_val=512), 'other': 'square root'},
     ]
     template_replay = [
-<<<<<<< HEAD
-        {'key': 'mmr', 'input_dim': 6, 'output_dim': 64, 'other': 'min(mmr / 1000, 6)'},
-        {'key': 'cumulative_statistics', 'input_dims': [], 'output_dims': [32, 32, 32],
-            'scalar_context': True, 'other': 'boolean vector, split and concat'},
-        {'key': 'beginning_build_order', 'scalar_context': True, 'other': 'transformer'},  # TODO
-    ]
-    template_action = [
-        {'key': 'last_delay', 'arch': 'fc', 'input_dims': 128, 'output_dims': 64,
-            'ori': 'action', 'op': partial(clip_one_hot, num=128), 'other': 'one-hot 128'},
-        {'key': 'last_repeat_queued', 'arch': 'fc', 'input_dims': 2, 'output_dims': 256,
-            'ori': 'action', 'op': partial(num_first_one_hot, num=2), 'other': 'one-hot 2'},
-        #{'key': 'last_action_type', 'arch': 'fc', 'input_dims': NUM_ACTIONS, 'output_dims': 128, 'ori': 'action', 'op': partial(num_first_one_hot, num=NUM_ACTIONS), 'other': 'one-hot NUM_ACTIONS'},
-    ]
-=======
         {'key': 'mmr', 'arch': 'fc', 'input_dim': 6, 'output_dim': 64, 'op': partial(
             div_one_hot, max_val=6000, ratio=1000), 'other': 'min(mmr / 1000, 6)'},
         #{'key': 'cumulative_statistics', 'input_dims': [], 'output_dims': [32, 32, 32],
@@ -481,5 +421,4 @@
         {'key': 'last_action_type', 'arch': 'fc', 'input_dim': NUM_ACTIONS, 'output_dim': 128, 'ori': 'action',
             'op': partial(reorder_one_hot, dictionary=ACTIONS_REORDER, num=NUM_ACTIONS), 'other': 'one-hot NUM_ACTIONS'},
     ]
->>>>>>> 276f672b
     return template_obs, template_replay, template_action
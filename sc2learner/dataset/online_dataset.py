--- conflicted
+++ resolved
@@ -36,7 +36,6 @@
         self.data_queue.append(data)
         self.data_usage_count_queue.append(0)
         self._release_lock()
-<<<<<<< HEAD
 
     def _add_usage_count(self, usage_list):
         for idx in usage_list:
@@ -57,12 +56,6 @@
         self.data_queue.extend(data_list)
         self.data_usage_count_queue.extend([0 for _ in range(len(data_list))])
         self._release_lock()
-=======
-
-    def _add_usage_count(self, usage_list):
-        for idx in usage_list:
-            self.data_usage_count_queue[idx] += 1
->>>>>>> cca95a6d
 
     def get_indice_data(self, indice):
         self._acquire_lock()

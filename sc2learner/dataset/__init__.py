from .online_dataset import OnlineDataset
<<<<<<< HEAD
from .online_dataloader import OnlineDataLoader, unroll_split_collate_fn
from .replay_dataset import ReplayDataset, get_replay_list, policy_collate_fn
import os
if 'IN_K8S' not in os.environ:
    # currently we have no support for AS in K8s
    from .sampler import DistributedSampler
=======
from .dataloader import OnlineDataLoader, unroll_split_collate_fn, build_dataloader
from .replay_dataset import ReplayDataset, get_replay_list, policy_collate_fn, ReplayEvalDataset
from .sampler import DistributedSampler
>>>>>>> e1df82c5
<|MERGE_RESOLUTION|>--- conflicted
+++ resolved
@@ -1,13 +1,6 @@
 from .online_dataset import OnlineDataset
-<<<<<<< HEAD
-from .online_dataloader import OnlineDataLoader, unroll_split_collate_fn
-from .replay_dataset import ReplayDataset, get_replay_list, policy_collate_fn
-import os
+from .dataloader import OnlineDataLoader, unroll_split_collate_fn, build_dataloader
+from .replay_dataset import ReplayDataset, get_replay_list, policy_collate_fn, ReplayEvalDataset
 if 'IN_K8S' not in os.environ:
     # currently we have no support for AS in K8s
-    from .sampler import DistributedSampler
-=======
-from .dataloader import OnlineDataLoader, unroll_split_collate_fn, build_dataloader
-from .replay_dataset import ReplayDataset, get_replay_list, policy_collate_fn, ReplayEvalDataset
-from .sampler import DistributedSampler
->>>>>>> e1df82c5
+    from .sampler import DistributedSampler
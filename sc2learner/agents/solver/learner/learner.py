from threading import Thread
import zmq
import time
import torch
from sc2learner.dataset import OnlineDataset, OnlineDataLoader
from sc2learner.utils import build_logger, build_checkpoint_helper, build_time_helper, to_device, CountVar
from sc2learner.nn_utils import build_grad_clip


def build_optimizer(model, cfg):
    optimizer = torch.optim.Adam(model.parameters(), float(cfg.train.learning_rate))
    return optimizer


def build_lr_scheduler(optimizer):
    lr_scheduler = torch.optim.lr_scheduler.MultiStepLR(optimizer, milestones=[100000], gamma=1)
    return lr_scheduler


class BaseLearner(object):

    def __init__(self, env, model, cfg=None):
        assert(cfg is not None)
        self.cfg = cfg
        self.env = env
        self.model = model
        self.model.train()
        self.use_cuda = cfg.train.learner_use_cuda
        if self.use_cuda:
            self.model = to_device(self.model, 'cuda')
        self.unroll_length = cfg.train.unroll_length

        self.zmq_context = zmq.Context()
        self.dataset = OnlineDataset(data_maxlen=cfg.train.learner_data_queue_size,
                                     transform=self._data_transform)
        self.dataloader = OnlineDataLoader(self.dataset, batch_size=cfg.train.batch_size)

        ip = cfg.communication.ip
        port = cfg.communication.port
        if ip['learner_manager'] == ip['actor_manager']:
            pull_port = port['learner']
            rep_port = port['actor']
        else:
            pull_port = port['learner']
            rep_port = port['learner_manager_model']
        self.HWM = cfg.communication.HWM['learner']
        self.pull_thread = Thread(target=self._pull_data,
                                  args=(self.zmq_context, pull_port))
        self.reply_model_thread = Thread(target=self._reply_model,
                                         args=(self.zmq_context, rep_port))

        self.optimizer = build_optimizer(model, cfg)
        self.lr_scheduler = build_lr_scheduler(self.optimizer)
        self.logger, self.tb_logger, self.scalar_record = build_logger(cfg)
        self.grad_clipper = build_grad_clip(cfg)
        self.time_helper = build_time_helper(cfg)
        self.checkpoint_helper = build_checkpoint_helper(cfg)
        self.last_iter = CountVar(init_val=0)
        if cfg.common.load_path != '':
            self.checkpoint_helper.load(cfg.common.load_path, self.model,
                                        optimizer=self.optimizer,
                                        last_iter=self.last_iter,  # TODO last_iter for lr_scheduler
                                        dataset=self.dataset,
                                        logger_prefix='(learner)')
        self._init()
        self._optimize_step = self.time_helper.wrapper(self._optimize_step)

    def run(self):
        self.pull_thread.start()
        self.reply_model_thread.start()
        while not self.dataset.is_full():
            print('Waiting...' + self.dataset.format_len())
            time.sleep(10)

        while True:
            self.lr_scheduler.step()
            cur_lr = self.lr_scheduler.get_lr()[0]
            self.time_helper.start_time()
            batch_data, avg_usage, push_count = next(self.dataloader)
            if self.use_cuda:
                batch_data = to_device(batch_data, 'cuda')
            data_time = self.time_helper.end_time()
            var_items, forward_time = self._get_loss(batch_data)
            _, backward_update_time = self._optimize_step(var_items['total_loss'])
            time_items = {'data_time': data_time, 'forward_time': forward_time,
                          'backward_update_time': backward_update_time}
            var_items['cur_lr'] = cur_lr
            var_items['avg_usage'] = avg_usage
            var_items['push_count'] = push_count

            self._update_monitor_var(var_items, time_items)
            self._record_info(self.last_iter.val)
            self.last_iter.add(1)

    def _record_info(self, iterations):
        if iterations % self.cfg.logger.print_freq == 0:
            self.logger.info('iterations:{}\t{}'.format(iterations, self.scalar_record.get_var_all()))
            tb_keys = self.tb_logger.scalar_var_names
            self.tb_logger.add_scalar_list(self.scalar_record.get_var_tb_format(tb_keys, iterations))
        if iterations % self.cfg.logger.save_freq == 0:
            self.checkpoint_helper.save_iterations(iterations, self.model, optimizer=self.optimizer,
                                                   dataset=self.dataset)

    def _get_loss(self, data):
        raise NotImplementedError

    def _update_monitor_var(self, loss_items, time_items):
        raise NotImplementedError

    def _optimize_step(self, loss):
        self.optimizer.zero_grad()
        self.time_helper.start_time()
        loss.backward()
        backward_time = self.time_helper.end_time()
        self.time_helper.start_time()
        self.grad_clipper.apply(self.model.parameters())
        grad_clipper_time = self.time_helper.end_time()
        self.time_helper.start_time()
        # TODO support reduce gradient
        self.optimizer.step()
        update_step_time = self.time_helper.end_time()
        self.scalar_record.update_var({'backward_time': backward_time,
                                       'grad_clipper_time': grad_clipper_time,
                                       'update_step_time': update_step_time})

    def _pull_data(self, zmq_context, port):
        receiver = zmq_context.socket(zmq.PULL)
<<<<<<< HEAD
        receiver.setsockopt(zmq.RCVHWM, self.HWM)
        receiver.setsockopt(zmq.SNDHWM, self.HWM)
=======
        receiver.setsockopt(zmq.RCVHWM, 100)
        receiver.setsockopt(zmq.SNDHWM, 100)
>>>>>>> fa5c1799
        receiver.bind("tcp://*:%s" % (port))
        while True:
            data = receiver.recv_pyobj()
            self._parse_pull_data(data)

    def _parse_pull_data(self):
        raise NotImplementedError

    def _data_transform(self, data):
        raise NotImplementedError

    def _reply_model(self, zmq_context, port):
        receiver = zmq_context.socket(zmq.REP)
        receiver.bind("tcp://*:%s" % (port))
        while True:
            msg = receiver.recv_string()
            assert(msg == 'request model')
            state_dict = {k: v.to('cpu') for k, v in self.model.state_dict().items()}
            receiver.send_pyobj(state_dict)

    def _init(self):
        self.scalar_record.register_var('cur_lr')
        self.scalar_record.register_var('avg_usage')
        self.scalar_record.register_var('push_count')
        self.scalar_record.register_var('data_time')
        self.scalar_record.register_var('forward_time')
        self.scalar_record.register_var('backward_update_time')
        self.scalar_record.register_var('backward_time')
        self.scalar_record.register_var('grad_clipper_time')
        self.scalar_record.register_var('update_step_time')

        self.tb_logger.register_var('cur_lr')
        self.tb_logger.register_var('avg_usage')
        self.tb_logger.register_var('push_count')<|MERGE_RESOLUTION|>--- conflicted
+++ resolved
@@ -125,13 +125,8 @@
 
     def _pull_data(self, zmq_context, port):
         receiver = zmq_context.socket(zmq.PULL)
-<<<<<<< HEAD
         receiver.setsockopt(zmq.RCVHWM, self.HWM)
         receiver.setsockopt(zmq.SNDHWM, self.HWM)
-=======
-        receiver.setsockopt(zmq.RCVHWM, 100)
-        receiver.setsockopt(zmq.SNDHWM, 100)
->>>>>>> fa5c1799
         receiver.bind("tcp://*:%s" % (port))
         while True:
             data = receiver.recv_pyobj()

from threading import Thread
import zmq
import time
import numpy as np
import torch
from collections import deque
from sc2learner.dataset import OnlineDataset, OnlineDataLoader
from sc2learner.utils import build_logger, build_checkpoint_helper, build_time_helper, to_device, CountVar,\
        DistributionTimeImage
from sc2learner.nn_utils import build_grad_clip


def build_optimizer(model, cfg):
    optimizer = torch.optim.Adam(model.parameters(), float(cfg.train.learning_rate))
    return optimizer


def build_lr_scheduler(optimizer):
    lr_scheduler = torch.optim.lr_scheduler.MultiStepLR(optimizer, milestones=[100000], gamma=1)
    return lr_scheduler


class HistoryActorInfo(object):
    def __init__(self, actor_monitor_arg):
        self._data = {}
        self.actor_monitor_arg = actor_monitor_arg
        self.copy_keys = ['update_model_time', 'data_rollout_time']
        self.dist_time_img = {k: DistributionTimeImage() for k in self.copy_keys}
        self.game_results = {k: deque(maxlen=actor_monitor_arg.difficulty_queue_len)
                             for k in actor_monitor_arg.difficulties}

    def update_actor_info(self, data):
        actor_id = data['actor_id']
        if actor_id in self._data.keys():
            self._data[actor_id]['count'] += 1
            self._data[actor_id]['update_time'] = time.time()
        else:
            self._data[actor_id] = {'count': 1, 'update_time': time.time()}
        for k in self.copy_keys:
            self._data[actor_id][k] = data[k]
<<<<<<< HEAD
        game_result, difficulty = data['episode_info']['game_result'], data['episode_info']['difficulty']
=======
        game_result, difficulty = data['episode_infos']['game_result'], data['episode_infos']['difficulty']
>>>>>>> 52a6b905
        self.game_results[difficulty].append(game_result)

    def __str__(self):
        cur_time = time.time()
        s = ""
        for k, v in self._data.items():
            s += "actor_id({})".format(k)
            for k1, v1 in v.items():
                if k1 == 'update_time':
                    s += '\t{}({:.3f})'.format(k1, cur_time - v1)
                else:
                    s += '\t{}({})'.format(k1, v1)
            s += "\n"
        return s

    def get_cls_by_time(self):
        def monotonic_check(item, judge_type='increase_strict'):
            judge_func = {
                'increase_strict': lambda x, y: x >= y,
            }
            if judge_type in judge_func.keys():
                judge = judge_func[judge_type]
            else:
                raise NotImplementedError("invalid judge type: {}".format(judge_type))

            for i in range(len(item) - 1):
                if judge(item[i], item[i+1]):
                    return False
            return True

        keys = list(self.actor_monitor_arg.keys())
        values = list(self.actor_monitor_arg.values())
        assert(monotonic_check(values))

        def look_up(t):
            for idx, (k, v) in enumerate(zip(keys, values)):
                if t <= v:
                    return k
            return 'dead'

        cur_time = time.time()
        keys.extend(['dead', 'total'])
        result = {k: 0 for k in keys}
        for k, v in self._data.items():
            for k1, v1 in v.items():
                if k1 == 'update_time':
                    last_update_time = cur_time - v1
                    cls = look_up(last_update_time)
                    result[cls] += 1
                    result['total'] += 1
        return result

    def get_distribution(self, key):
        data = []
        for k, v in self._data.items():
            data.append(v[key])
        if len(data) == 0:
            data = [0]  # default when self._data is empty
        data = np.array(data)
        data = np.sort(data)
        return data

    def get_distribution_img(self, key):
        self.dist_time_img[key].add_one_time_step(self.get_distribution(key))
        return self.dist_time_img[key].get_image()

    def get_win_rate(self):
        def win_rate(v):
            return (sum(v) + len(v)) / 2

        return {k: win_rate(v) for k, v in self.game_results.items()}

<<<<<<< HEAD
=======
    def state_dict(self):
        return {'actor_data': self._data, 'game_results': self.game_results}

    def load_state_dict(self, state_dict):
        self._data = state_dict['actor_data']
        self.game_results = state_dict['game_results']

>>>>>>> 52a6b905

class BaseLearner(object):

    def __init__(self, env, model, cfg=None):
        assert(cfg is not None)
        self.cfg = cfg
        self.env = env
        self.model = model
        self.model.train()
        self.use_cuda = cfg.train.learner_use_cuda
        if self.use_cuda:
            self.model = to_device(self.model, 'cuda')
        self.unroll_length = cfg.train.unroll_length

        self.zmq_context = zmq.Context()
        self.dataset = OnlineDataset(data_maxlen=cfg.train.learner_data_queue_size,
                                     transform=self._data_transform, block_data=cfg.train.block_data)
        self.dataloader = OnlineDataLoader(self.dataset, batch_size=cfg.train.batch_size)

        ip = cfg.communication.ip
        port = cfg.communication.port
        if ip['learner_manager'] == ip['actor_manager']:
            pull_port = port['learner']
            rep_port = port['actor']
        else:
            pull_port = port['learner']
            rep_port = port['learner_manager_model']
        self.HWM = cfg.communication.HWM['learner']
        self.pull_thread = Thread(target=self._pull_data,
                                  args=(self.zmq_context, pull_port))
        self.reply_model_thread = Thread(target=self._reply_model,
                                         args=(self.zmq_context, rep_port))

        self.optimizer = build_optimizer(model, cfg)
        self.lr_scheduler = build_lr_scheduler(self.optimizer)
        self.logger, self.tb_logger, self.scalar_record = build_logger(cfg)
        self.grad_clipper = build_grad_clip(cfg)
        self.time_helper = build_time_helper(cfg)
        self.checkpoint_helper = build_checkpoint_helper(cfg)
        self.last_iter = CountVar(init_val=0)
        self.history_actor_info = HistoryActorInfo(cfg.logger.actor_monitor)
        if cfg.common.load_path != '':
            self.checkpoint_helper.load(cfg.common.load_path, self.model,
                                        optimizer=self.optimizer,
                                        last_iter=self.last_iter,  # TODO last_iter for lr_scheduler
                                        dataset=self.dataset,
                                        actor_info=self.history_actor_info,
                                        logger_prefix='(learner)')
        self._init()
        self._optimize_step = self.time_helper.wrapper(self._optimize_step)

    def run(self):
        self.pull_thread.start()
        self.reply_model_thread.start()
        while not self.dataset.is_full():
            print('Waiting...' + self.dataset.format_len())
            time.sleep(10)

        while True:
            self.lr_scheduler.step()
            cur_lr = self.lr_scheduler.get_lr()[0]
            self.time_helper.start_time()
            batch_data, avg_usage, push_count, avg_model_index = next(self.dataloader)
            if self.use_cuda:
                batch_data = to_device(batch_data, 'cuda')
            data_time = self.time_helper.end_time()
            var_items, forward_time = self._get_loss(batch_data)
            _, backward_update_time = self._optimize_step(var_items['total_loss'])
            time_items = {'data_time': data_time, 'forward_time': forward_time,
                          'backward_update_time': backward_update_time,
                          'total_batch_time': data_time+forward_time+backward_update_time}
            var_items['cur_lr'] = cur_lr
            var_items['avg_usage'] = avg_usage
            var_items['push_count'] = push_count
            var_items['data_staleness'] = self.last_iter.val - avg_model_index

            self._update_monitor_var(var_items, time_items)
            self._record_info(self.last_iter.val)
            self.last_iter.add(1)

    def _record_info(self, iterations):
        if iterations % self.cfg.logger.print_freq == 0:
            self.logger.info('iterations:{}\t{}'.format(iterations, self.scalar_record.get_var_all()))
            tb_keys = self.tb_logger.scalar_var_names
            self.tb_logger.add_scalar_list(self.scalar_record.get_var_tb_format(tb_keys, iterations))
            self.tb_logger.add_text('history_actor_info', str(self.history_actor_info), iterations)
            self.tb_logger.add_scalars('actor_monitor', self.history_actor_info.get_cls_by_time(), iterations)
            self.tb_logger.add_scalars('win_rate', self.history_actor_info.get_win_rate(), iterations)
            self.tb_logger.add_histogram('data_rollout_time',
                                         self.history_actor_info.get_distribution('data_rollout_time'), iterations)
            self.tb_logger.add_histogram('update_model_time',
                                         self.history_actor_info.get_distribution('update_model_time'), iterations)
            rollout_img = self.history_actor_info.get_distribution_img('data_rollout_time')
            self.tb_logger.add_image('data_rollout_time_img', rollout_img, iterations)
            update_model_img = self.history_actor_info.get_distribution_img('update_model_time')
            self.tb_logger.add_image('update_model_time_img', update_model_img, iterations)
        if iterations % self.cfg.logger.save_freq == 0:
            self.checkpoint_helper.save_iterations(iterations, self.model, optimizer=self.optimizer,
                                                   dataset=self.dataset, actor_info=self.history_actor_info)

    def _get_loss(self, data):
        raise NotImplementedError

    def _update_monitor_var(self, loss_items, time_items):
        raise NotImplementedError

    def _optimize_step(self, loss):
        self.optimizer.zero_grad()
        self.time_helper.start_time()
        loss.backward()
        backward_time = self.time_helper.end_time()
        self.time_helper.start_time()
        self.grad_clipper.apply(self.model.parameters())
        grad_clipper_time = self.time_helper.end_time()
        self.time_helper.start_time()
        # TODO support reduce gradient
        self.optimizer.step()
        update_step_time = self.time_helper.end_time()
        self.scalar_record.update_var({'backward_time': backward_time,
                                       'grad_clipper_time': grad_clipper_time,
                                       'update_step_time': update_step_time})

    def _pull_data(self, zmq_context, port):
        receiver = zmq_context.socket(zmq.PULL)
        receiver.setsockopt(zmq.RCVHWM, self.HWM)
        receiver.setsockopt(zmq.SNDHWM, self.HWM)
        receiver.bind("tcp://*:%s" % (port))
        while True:
            data = receiver.recv_pyobj()
            if isinstance(data, dict):
                self.history_actor_info.update_actor_info(data)
                self._parse_pull_data(data)
            elif isinstance(data, list):
                for d in data:
                    self.history_actor_info.update_actor_info(data)
                    self._parse_pull_data(d)
            else:
                raise TypeError(type(data))

    def _parse_pull_data(self):
        raise NotImplementedError

    def _data_transform(self, data):
        raise NotImplementedError

    def _reply_model(self, zmq_context, port):
        receiver = zmq_context.socket(zmq.DEALER)
        receiver.bind("tcp://*:%s" % (port))
        while True:
            msg = receiver.recv_string()
            assert(msg == 'request model')
            state_dict = {k: v.to('cpu') for k, v in self.model.state_dict().items()}
            state_dict = {'state_dict': state_dict, 'model_index': self.last_iter.val}
            receiver.send_pyobj(state_dict)

    def _init(self):
        self.scalar_record.register_var('cur_lr')
        self.scalar_record.register_var('avg_usage')
        self.scalar_record.register_var('push_count')
        self.scalar_record.register_var('data_staleness')
        self.scalar_record.register_var('total_batch_time')
        self.scalar_record.register_var('data_time')
        self.scalar_record.register_var('forward_time')
        self.scalar_record.register_var('backward_update_time')
        self.scalar_record.register_var('backward_time')
        self.scalar_record.register_var('grad_clipper_time')
        self.scalar_record.register_var('update_step_time')

        self.tb_logger.register_var('cur_lr')
        self.tb_logger.register_var('avg_usage')
        self.tb_logger.register_var('push_count')
        self.tb_logger.register_var('data_staleness')
        self.tb_logger.register_var('total_batch_time')
        self.tb_logger.register_var('history_actor_info', var_type='text')
        self.tb_logger.register_var('actor_monitor', var_type='scalars')
        self.tb_logger.register_var('data_rollout_time', var_type='histogram')
        self.tb_logger.register_var('update_model_time', var_type='histogram')
        self.tb_logger.register_var('data_rollout_time_img', var_type='image')
        self.tb_logger.register_var('update_model_time_img', var_type='image')
        self.tb_logger.register_var('win_rate', var_type='scalars')<|MERGE_RESOLUTION|>--- conflicted
+++ resolved
@@ -38,11 +38,7 @@
             self._data[actor_id] = {'count': 1, 'update_time': time.time()}
         for k in self.copy_keys:
             self._data[actor_id][k] = data[k]
-<<<<<<< HEAD
-        game_result, difficulty = data['episode_info']['game_result'], data['episode_info']['difficulty']
-=======
         game_result, difficulty = data['episode_infos']['game_result'], data['episode_infos']['difficulty']
->>>>>>> 52a6b905
         self.game_results[difficulty].append(game_result)
 
     def __str__(self):
@@ -115,8 +111,6 @@
 
         return {k: win_rate(v) for k, v in self.game_results.items()}
 
-<<<<<<< HEAD
-=======
     def state_dict(self):
         return {'actor_data': self._data, 'game_results': self.game_results}
 
@@ -124,7 +118,6 @@
         self._data = state_dict['actor_data']
         self.game_results = state_dict['game_results']
 
->>>>>>> 52a6b905
 
 class BaseLearner(object):
 

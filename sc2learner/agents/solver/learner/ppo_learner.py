--- conflicted
+++ resolved
@@ -63,11 +63,7 @@
                         temp_dict[k] = [None for _ in range(self.unroll_split)]
                     else:
                         raise NotImplementedError
-<<<<<<< HEAD
-                elif k == 'episode_infos' and k == 'model_index':
-=======
                 elif k == 'episode_infos' or k == 'model_index':
->>>>>>> 3541c1ff
                     temp_dict[k] = [v for _ in range(self.unroll_split)]
                 else:
                     stack_item = torch.stack(v, dim=0)

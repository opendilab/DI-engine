from __future__ import absolute_import
from __future__ import division
from __future__ import print_function

import numpy as np
import torch
import torch.nn as nn
import torch.nn.functional as F
from functools import reduce

from sc2learner.envs.spaces.mask_discrete import MaskDiscrete
from sc2learner.rl_utils import CategoricalPd, CategoricalPdPytorch
from .actor_critic import ActorCriticBase


class PPOMLP(ActorCriticBase):
    def __init__(self, ob_space, ac_space, fc_dim=512, action_type='rand', viz=False):
        super(PPOMLP, self).__init__()
<<<<<<< HEAD
        assert(action_type in ['rand', 'fixed'])
=======
        assert(action_type in ['rand', 'fixed', 'sample'])
>>>>>>> b0d6601b
        self.action_type = action_type
        if isinstance(ac_space, MaskDiscrete):
            ob_space, mask_space = ob_space.spaces
        self.use_mask = isinstance(ac_space, MaskDiscrete)

        ob_space_flatten_dim = reduce(lambda x, y: x*y, ob_space.shape)
        self.act = nn.Tanh()
        self.pi_h1 = nn.Linear(ob_space_flatten_dim, fc_dim)
        self.pi_h2 = nn.Linear(fc_dim, fc_dim)
        self.pi_h3 = nn.Linear(fc_dim, fc_dim)
        self.vf_h1 = nn.Linear(ob_space_flatten_dim, fc_dim)
        self.vf_h2 = nn.Linear(fc_dim, fc_dim)
        self.vf_h3 = nn.Linear(fc_dim, fc_dim)
        self.vf = nn.Linear(fc_dim, 1)
        self.pi_logit = nn.Linear(fc_dim, ac_space.n)

        self.pd = CategoricalPd
        self.initial_state = None
        self.viz = viz
        self._init()

    def _init(self):
        for m in self.modules():
            if isinstance(m, nn.Linear):
                torch.nn.init.orthogonal_(m.weight, np.sqrt(2))
                torch.nn.init.constant_(m.bias, 0)
        torch.nn.init.orthogonal_(self.pi_logit.weight, 0.01)
        torch.nn.init.constant_(self.pi_logit.bias, 0.0)

    # overwrite
    def _critic_forward(self, inputs):
        x = inputs['obs']
        B = x.shape[0]
        x = x.view(B, -1)

        vf = self.act(self.vf_h1(x))
        vf = self.act(self.vf_h2(vf))
        vf = self.act(self.vf_h3(vf))
        vf = self.vf(vf)
        return vf

    # overwrite
    def _actor_forward(self, inputs):
        x = inputs['obs']
        B = x.shape[0]
        x = x.view(B, -1)

        pi = self.act(self.pi_h1(x))
        pi = self.act(self.pi_h2(pi))
        pi = self.act(self.pi_h3(pi))
        pi_logit = self.pi_logit(pi)

        if self.use_mask:
            mask = inputs['mask']
            assert(mask is not None)
            pi_logit -= (1-mask) * 1e30
        return pi_logit

    # overwrite
    def step(self, inputs):
        vf = self._critic_forward(inputs)
        pi_logit = self._actor_forward(inputs)
        handle = self.pd(pi_logit)
<<<<<<< HEAD
        if self.action_type == 'rand':
            action = handle.sample()
        elif self.action_type == 'fixed':
            action = handle.mode()
=======
        action_select_func = {
            'rand': handle.noise_mode,
            'fixed': handle.mode,
            'sample': handle.sample,
        }
        if self.viz:
            action, logits_feature = action_select_func[self.action_type](viz=True)
        else:
            action = action_select_func[self.action_type](viz=False)
>>>>>>> b0d6601b
        neglogp = handle.neglogp(action, reduction='mean')
        ret = {
            'action': action,
            'value': vf,
            'neglogp': neglogp,
            'state': self.initial_state,
            'pi_logit': pi_logit,
        }
        if self.viz:
            ret['viz_feature'] = logits_feature
        return ret

    # overwrite
    def evaluate(self, inputs):
        vf = self._critic_forward(inputs)
        pi_logit = self._actor_forward(inputs)
        handle = self.pd(pi_logit)
        neglogp = handle.neglogp(inputs['action'], reduction='none')
        entropy = handle.entropy(reduction='mean')
        return {
            'value': vf,
            'neglogp': neglogp,
            'entropy': entropy,
            'state': self.initial_state,
            'pi_logit': pi_logit
        }

    # overwrite
    def value(self, inputs):
        return {'value': self._critic_forward(inputs)}


class LSTMFC(nn.Module):
    def __init__(self, input_dim, hidden_dim=512):
        super(LSTMFC, self).__init__()
        self.wx = nn.Parameter(torch.zeros(input_dim, hidden_dim*4))
        self.wh = nn.Parameter(torch.zeros(hidden_dim, hidden_dim*4))
        self.bias = nn.Parameter(torch.zeros(hidden_dim*4))
        self.input_dim = input_dim
        self.hidden_dim = hidden_dim

    def _init(self):
        torch.nn.init.orthogonal_(self.wx, 1.0)
        torch.nn.init.orthogonal_(self.wh, 1.0)
        torch.nn.init.constant_(self.bias, 0.0)

    def batch_to_seq(self, x):
        other_dim = [2 + i for i in range(len(x.shape) - 2)]
        return x.permute(1, 0, *other_dim).contiguous()

    def seq_to_batch(self, x):
        other_dim = [2 + i for i in range(len(x.shape) - 2)]
        return x.permute(1, 0, *other_dim).contiguous()

    def forward(self, inputs, done, state):
        inputs = self.batch_to_seq(inputs)
        done = self.batch_to_seq(done)
        outputs = []
        c, h = torch.chunk(state, 2, dim=1)
        for idx, (x, d) in enumerate(zip(inputs, done)):
            c.mul_(1 - d)
            h.mul_(1 - d)
            z = torch.matmul(x, self.wx) + torch.matmul(h, self.wh) + self.bias
            i, f, o, u = torch.chunk(z, 4, dim=1)
            i = F.sigmoid(i)
            f = F.sigmoid(f)
            o = F.sigmoid(o)
            u = F.tanh(u)
            c = f * c + i * u
            h = o * F.tanh(c)
            outputs.append(h)
        state = torch.cat([c, h], dim=1)
        outputs = torch.stack(outputs, dim=0)
        outputs = self.seq_to_batch(outputs)
        return outputs, state

    def __repr__(self):
        return 'input_dim: {}\thidden_dim: {}'.format(
            self.input_dim, self.hidden_dim)


class PPOLSTM(ActorCriticBase):
    def __init__(self, ob_space, ac_space, unroll_length,
                 fc_dim=512, lstm_dim=512):
        super(PPOLSTM, self).__init__()
        if isinstance(ac_space, MaskDiscrete):
            ob_space, mask_space = ob_space.spaces
        self.use_mask = isinstance(ac_space, MaskDiscrete)

        ob_space_flatten_dim = reduce(lambda x, y: x*y, ob_space.shape)
        self.relu = nn.ReLU()
        self.fc_h1 = nn.Linear(ob_space_flatten_dim, fc_dim)
        self.fc_h2 = nn.Linear(fc_dim, fc_dim)
        self.vf = nn.Linear(fc_dim, 1)
        self.lstm = LSTMFC(fc_dim, lstm_dim)
        self.pi_logit = nn.Linear(fc_dim, ac_space.n)
        self.pd = CategoricalPd()
        self.initial_state = torch.zeros(lstm_dim*2)

        self._init()

    def _init(self):
        for m in self.modules():
            if isinstance(m, nn.Linear):
                torch.nn.init.orthogonal_(m.weight, np.sqrt(2))
                torch.nn.init.constant_(m.bias, 0)
        torch.nn.init.orthogonal_(self.pi_logit.weight, 0.01)
        torch.nn.init.constant_(self.pi_logit.bias, 0.0)
        self.lstm._init()

    def _get_h(self, x):
        h = self.relu(self.fc_h1(x))
        h = self.relu(self.fc_h2(h))
        return h

    def step(self, inputs):
        x, state, done = inputs['obs'], inputs['state'], inputs['done']
        B, S = x.shape[:2]
        x = x.view(B*S, -1)
        h = self._get_h(x)
        h = h.view(B, S, -1)
        h, snew = self.lstm(h, done, state)
        h = h.view(B*S, -1)
        pi_logit = self.pi_logit(h)
        vf = self.vf(h)[:, 0]

        if self.use_mask:
            mask = inputs['mask']
            assert(mask is not None)
            pi_logit -= (1-mask) * 1e30
        self.pd.update_logits(pi_logit)
        action = self.pd.sample()
        neglogp = self.pd.neglogp(action)
        return action, vf, snew, neglogp

    def value(self, inputs):
        x, state, done = inputs['obs'], inputs['state'], inputs['done']
        B, S = x.shape[:2]
        x = x.view(B*S, -1)
        h = self._get_h(x)
        h = h.view(B, S, -1)
        h, snew = self.lstm(h, done, state)
        vf = self.vf(h)[:, 0]
        return vf


def test_mlp_policy():
    class T():
        pass
    inputs = {}
    inputs['obs'] = torch.randn(4, 3, 32, 32)
    ob_space = torch.empty(3, 32, 32)
    ac_space = T()
    setattr(ac_space, 'n', 10)
    model = PPOMLP(ob_space, ac_space)
    print(model)
    output_v = model(inputs, mode='value')
    print(output_v.shape)
    output_step = model(inputs, mode='step')
    for item in output_step:
        if item is not None:
            print(item.shape)
        else:
            print('none')


def test_mlp_policy_speed():
    from sc2learner.utils.time_helper import TimeWrapperCuda

    class T():
        pass

    def to_device(item, device):
        if isinstance(item, torch.nn.Module):
            return item.cuda()
        elif isinstance(item, torch.Tensor):
            return item.cuda()
        elif isinstance(item, dict):
            item = {k: to_device(item[k], device) for k in item.keys()}
            return item
    inputs = {}
    inputs['obs'] = torch.randn(2, 857)
    inputs['mask'] = torch.randn(2, 62)
    inputs['action'] = torch.ones(2).long()
    inputs = to_device(inputs, 'cuda')
    ob_space = torch.empty(857)
    ac_space = T()
    setattr(ac_space, 'n', 62)
    model = PPOMLP(ob_space, ac_space)
    model = to_device(model, 'cuda')
    model.use_mask = True
    print(model)
    optimizer = torch.optim.Adam(model.parameters(), 1e-3)
    T = 100
    for _ in range(10):
        model(inputs, mode='value')
    time_dict = {'forward': [],
                 'backward': [],
                 'update': []}
    adv = torch.randn(2, 1).cuda()
    for t in range(T):
        TimeWrapperCuda.start_time()
        outputs = model(inputs, mode='evaluate')
        v, n, entropy = outputs['value'], outputs['neglogp'], outputs['entropy']
        new_v = v + torch.randn_like(v)
        new_n = n + torch.randn_like(n)
        new_v = v + torch.clamp(new_v - v, -0.1, 0.1)
        v_loss = (new_v - v) ** 2
        if t > 95:
            print(new_n.shape)
        ratio = torch.exp(n - new_n)
        pg_loss = -adv * ratio
        loss = pg_loss.mean() + v_loss.mean() - 0.01 * entropy
        approximate_kl = 0.5 * torch.pow(new_n - n, 2).mean()
        clipfrac = torch.abs(ratio - 1.0).gt(0.1).float().mean()
        time_dict['forward'].append(TimeWrapperCuda.end_time())

        TimeWrapperCuda.start_time()
        optimizer.zero_grad()
        loss.backward()
        time_dict['backward'].append(TimeWrapperCuda.end_time())

        TimeWrapperCuda.start_time()
        optimizer.step()
        time_dict['update'].append(TimeWrapperCuda.end_time())
        if t % 10 == 0:
            print(t)

    for k, v in time_dict.items():
        print(k, sum(v) / len(v))


def test_lstm_policy():
    class T():
        pass
    inputs = {}
    inputs['obs'] = torch.randn(4, 5, 3, 32, 32)
    inputs['done'] = torch.ByteTensor(4, 5, 1).float()
    inputs['state'] = torch.randn(4, 512*2)
    ob_space = torch.empty(3, 32, 32)
    ac_space = T()
    setattr(ac_space, 'n', 10)
    model = PPOLSTM(ob_space, ac_space, unroll_length=5)
    print(model)
    output_v = model(inputs, mode='value')
    print('output_v', output_v.shape)
    output_step = model(inputs, mode='step')
    for item in output_step:
        if item is not None:
            print(item.shape)
        else:
            print('none')


if __name__ == "__main__":
    # test_mlp_policy()
    # test_lstm_policy()
    test_mlp_policy_speed()<|MERGE_RESOLUTION|>--- conflicted
+++ resolved
@@ -16,11 +16,7 @@
 class PPOMLP(ActorCriticBase):
     def __init__(self, ob_space, ac_space, fc_dim=512, action_type='rand', viz=False):
         super(PPOMLP, self).__init__()
-<<<<<<< HEAD
-        assert(action_type in ['rand', 'fixed'])
-=======
         assert(action_type in ['rand', 'fixed', 'sample'])
->>>>>>> b0d6601b
         self.action_type = action_type
         if isinstance(ac_space, MaskDiscrete):
             ob_space, mask_space = ob_space.spaces
@@ -84,12 +80,6 @@
         vf = self._critic_forward(inputs)
         pi_logit = self._actor_forward(inputs)
         handle = self.pd(pi_logit)
-<<<<<<< HEAD
-        if self.action_type == 'rand':
-            action = handle.sample()
-        elif self.action_type == 'fixed':
-            action = handle.mode()
-=======
         action_select_func = {
             'rand': handle.noise_mode,
             'fixed': handle.mode,
@@ -99,7 +89,6 @@
             action, logits_feature = action_select_func[self.action_type](viz=True)
         else:
             action = action_select_func[self.action_type](viz=False)
->>>>>>> b0d6601b
         neglogp = handle.neglogp(action, reduction='mean')
         ret = {
             'action': action,

--- conflicted
+++ resolved
@@ -17,12 +17,8 @@
     def __init__(self, ob_space, ac_space, fc_dim=512, action_type='random', viz=False):
         super(PPOMLP, self).__init__()
         assert(action_type in ['random', 'deterministic'])
-<<<<<<< HEAD
-        assert(viz and action_type == 'random')
-=======
         if action_type == 'deterministic':
             assert(not viz)
->>>>>>> a7fb7b29
         self.action_type = action_type
         if isinstance(ac_space, MaskDiscrete):
             ob_space, mask_space = ob_space.spaces

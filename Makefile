--- conflicted
+++ resolved
@@ -33,13 +33,10 @@
 	pytest ${TEST_DIR} \
 		-sv -m cudatest
 
-<<<<<<< HEAD
-=======
 envpooltest:
 	pytest ${TEST_DIR} \
 		-sv -m envpooltest
 
->>>>>>> 8a108c7c
 dockertest:
 	./ding/scripts/docker-test-entry.sh
 

CI := $(shell echo ${CI})

WORKERS         ?= 2
WORKERS_COMMAND := $(if ${WORKERS},-n ${WORKERS} --dist=loadscope,)

DURATIONS         ?= 10
DURATIONS_COMMAND := $(if ${DURATIONS},--durations=${DURATIONS},)

RANGE_DIR  ?=
TEST_DIR   ?= $(if ${RANGE_DIR},${RANGE_DIR},./ding)
COV_DIR    ?= $(if ${RANGE_DIR},${RANGE_DIR},./ding)
FORMAT_DIR ?= $(if ${RANGE_DIR},${RANGE_DIR},./ding)
PLATFORM_TEST_DIR   ?= $(if ${RANGE_DIR},${RANGE_DIR},./ding/entry/tests/test_serial_entry.py ./ding/entry/tests/test_serial_entry_onpolicy.py)

docs:
	$(MAKE) -C ./ding/docs html

unittest:
	pytest ${TEST_DIR} \
		--cov-report=xml \
		--cov-report term-missing \
		--cov=${COV_DIR} \
		${DURATIONS_COMMAND} \
		${WORKERS_COMMAND} \
		-sv -m unittest \

algotest:
	pytest ${TEST_DIR} \
		${DURATIONS_COMMAND} \
		-sv -m algotest

cudatest:
	pytest ${TEST_DIR} \
		-sv -m cudatest

<<<<<<< HEAD
=======
envpooltest:
	pytest ${TEST_DIR} \
		-sv -m envpooltest

>>>>>>> 62d61b5b
dockertest:
	./ding/scripts/docker-test-entry.sh

platformtest:
	pytest ${PLATFORM_TEST_DIR} \
		--cov-report term-missing \
		--cov=${COV_DIR} \
		${WORKERS_COMMAND} \
		-sv -m unittest \

benchmark:
	pytest ${TEST_DIR} \
		--durations=0 \
		-sv -m benchmark

test: unittest  # just for compatibility, can be changed later

cpu_test: unittest algotest benchmark

all_test: unittest algotest cudatest benchmark

format:
	yapf --in-place --recursive -p --verbose --style .style.yapf ${FORMAT_DIR}
format_test:
	bash format.sh ./ding --test
flake_check:
	flake8 ./ding<|MERGE_RESOLUTION|>--- conflicted
+++ resolved
@@ -33,13 +33,10 @@
 	pytest ${TEST_DIR} \
 		-sv -m cudatest
 
-<<<<<<< HEAD
-=======
 envpooltest:
 	pytest ${TEST_DIR} \
 		-sv -m envpooltest
 
->>>>>>> 62d61b5b
 dockertest:
 	./ding/scripts/docker-test-entry.sh
 

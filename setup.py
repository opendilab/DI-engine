--- conflicted
+++ resolved
@@ -75,11 +75,8 @@
         'h5py',
         'rich',
         'mpire',
-        'pynng'
-<<<<<<< HEAD
+        'pynng',
         'flameprof'
-=======
->>>>>>> 8d32a108
     ],
     extras_require={
         'test': [

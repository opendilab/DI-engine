# Licensed under the Apache License, Version 2.0 (the "License");
# you may not use this file except in compliance with the License.
# You may obtain a copy of the License at
#
#      http://www.apache.org/licenses/LICENSE-2.0
#
# Unless required by applicable law or agreed to in writing, software
# distributed under the License is distributed on an "AS-IS" BASIS,
# WITHOUT WARRANTIES OR CONDITIONS OF ANY KIND, either express or implied.
# See the License for the specific language governing permissions and
# limitations under the License.
"""Module setuptools script."""

from __future__ import absolute_import
from __future__ import division
from __future__ import print_function

import os

from setuptools import setup, find_packages
from importlib import import_module

here = os.path.abspath(os.path.dirname(__file__))
meta_module = import_module('ding')
meta = meta_module.__dict__

setup(
    name=meta['__TITLE__'],
    version=meta['__VERSION__'],
    description=meta['__DESCRIPTION__'],
    author=meta['__AUTHOR__'],
    author_email=meta['__AUTHOR_EMAIL__'],
    url='https://github.com/opendilab/DI-engine',
    license='Apache License, Version 2.0',
    keywords='Decision AI Engine',
    packages=[
        # framework
        *find_packages(include=('ding', "ding.*")),
        # application
        *find_packages(include=('dizoo'
                                'dizoo.*')),
    ],
    package_data={package_name: ['*.yaml', '*.xml', '*cfg', '*SC2Map']
                  for package_name in find_packages(include=('ding.*'))},
    python_requires=">=3.6",
    install_requires=[
        'numpy>=1.10',
        'requests>=2.25.1',
        'six',
        'gym>=0.20.0',  # pypy incompatible
        'torch>=1.3.1,<=1.9.0',  # PyTorch 1.9.0 is available, if some errors, you need to do something like https://github.com/opendilab/DI-engine/discussions/81
        'pyyaml',
        'easydict==1.9',
        'tensorboardX>=2.1,<=2.2',
        'matplotlib',  # pypy incompatible
        'seaborn',
        'yapf==0.29.0',
        'responses~=0.12.1',
        'flask~=1.1.2',
        'lz4',
        'cloudpickle',
        'tabulate',
        'sortedcontainers',
        'click==7.1.2',
        'URLObject~=2.4.3',
        'urllib3>=1.26.5',
        'readerwriterlock',
        'namedlist',
        'opencv-python',  # pypy incompatible
        'enum_tools',
        'scipy',
        'trueskill',
        'h5py',
    ],
    extras_require={
        'test': [
            'pytest==5.1.1',
            'pytest-xdist==1.31.0',
            'pytest-cov==2.8.1',
            'pytest-forked~=1.3.0',
            'pytest-mock~=3.3.1',
            'pytest-rerunfailures~=9.1.1',
            'pytest-timeouts~=1.2.1',
        ],
        'style': [
            'yapf==0.29.0',
            'flake8',
        ],
        'fast': [
            'numpy-stl',
            'numba>=0.53.0',
        ],
        'dist': [
            'redis==3.5.3',
            'redis-py-cluster==2.1.0',
        ],
        'common_env': [
            'ale-py',  # atari
            'box2d-py',
            'cmake>=3.18.4',
            'opencv-python',  # pypy incompatible
        ],
        'sumo_env': [
            'sumolib',
            'traci',
        ],
        'gfootball_env': [
            'gfootball',
            'kaggle-environments',
        ],
        'procgen_env': [
            'procgen',
        ],
        'bsuite_env': [
            'bsuite',
        ],
        'minigrid_env': [
            'gym-minigrid',
        ],
        # 'd4rl_env': [
        #     'd4rl @ git+https://github.com/rail-berkeley/d4rl@master#egg=d4rl',
        # ],
        # 'pybulletgym_env': [
        #     'pybulletgym @ git+https://github.com/benelot/pybullet-gym@master#egg=pybulletgym',
        # ],
        'sc2_env': [
            'absl-py>=0.1.0',
            'future',
            'futures; python_version == "2.7"',
            'mpyq',
            'mock',
            'portpicker>=1.2.0',
            'websocket-client',
            'protobuf>=2.6',
            'sk-video',  # pypy incompatible
            'whichcraft',
            'joblib',
        ],
<<<<<<< HEAD
        'slimevolleygym_env': [
            'slimevolleygym',
        ],
=======
        'k8s': [
            'kubernetes',
        ]
>>>>>>> d6a1eaca
    },
    entry_points={'console_scripts': ['ding=ding.entry.cli:cli']},
    classifiers=[
        'Development Status :: 5 - Production/Stable',
        "Intended Audience :: Science/Research",
        'License :: OSI Approved :: Apache Software License',
        'Operating System :: POSIX :: Linux',
        'Operating System :: Microsoft :: Windows',
        'Operating System :: MacOS :: MacOS X',
        'Programming Language :: Python :: 3.6',
        'Programming Language :: Python :: 3.7',
        'Programming Language :: Python :: 3.8',
        'Topic :: Scientific/Engineering :: Artificial Intelligence',
    ],
)<|MERGE_RESOLUTION|>--- conflicted
+++ resolved
@@ -136,15 +136,13 @@
             'whichcraft',
             'joblib',
         ],
-<<<<<<< HEAD
+
         'slimevolleygym_env': [
             'slimevolleygym',
         ],
-=======
         'k8s': [
             'kubernetes',
         ]
->>>>>>> d6a1eaca
     },
     entry_points={'console_scripts': ['ding=ding.entry.cli:cli']},
     classifiers=[

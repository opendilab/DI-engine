# Copyright 2017 Google Inc. All Rights Reserved.
#
# Licensed under the Apache License, Version 2.0 (the "License");
# you may not use this file except in compliance with the License.
# You may obtain a copy of the License at
#
#      http://www.apache.org/licenses/LICENSE-2.0
#
# Unless required by applicable law or agreed to in writing, software
# distributed under the License is distributed on an "AS-IS" BASIS,
# WITHOUT WARRANTIES OR CONDITIONS OF ANY KIND, either express or implied.
# See the License for the specific language governing permissions and
# limitations under the License.
"""Module setuptools script."""

from __future__ import absolute_import
from __future__ import division
from __future__ import print_function

from setuptools import setup

description = """SenseStar - StarCraft II Learning Environment

Part1 PySC2:
PySC2 is DeepMind's Python component of the StarCraft II Learning Environment
(SC2LE). It exposes Blizzard Entertainment's StarCraft II Machine Learning API
as a Python RL Environment. This is a collaboration between DeepMind and
Blizzard to develop StarCraft II into a rich environment for RL research. PySC2
provides an interface for RL agents to interact with StarCraft 2, getting
observations and sending actions.

We have published an accompanying blogpost and paper
https://deepmind.com/blog/deepmind-and-blizzard-open-starcraft-ii-ai-research-environment/
which outlines our motivation for using StarCraft II for DeepRL research, and
some initial research results using the environment.

Read the README at https://github.com/deepmind/pysc2 for more information.

Part2 TStarBot1:
Macro-action-based StarCraft-II learning environment.
"""

setup(
    name='sensestar',
    version='0.0.1',
    description='Starcraft II environment and library for training agents.',
    long_description=description,
    author='X-lab',
    license='Apache License, Version 2.0',
    keywords='StarCraft AI',
    packages=[
        'pysc2',
        'pysc2.agents',
        'pysc2.bin',
        'pysc2.env',
        'pysc2.lib',
        'pysc2.maps',
        'pysc2.run_configs',
        'pysc2.tests',
        'sc2learner',
        'sc2learner.agent',
        'sc2learner.envs',
        'sc2learner.optimizer',
        'sc2learner.utils',
        'sc2learner.train',
        'sc2learner.torch_utils',
        'sc2learner.worker',
        'sc2learner.rl_utils',
        'sc2learner.data',
        'sc2learner.scripts',
        'sc2learner.evaluate',
    ],
    install_requires=[
        'absl-py>=0.1.0',
        'enum34',
        'future',
        'futures; python_version == "2.7"',
        'mock',
        'mpyq',
        'numpy>=1.10',
        'portpicker>=1.2.0',
        'protobuf>=2.6',
        'pygame',
        'requests',
        's2clientprotocol>=3.19.0.58400.0',
        'six',
        'sk-video',
        'websocket-client',
        'whichcraft',
        'gym',
        'torch==1.3.1',  # 1.3.1+cuda90_cudnn7.6.3_lms
        #'tensorflow>=1.4.1',  enable if necessary
        'joblib',
        'pyzmq',
        'sphinx',
        'sphinx_rtd_theme',
        'pyyaml',
        'easydict',
        'opencv-python',
        'tensorboardX',
        'matplotlib',
        'yapf==0.29.0',
<<<<<<< HEAD
        'pytest',
        'pytest-xdist',
=======
        'flask'
>>>>>>> 0833861f
    ],
    entry_points={
        'console_scripts': [
            'pysc2_agent = pysc2.bin.agent:entry_point',
            'pysc2_play = pysc2.bin.play:entry_point',
            'pysc2_replay_info = pysc2.bin.replay_info:entry_point',
        ],
    },
    classifiers=[
        'Development Status :: 4 - Beta',
        'Environment :: Console',
        'Intended Audience :: Science/Research',
        'License :: OSI Approved :: Apache Software License',
        'Operating System :: POSIX :: Linux',
        'Operating System :: Microsoft :: Windows',
        'Operating System :: MacOS :: MacOS X',
        'Programming Language :: Python :: 2.7',
        'Programming Language :: Python :: 3.4',
        'Topic :: Scientific/Engineering :: Artificial Intelligence',
    ],
)<|MERGE_RESOLUTION|>--- conflicted
+++ resolved
@@ -100,12 +100,9 @@
         'tensorboardX',
         'matplotlib',
         'yapf==0.29.0',
-<<<<<<< HEAD
         'pytest',
         'pytest-xdist',
-=======
-        'flask'
->>>>>>> 0833861f
+        'flask',
     ],
     entry_points={
         'console_scripts': [
@@ -122,8 +119,7 @@
         'Operating System :: POSIX :: Linux',
         'Operating System :: Microsoft :: Windows',
         'Operating System :: MacOS :: MacOS X',
-        'Programming Language :: Python :: 2.7',
-        'Programming Language :: Python :: 3.4',
+        'Programming Language :: Python :: 3.6',
         'Topic :: Scientific/Engineering :: Artificial Intelligence',
     ],
 )
# Licensed under the Apache License, Version 2.0 (the "License");
# you may not use this file except in compliance with the License.
# You may obtain a copy of the License at
#
#      http://www.apache.org/licenses/LICENSE-2.0
#
# Unless required by applicable law or agreed to in writing, software
# distributed under the License is distributed on an "AS-IS" BASIS,
# WITHOUT WARRANTIES OR CONDITIONS OF ANY KIND, either express or implied.
# See the License for the specific language governing permissions and
# limitations under the License.
"""Module setuptools script."""

from __future__ import absolute_import
from __future__ import division
from __future__ import print_function

import os

from setuptools import setup, find_packages
from importlib import import_module

here = os.path.abspath(os.path.dirname(__file__))
meta_module = import_module('ding')
meta = meta_module.__dict__

setup(
    name=meta['__TITLE__'],
    version=meta['__VERSION__'],
    description=meta['__DESCRIPTION__'],
    author=meta['__AUTHOR__'],
    author_email=meta['__AUTHOR_EMAIL__'],
    url='https://github.com/opendilab/DI-engine',
    license='Apache License, Version 2.0',
    keywords='Decision AI Engine',
    packages=[
        # framework
        *find_packages(include=('ding', "ding.*")),
        # application
        *find_packages(include=('dizoo'
                                'dizoo.*')),
    ],
    package_data={
        package_name: ['*.yaml', '*.xml', '*cfg', '*SC2Map']
        for package_name in find_packages(include=('ding.*'))
    },
    python_requires=">=3.6",
    install_requires=[
        'numpy>=1.10',
        'requests>=2.25.1',
        'six',
        'gym==0.20.0',  # pypy incompatible
        'torch>=1.3.1,<=1.9.0',  # PyTorch 1.9.0 is available, if some errors, you need to do something like https://github.com/opendilab/DI-engine/discussions/81
        'pyyaml<6.0',
        'easydict==1.9',
        'tensorboardX>=2.1,<=2.2',
        'matplotlib',  # pypy incompatible
        'seaborn',
        'yapf==0.29.0',
        'responses~=0.12.1',
        'flask~=1.1.2',
        'lz4',
        'cloudpickle',
        'tabulate',
        'sortedcontainers',
        'click==7.1.2',
        'URLObject~=2.4.3',
        'urllib3>=1.26.5',
        'readerwriterlock',
        'namedlist',
        'opencv-python',  # pypy incompatible
        'enum_tools',
        'scipy',
        'trueskill',
        'h5py',
    ],
    extras_require={
        'test': [
            'pytest==5.1.1',
            'pytest-xdist==1.31.0',
            'pytest-cov==2.8.1',
            'pytest-forked~=1.3.0',
            'pytest-mock~=3.3.1',
            'pytest-rerunfailures~=9.1.1',
            'pytest-timeouts~=1.2.1',
        ],
        'style': [
            'yapf==0.29.0',
            'flake8',
        ],
        'fast': [
            'numpy-stl',
            'numba>=0.53.0',
        ],
        'dist': [
            'redis==3.5.3',
            'redis-py-cluster==2.1.0',
        ],
        'common_env': [
            'ale-py==0.7.0',  # atari
            'box2d-py',
            'cmake>=3.18.4',
            'opencv-python',  # pypy incompatible
        ],
        'sumo_env': [
            'sumolib',
            'traci',
        ],
        'gfootball_env': [
            'gfootball',
            'kaggle-environments',
        ],
        'procgen_env': [
            'procgen',
        ],
        'bsuite_env': [
            'bsuite',
        ],
        'minigrid_env': [
            'gym-minigrid',
        ],
        # 'd4rl_env': [
        #     'd4rl @ git+https://github.com/rail-berkeley/d4rl@master#egg=d4rl',
        # ],
        # 'pybulletgym_env': [
        #     'pybulletgym @ git+https://github.com/benelot/pybullet-gym@master#egg=pybulletgym',
        # ],
        # 'gym_hybrid_env': [
        #     'gym-hybrid @ git+https://github.com/thomashirtz/gym-hybrid@master#egg=gym-hybrid',
        # ],
<<<<<<< HEAD
        # 'gobigger_env': [
        #     'gobigger @ git+https://github.com/opendilab/GoBigger@main#egg=gobigger',
=======
        # 'gym_soccer_env': [
        #     'gym-soccer @ git+https://github.com/LikeJulia/gym-soccer@dev-install-packages#egg=gym-soccer',
>>>>>>> fed80b44
        # ],

        'sc2_env': [
            'absl-py>=0.1.0',
            'future',
            'futures; python_version == "2.7"',
            'mpyq',
            'mock',
            'portpicker>=1.2.0',
            'websocket-client',
            'protobuf>=2.6',
            'sk-video',  # pypy incompatible
            'whichcraft',
            'joblib',
        ],
        'slimevolleygym_env': [
            'slimevolleygym',
        ],
        'k8s': [
            'kubernetes',
        ]
    },
    entry_points={'console_scripts': ['ding=ding.entry.cli:cli']},
    classifiers=[
        'Development Status :: 5 - Production/Stable',
        "Intended Audience :: Science/Research",
        'License :: OSI Approved :: Apache Software License',
        'Operating System :: POSIX :: Linux',
        'Operating System :: Microsoft :: Windows',
        'Operating System :: MacOS :: MacOS X',
        'Programming Language :: Python :: 3.6',
        'Programming Language :: Python :: 3.7',
        'Programming Language :: Python :: 3.8',
        'Topic :: Scientific/Engineering :: Artificial Intelligence',
    ],
)<|MERGE_RESOLUTION|>--- conflicted
+++ resolved
@@ -128,13 +128,12 @@
         # 'gym_hybrid_env': [
         #     'gym-hybrid @ git+https://github.com/thomashirtz/gym-hybrid@master#egg=gym-hybrid',
         # ],
-<<<<<<< HEAD
+
         # 'gobigger_env': [
         #     'gobigger @ git+https://github.com/opendilab/GoBigger@main#egg=gobigger',
-=======
+        # ],
         # 'gym_soccer_env': [
         #     'gym-soccer @ git+https://github.com/LikeJulia/gym-soccer@dev-install-packages#egg=gym-soccer',
->>>>>>> fed80b44
         # ],
 
         'sc2_env': [

--- conflicted
+++ resolved
@@ -81,13 +81,10 @@
         'DI-treetensor>=0.4.0',
         'DI-toolkit>=0.0.2',
         'hbutils>=0.5.0',
-<<<<<<< HEAD
         'moviepy',
         'tqdm',
         'wandb'
-=======
         'MarkupSafe==2.0.1',  # compatibility
->>>>>>> 64f5dda5
     ],
     extras_require={
         'test': [

# Copyright 2017 Google Inc. All Rights Reserved.
#
# Licensed under the Apache License, Version 2.0 (the "License");
# you may not use this file except in compliance with the License.
# You may obtain a copy of the License at
#
#      http://www.apache.org/licenses/LICENSE-2.0
#
# Unless required by applicable law or agreed to in writing, software
# distributed under the License is distributed on an "AS-IS" BASIS,
# WITHOUT WARRANTIES OR CONDITIONS OF ANY KIND, either express or implied.
# See the License for the specific language governing permissions and
# limitations under the License.
"""Module setuptools script."""

from __future__ import absolute_import
from __future__ import division
from __future__ import print_function

from setuptools import setup, find_packages
import os


here = os.path.abspath(os.path.dirname(__file__))
meta = {}
with open(os.path.join(here, 'nervex', '__init__.py'), 'r') as f:
    exec(f.read(), meta)


setup(
    name=meta['__TITLE__'],
    version=meta['__VERSION__'],
    description=meta['__DESCRIPTION__'],
    author=meta['__AUTHOR__'],
    license='Apache License, Version 2.0',
    keywords='DRL Framework',
    packages=[
        # framework
        *find_packages(
            include=('nervex', "nervex.*")
        ),
        # application
        *find_packages(
            include=('app_zoo' 'app_zoo.*')
        ),
    ],
    package_data={package_name: ['*.yaml', '*.xml', '*cfg'] for package_name in find_packages(include=('nervex.*'))},
    python_requires=">=3.6",
    install_requires=[
        'absl-py>=0.1.0',
        'future',
        'futures; python_version == "2.7"',
        'mock',
        'mpyq',
        'numpy>=1.10',
        'numpy-stl',
        'portpicker>=1.2.0',
        'protobuf>=2.6',
        'requests~=2.24.0',
        'six',
        'sk-video',  # pypy
        'websocket-client',
        'whichcraft',
        'gym>=0.15.3',  # pypy
        'atari_py',
        #'torch>=1.3.1,<1.5',  # 1.3.1+cuda90_cudnn7.6.3_lms
        'joblib',
        'sphinx>=2.2.1',
        'sphinx_rtd_theme',
        'pyyaml',
        'easydict',
        'opencv-python',  # pypy
        'tensorboardX>=2.1',
        'matplotlib',  # pypy
        'yapf==0.29.0',
        'pytest==5.1.1',
        'pytest-xdist==1.31.0',
        'pytest-cov==2.8.1',
        'pytest-forked~=1.3.0',
        'pytest-mock~=3.3.1',
        'pytest-rerunfailures~=9.1.1',
        'pytest-timeouts~=1.2.1',
        'responses~=0.12.1',
        'flask~=1.1.2',
        'lz4',
        'cloudpickle',
        'sumolib',
        'traci',
        'tabulate',
        'torchvision==0.2.1',  # pypy
        'sortedcontainers',
        'click',
        'enum34~=1.1.10',
        'URLObject~=2.4.3',
        'urllib3==1.25.10',
        #'numba',
        #'redis==3.5.3',
        #'redis-py-cluster==2.1.0',
        'cmake>=3.18.4',
        'readerwriterlock',
        'procgen',
<<<<<<< HEAD
        'kaggle-environments'
=======
        'box2d-py',
>>>>>>> d9faa231
    ],
    entry_points={
        'console_scripts': [
            'nervex=nervex.entry.cli:cli'
        ]
    },
    classifiers=[
        'Development Status :: 5 - Production/Stable',
        'Intended Audience :: Science/Research/Developers',
        'License :: OSI Approved :: Apache Software License',
        'Operating System :: POSIX :: Linux',
        'Operating System :: Microsoft :: Windows',
        'Operating System :: MacOS :: MacOS X',
        'Programming Language :: Python :: 3.6',
        'Programming Language :: Python :: 3.7',
        'Programming Language :: Python :: 3.8',
        'Topic :: Scientific/Engineering :: Artificial Intelligence',
    ],
)<|MERGE_RESOLUTION|>--- conflicted
+++ resolved
@@ -99,11 +99,8 @@
         'cmake>=3.18.4',
         'readerwriterlock',
         'procgen',
-<<<<<<< HEAD
-        'kaggle-environments'
-=======
+        'kaggle-environments',
         'box2d-py',
->>>>>>> d9faa231
     ],
     entry_points={
         'console_scripts': [

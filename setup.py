# Licensed under the Apache License, Version 2.0 (the "License");
# you may not use this file except in compliance with the License.
# You may obtain a copy of the License at
#
#      http://www.apache.org/licenses/LICENSE-2.0
#
# Unless required by applicable law or agreed to in writing, software
# distributed under the License is distributed on an "AS-IS" BASIS,
# WITHOUT WARRANTIES OR CONDITIONS OF ANY KIND, either express or implied.
# See the License for the specific language governing permissions and
# limitations under the License.
"""Module setuptools script."""

from __future__ import absolute_import
from __future__ import division
from __future__ import print_function

import os

from setuptools import setup, find_packages
from importlib import import_module

here = os.path.abspath(os.path.dirname(__file__))
meta_module = import_module('ding')
meta = meta_module.__dict__

setup(
    name=meta['__TITLE__'],
    version=meta['__VERSION__'],
    description=meta['__DESCRIPTION__'],
    author=meta['__AUTHOR__'],
    author_email=meta['__AUTHOR_EMAIL__'],
    url='https://github.com/opendilab/DI-engine',
    license='Apache License, Version 2.0',
    keywords='Decision AI Engine',
    packages=[
        # framework
        *find_packages(include=('ding', "ding.*")),
        # application
        *find_packages(include=('dizoo'
                                'dizoo.*')),
    ],
    package_data={
        package_name: ['*.yaml', '*.xml', '*cfg', '*SC2Map']
        for package_name in find_packages(include=('ding.*'))
    },
    python_requires=">=3.6",
    install_requires=[
<<<<<<< HEAD
        'numpy>=1.10',
        'requests>=2.25.1',
        'six',
        'gym==0.20.0',  # pypy incompatible
        'torch>=1.3.1,<=1.9.0',  # PyTorch 1.9.0 is available, if some errors, you need to do something like https://github.com/opendilab/DI-engine/discussions/81
=======
        'numpy>=1.18.0',
        'requests>=2.25.1',
        'six',
        'gym==0.20.0',  # pypy incompatible
        'torch>=1.1.0,<=1.10.0',  # PyTorch 1.10.0 is available, if some errors, you need to do something like https://github.com/opendilab/DI-engine/discussions/81
>>>>>>> 62d61b5b
        'pyyaml<6.0',
        'easydict==1.9',
        'tensorboardX>=2.1,<=2.2',
        'matplotlib',  # pypy incompatible
        'seaborn',
        'yapf==0.29.0',
        'responses~=0.12.1',
        'flask~=1.1.2',
        'MarkupSafe<=2.0.1',
        'lz4',
        'cloudpickle',
        'tabulate',
        'sortedcontainers',
        'click==7.1.2',
        'URLObject~=2.4.3',
        'urllib3>=1.26.5',
        'readerwriterlock',
        'namedlist',
        'opencv-python',  # pypy incompatible
        'enum_tools',
        'scipy',
        'trueskill',
        'h5py',
<<<<<<< HEAD
=======
        'rich',
        'mpire>=2.3.4',
        'pynng',
        'pettingzoo==1.12.0',
        'pyglet>=1.4.0',
        'redis'
>>>>>>> 62d61b5b
    ],
    extras_require={
        'test': [
            'pytest==5.1.1', 'pytest-xdist==1.31.0', 'pytest-cov==2.8.1', 'pytest-forked~=1.3.0', 'pytest-mock~=3.3.1',
            'pytest-rerunfailures~=9.1.1', 'pytest-timeouts~=1.2.1'
        ],
        'style': [
            'yapf==0.29.0',
            'flake8',
        ],
        'fast': [
            'numpy-stl',
            'numba>=0.53.0',
        ],
        'dist': [
            'redis==3.5.3',
            'redis-py-cluster==2.1.0',
        ],
        'common_env': [
            'ale-py==0.7.0',  # atari
<<<<<<< HEAD
=======
            'autorom',
>>>>>>> 62d61b5b
            'box2d-py',
            'cmake>=3.18.4',
            'opencv-python',  # pypy incompatible
        ],
        'gfootball_env': [
            'gfootball',
            'kaggle-environments',
        ],
        'procgen_env': [
            'procgen',
        ],
        'bsuite_env': [
            'bsuite',
        ],
        'minigrid_env': [
            'gym-minigrid',
        ],
        # 'd4rl_env': [
        #     'd4rl @ git+https://github.com/rail-berkeley/d4rl@master#egg=d4rl',
        # ],
        # 'pybulletgym_env': [
        #     'pybulletgym @ git+https://github.com/benelot/pybullet-gym@master#egg=pybulletgym',
        # ],
        # 'gym_hybrid_env': [
        #     'gym-hybrid @ git+https://github.com/thomashirtz/gym-hybrid@master#egg=gym-hybrid',
        # ],

        # 'gobigger_env': [
        #     'gobigger @ git+https://github.com/opendilab/GoBigger@main#egg=gobigger',
        # ],
        # 'gym_soccer_env': [
        #     'gym-soccer @ git+https://github.com/LikeJulia/gym-soccer@dev-install-packages#egg=gym-soccer',
        # ],
<<<<<<< HEAD

        'sc2_env': [
            'absl-py>=0.1.0',
            'future',
            'futures; python_version == "2.7"',
            'mpyq',
            'mock',
            'portpicker>=1.2.0',
            'websocket-client',
            'protobuf>=2.6',
            'sk-video',  # pypy incompatible
            'whichcraft',
            'joblib',
=======
        'slimevolleygym_env': [
            'slimevolleygym',
        ],
        'k8s': [
            'kubernetes',
        ],
        'envpool': [
            'envpool',
>>>>>>> 62d61b5b
        ],
        'slimevolleygym_env': [
            'slimevolleygym',
        ],
        'k8s': [
            'kubernetes',
        ]
    },
    entry_points={'console_scripts': ['ding=ding.entry.cli:cli', 'ditask=ding.entry.cli_ditask:cli_ditask']},
    classifiers=[
        'Development Status :: 5 - Production/Stable',
        "Intended Audience :: Science/Research",
        'License :: OSI Approved :: Apache Software License',
        'Operating System :: POSIX :: Linux',
        'Operating System :: Microsoft :: Windows',
        'Operating System :: MacOS :: MacOS X',
        'Programming Language :: Python :: 3.6',
        'Programming Language :: Python :: 3.7',
        'Programming Language :: Python :: 3.8',
        'Topic :: Scientific/Engineering :: Artificial Intelligence',
    ],
)<|MERGE_RESOLUTION|>--- conflicted
+++ resolved
@@ -46,19 +46,11 @@
     },
     python_requires=">=3.6",
     install_requires=[
-<<<<<<< HEAD
-        'numpy>=1.10',
-        'requests>=2.25.1',
-        'six',
-        'gym==0.20.0',  # pypy incompatible
-        'torch>=1.3.1,<=1.9.0',  # PyTorch 1.9.0 is available, if some errors, you need to do something like https://github.com/opendilab/DI-engine/discussions/81
-=======
         'numpy>=1.18.0',
         'requests>=2.25.1',
         'six',
         'gym==0.20.0',  # pypy incompatible
         'torch>=1.1.0,<=1.10.0',  # PyTorch 1.10.0 is available, if some errors, you need to do something like https://github.com/opendilab/DI-engine/discussions/81
->>>>>>> 62d61b5b
         'pyyaml<6.0',
         'easydict==1.9',
         'tensorboardX>=2.1,<=2.2',
@@ -82,15 +74,12 @@
         'scipy',
         'trueskill',
         'h5py',
-<<<<<<< HEAD
-=======
         'rich',
         'mpire>=2.3.4',
         'pynng',
         'pettingzoo==1.12.0',
         'pyglet>=1.4.0',
         'redis'
->>>>>>> 62d61b5b
     ],
     extras_require={
         'test': [
@@ -111,10 +100,7 @@
         ],
         'common_env': [
             'ale-py==0.7.0',  # atari
-<<<<<<< HEAD
-=======
             'autorom',
->>>>>>> 62d61b5b
             'box2d-py',
             'cmake>=3.18.4',
             'opencv-python',  # pypy incompatible
@@ -148,21 +134,6 @@
         # 'gym_soccer_env': [
         #     'gym-soccer @ git+https://github.com/LikeJulia/gym-soccer@dev-install-packages#egg=gym-soccer',
         # ],
-<<<<<<< HEAD
-
-        'sc2_env': [
-            'absl-py>=0.1.0',
-            'future',
-            'futures; python_version == "2.7"',
-            'mpyq',
-            'mock',
-            'portpicker>=1.2.0',
-            'websocket-client',
-            'protobuf>=2.6',
-            'sk-video',  # pypy incompatible
-            'whichcraft',
-            'joblib',
-=======
         'slimevolleygym_env': [
             'slimevolleygym',
         ],
@@ -171,14 +142,7 @@
         ],
         'envpool': [
             'envpool',
->>>>>>> 62d61b5b
         ],
-        'slimevolleygym_env': [
-            'slimevolleygym',
-        ],
-        'k8s': [
-            'kubernetes',
-        ]
     },
     entry_points={'console_scripts': ['ding=ding.entry.cli:cli', 'ditask=ding.entry.cli_ditask:cli_ditask']},
     classifiers=[

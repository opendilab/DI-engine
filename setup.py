# Copyright 2017 Google Inc. All Rights Reserved.
#
# Licensed under the Apache License, Version 2.0 (the "License");
# you may not use this file except in compliance with the License.
# You may obtain a copy of the License at
#
#      http://www.apache.org/licenses/LICENSE-2.0
#
# Unless required by applicable law or agreed to in writing, software
# distributed under the License is distributed on an "AS-IS" BASIS,
# WITHOUT WARRANTIES OR CONDITIONS OF ANY KIND, either express or implied.
# See the License for the specific language governing permissions and
# limitations under the License.
"""Module setuptools script."""

from __future__ import absolute_import
from __future__ import division
from __future__ import print_function

from setuptools import setup

description = """SenseStar - StarCraft II Learning Environment

Part1 PySC2:
PySC2 is DeepMind's Python component of the StarCraft II Learning Environment
(SC2LE). It exposes Blizzard Entertainment's StarCraft II Machine Learning API
as a Python RL Environment. This is a collaboration between DeepMind and
Blizzard to develop StarCraft II into a rich environment for RL research. PySC2
provides an interface for RL agents to interact with StarCraft 2, getting
observations and sending actions.

We have published an accompanying blogpost and paper
https://deepmind.com/blog/deepmind-and-blizzard-open-starcraft-ii-ai-research-environment/
which outlines our motivation for using StarCraft II for DeepRL research, and
some initial research results using the environment.

Read the README at https://github.com/deepmind/pysc2 for more information.

Part2 TStarBot1:
Macro-action-based StarCraft-II learning environment.
"""

setup(
    name='sensestar',
    version='0.0.1',
    description='Starcraft II environment and library for training agents.',
    long_description=description,
    author='X-lab',
    license='Apache License, Version 2.0',
    keywords='StarCraft AI',
    packages=[
        'pysc2',
        'pysc2.agents',
        'pysc2.bin',
        'pysc2.env',
        'pysc2.lib',
        'pysc2.maps',
        'pysc2.run_configs',
        'pysc2.tests',
        'sc2learner',
        'sc2learner.agent',
        'sc2learner.data',
        'sc2learner.envs',
        'sc2learner.optimizer',
        'sc2learner.utils',
        'sc2learner.train',
        'sc2learner.torch_utils',
        'sc2learner.worker',
        'sc2learner.rl_utils',
<<<<<<< HEAD
        'sc2learner.scripts'
=======
        'sc2learner.data',
        'sc2learner.scripts',
        'sc2learner.evaluate',
>>>>>>> 8d01ae7f
    ],
    install_requires=[
        'absl-py>=0.1.0',
        'enum34',
        'future',
        'futures; python_version == "2.7"',
        'mock',
        'mpyq',
        'numpy>=1.10',
        'portpicker>=1.2.0',
        'protobuf>=2.6',
        'pygame',
        'requests',
        's2clientprotocol>=3.19.0.58400.0',
        'six',
        'sk-video',
        'websocket-client',
        'whichcraft',
<<<<<<< HEAD
        'gym==0.10.5',
        'torch==1.1.0',
        #'tensorflow>=1.4.1',  enable if necessary
=======
        'gym',
        'torch==1.3.1',  # 1.3.1+cuda90_cudnn7.6.3_lms
>>>>>>> 8d01ae7f
        'joblib',
        'pyzmq',
        'sphinx',
        'sphinx_rtd_theme',
        'pyyaml',
        'easydict',
        'opencv-python',
        'tensorboardX',
        'matplotlib',
        'yapf==0.29.0',
        'pytest',
        'pytest-xdist',
    ],
    entry_points={
        'console_scripts': [
            'pysc2_agent = pysc2.bin.agent:entry_point',
            'pysc2_play = pysc2.bin.play:entry_point',
            'pysc2_replay_info = pysc2.bin.replay_info:entry_point',
        ],
    },
    classifiers=[
        'Development Status :: 4 - Beta',
        'Environment :: Console',
        'Intended Audience :: Science/Research',
        'License :: OSI Approved :: Apache Software License',
        'Operating System :: POSIX :: Linux',
        'Operating System :: Microsoft :: Windows',
        'Operating System :: MacOS :: MacOS X',
        'Programming Language :: Python :: 2.7',
        'Programming Language :: Python :: 3.4',
        'Topic :: Scientific/Engineering :: Artificial Intelligence',
    ],
)<|MERGE_RESOLUTION|>--- conflicted
+++ resolved
@@ -59,7 +59,6 @@
         'pysc2.tests',
         'sc2learner',
         'sc2learner.agent',
-        'sc2learner.data',
         'sc2learner.envs',
         'sc2learner.optimizer',
         'sc2learner.utils',
@@ -67,13 +66,9 @@
         'sc2learner.torch_utils',
         'sc2learner.worker',
         'sc2learner.rl_utils',
-<<<<<<< HEAD
-        'sc2learner.scripts'
-=======
         'sc2learner.data',
         'sc2learner.scripts',
         'sc2learner.evaluate',
->>>>>>> 8d01ae7f
     ],
     install_requires=[
         'absl-py>=0.1.0',
@@ -92,14 +87,9 @@
         'sk-video',
         'websocket-client',
         'whichcraft',
-<<<<<<< HEAD
-        'gym==0.10.5',
-        'torch==1.1.0',
-        #'tensorflow>=1.4.1',  enable if necessary
-=======
         'gym',
         'torch==1.3.1',  # 1.3.1+cuda90_cudnn7.6.3_lms
->>>>>>> 8d01ae7f
+        #'tensorflow>=1.4.1',  enable if necessary
         'joblib',
         'pyzmq',
         'sphinx',

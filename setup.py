--- conflicted
+++ resolved
@@ -78,14 +78,10 @@
         'pynng',
         'pettingzoo==1.12.0',
         'pyglet>=1.4.0',
-<<<<<<< HEAD
-        'DI-treetensor',
+        'DI-treetensor>=0.2.1',
         'redis'
-=======
-        'redis',
         'DI-toolkit>=0.0.2',
         'hbutils>=0.5.0',
->>>>>>> fa06b1b9
     ],
     extras_require={
         'test': [

--- conflicted
+++ resolved
@@ -79,12 +79,8 @@
         'pynng',
         'pettingzoo==1.12.0',
         'pyglet>=1.4.0',
-<<<<<<< HEAD
-        'box2d-py',
         'DI-treetensor',
-=======
         'redis'
->>>>>>> ac155ed1
     ],
     extras_require={
         'test': [

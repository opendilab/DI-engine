from typing import Union, Optional, List, Any, Tuple
import pickle
import torch
from functools import partial
import os

from ding.config import compile_config, read_config
<<<<<<< HEAD
from ding.worker import SampleSerialCollector, InteractionSerialEvaluator
=======
from ding.worker import SampleSerialCollector, InteractionSerialEvaluator, EpisodeSerialCollector
>>>>>>> 8a108c7c
from ding.envs import create_env_manager, get_vec_env_setting
from ding.policy import create_policy
from ding.torch_utils import to_device
from ding.utils import set_pkg_seed
from ding.utils.data import offline_data_save_type
<<<<<<< HEAD
=======
from ding.rl_utils import get_nstep_return_data
from ding.utils.data import default_collate
>>>>>>> 8a108c7c


def eval(
        input_cfg: Union[str, Tuple[dict, dict]],
        seed: int = 0,
        env_setting: Optional[List[Any]] = None,
        model: Optional[torch.nn.Module] = None,
        state_dict: Optional[dict] = None,
        load_path: Optional[str] = None,
        replay_path: Optional[str] = None,
) -> float:
    r"""
    Overview:
        Pure evaluation entry.
    Arguments:
        - input_cfg (:obj:`Union[str, Tuple[dict, dict]]`): Config in dict type. \
            ``str`` type means config file path. \
            ``Tuple[dict, dict]`` type means [user_config, create_cfg].
        - seed (:obj:`int`): Random seed.
        - env_setting (:obj:`Optional[List[Any]]`): A list with 3 elements: \
            ``BaseEnv`` subclass, collector env config, and evaluator env config.
        - model (:obj:`Optional[torch.nn.Module]`): Instance of torch.nn.Module.
        - state_dict (:obj:`Optional[dict]`): The state_dict of policy or model.
        - load_path (:obj:`Optional[str]`): Path to load ckpt.
        - replay_path (:obj:`Optional[str]`): Path to save replay.
    """
    if isinstance(input_cfg, str):
        cfg, create_cfg = read_config(input_cfg)
    else:
        cfg, create_cfg = input_cfg
    create_cfg.policy.type += '_command'
    env_fn = None if env_setting is None else env_setting[0]
    cfg = compile_config(
        cfg, seed=seed, env=env_fn, auto=True, create_cfg=create_cfg, save_cfg=True, save_path='eval_config.py'
    )

    # Create components: env, policy, evaluator
    if env_setting is None:
        env_fn, _, evaluator_env_cfg = get_vec_env_setting(cfg.env)
    else:
        env_fn, _, evaluator_env_cfg = env_setting
    evaluator_env = create_env_manager(cfg.env.manager, [partial(env_fn, cfg=c) for c in evaluator_env_cfg])
    evaluator_env.seed(seed, dynamic_seed=False)
    if replay_path is None:  # argument > config
        replay_path = cfg.env.get('replay_path', None)
    if replay_path:
        evaluator_env.enable_save_replay(replay_path)
    set_pkg_seed(seed, use_cuda=cfg.policy.cuda)
    policy = create_policy(cfg.policy, model=model, enable_field=['eval'])
    if state_dict is None:
        if load_path is None:
            load_path = cfg.policy.learn.learner.load_path
        state_dict = torch.load(load_path, map_location='cpu')
    policy.eval_mode.load_state_dict(state_dict)
    evaluator = InteractionSerialEvaluator(cfg.policy.eval.evaluator, evaluator_env, policy.eval_mode)

    # Evaluate
    _, eval_reward = evaluator.eval()
    print('Eval is over! The performance of your RL policy is {}'.format(eval_reward))
    return eval_reward


def collect_demo_data(
        input_cfg: Union[str, dict],
        seed: int,
        collect_count: int,
        expert_data_path: str,
        env_setting: Optional[List[Any]] = None,
        model: Optional[torch.nn.Module] = None,
        state_dict: Optional[dict] = None,
        state_dict_path: Optional[str] = None,
) -> None:
    r"""
    Overview:
        Collect demonstration data by the trained policy.
    Arguments:
        - input_cfg (:obj:`Union[str, Tuple[dict, dict]]`): Config in dict type. \
            ``str`` type means config file path. \
            ``Tuple[dict, dict]`` type means [user_config, create_cfg].
        - seed (:obj:`int`): Random seed.
        - collect_count (:obj:`int`): The count of collected data.
        - expert_data_path (:obj:`str`): File path of the expert demo data will be written to.
        - env_setting (:obj:`Optional[List[Any]]`): A list with 3 elements: \
            ``BaseEnv`` subclass, collector env config, and evaluator env config.
        - model (:obj:`Optional[torch.nn.Module]`): Instance of torch.nn.Module.
        - state_dict (:obj:`Optional[dict]`): The state_dict of policy or model.
        - state_dict_path (:obj:`Optional[str]`): The path of the state_dict of policy or model.
    """
    if isinstance(input_cfg, str):
        cfg, create_cfg = read_config(input_cfg)
    else:
        cfg, create_cfg = input_cfg
    create_cfg.policy.type += '_command'
    env_fn = None if env_setting is None else env_setting[0]
    cfg = compile_config(
        cfg,
        seed=seed,
        env=env_fn,
        auto=True,
        create_cfg=create_cfg,
        save_cfg=True,
        save_path='collect_demo_data_config.py'
    )

    # Create components: env, policy, collector
    if env_setting is None:
        env_fn, collector_env_cfg, _ = get_vec_env_setting(cfg.env)
    else:
        env_fn, collector_env_cfg, _ = env_setting
    collector_env = create_env_manager(cfg.env.manager, [partial(env_fn, cfg=c) for c in collector_env_cfg])
    collector_env.seed(seed)
    set_pkg_seed(seed, use_cuda=cfg.policy.cuda)
    policy = create_policy(cfg.policy, model=model, enable_field=['collect', 'eval'])
    # for policies like DQN (in collect_mode has eps-greedy)
    # collect_demo_policy = policy.collect_function(
    #     policy._forward_eval,
    #     policy._process_transition,
    #     policy._get_train_sample,
    #     policy._reset_eval,
    #     policy._get_attribute,
    #     policy._set_attribute,
    #     policy._state_dict_collect,
    #     policy._load_state_dict_collect,
    # )
    collect_demo_policy = policy.collect_mode
    if state_dict is None:
        assert state_dict_path is not None
        state_dict = torch.load(state_dict_path, map_location='cpu')
    policy.collect_mode.load_state_dict(state_dict)
    collector = SampleSerialCollector(cfg.policy.collect.collector, collector_env, collect_demo_policy)
<<<<<<< HEAD

    policy_kwargs = None if not hasattr(cfg.policy.other.get('eps', None), 'collect') \
        else {'eps': cfg.policy.other.eps.get('collect', 0.2)}

    # Let's collect some expert demonstrations
    exp_data = collector.collect(n_sample=collect_count, policy_kwargs=policy_kwargs)
=======

    if hasattr(cfg.policy.other, 'eps'):
        policy_kwargs = {'eps': 0.}
    else:
        policy_kwargs = None

    # Let's collect some expert demonstrations
    exp_data = collector.collect(n_sample=collect_count, policy_kwargs=policy_kwargs)
    if cfg.policy.cuda:
        exp_data = to_device(exp_data, 'cpu')
    # Save data transitions.
    offline_data_save_type(exp_data, expert_data_path, data_type=cfg.policy.collect.get('data_type', 'naive'))
    print('Collect demo data successfully')


def collect_episodic_demo_data(
        input_cfg: Union[str, dict],
        seed: int,
        collect_count: int,
        expert_data_path: str,
        env_setting: Optional[List[Any]] = None,
        model: Optional[torch.nn.Module] = None,
        state_dict: Optional[dict] = None,
        state_dict_path: Optional[str] = None,
) -> None:
    r"""
    Overview:
        Collect episodic demonstration data by the trained policy.
    Arguments:
        - input_cfg (:obj:`Union[str, Tuple[dict, dict]]`): Config in dict type. \
            ``str`` type means config file path. \
            ``Tuple[dict, dict]`` type means [user_config, create_cfg].
        - seed (:obj:`int`): Random seed.
        - collect_count (:obj:`int`): The count of collected data.
        - expert_data_path (:obj:`str`): File path of the expert demo data will be written to.
        - env_setting (:obj:`Optional[List[Any]]`): A list with 3 elements: \
            ``BaseEnv`` subclass, collector env config, and evaluator env config.
        - model (:obj:`Optional[torch.nn.Module]`): Instance of torch.nn.Module.
        - state_dict (:obj:`Optional[dict]`): The state_dict of policy or model.
        - state_dict_path (:obj:'str') the abs path of the state dict
    """
    if isinstance(input_cfg, str):
        cfg, create_cfg = read_config(input_cfg)
    else:
        cfg, create_cfg = input_cfg
    create_cfg.policy.type += '_command'
    env_fn = None if env_setting is None else env_setting[0]
    cfg = compile_config(
        cfg,
        collector=EpisodeSerialCollector,
        seed=seed,
        env=env_fn,
        auto=True,
        create_cfg=create_cfg,
        save_cfg=True,
        save_path='collect_demo_data_config.py'
    )

    # Create components: env, policy, collector
    if env_setting is None:
        env_fn, collector_env_cfg, _ = get_vec_env_setting(cfg.env)
    else:
        env_fn, collector_env_cfg, _ = env_setting
    collector_env = create_env_manager(cfg.env.manager, [partial(env_fn, cfg=c) for c in collector_env_cfg])
    collector_env.seed(seed)
    set_pkg_seed(seed, use_cuda=cfg.policy.cuda)
    policy = create_policy(cfg.policy, model=model, enable_field=['collect', 'eval'])
    collect_demo_policy = policy.collect_mode
    if state_dict is None:
        assert state_dict_path is not None
        state_dict = torch.load(state_dict_path, map_location='cpu')
    policy.collect_mode.load_state_dict(state_dict)
    collector = EpisodeSerialCollector(cfg.policy.collect.collector, collector_env, collect_demo_policy)

    if hasattr(cfg.policy.other, 'eps'):
        policy_kwargs = {'eps': 0.}
    else:
        policy_kwargs = None

    # Let's collect some expert demostrations
    exp_data = collector.collect(n_episode=collect_count, policy_kwargs=policy_kwargs)
>>>>>>> 8a108c7c
    if cfg.policy.cuda:
        exp_data = to_device(exp_data, 'cpu')
    # Save data transitions.
    offline_data_save_type(exp_data, expert_data_path, data_type=cfg.policy.collect.get('data_type', 'naive'))
<<<<<<< HEAD
    print('Collect demo data successfully')
=======
    print('Collect episodic demo data successfully')


def episode_to_transitions(data_path: str, expert_data_path: str, nstep: int) -> None:
    r"""
    Overview:
        Transfer episoded data into nstep transitions
    Arguments:
        - data_path (:obj:str): data path that stores the pkl file
        - expert_data_path (:obj:`str`): File path of the expert demo data will be written to.
        - nstep (:obj:`int`): {s_{t}, a_{t}, s_{t+n}}.

    """
    with open(data_path, 'rb') as f:
        _dict = pickle.load(f)  # class is list; length is cfg.reward_model.collect_count
    post_process_data = []
    for i in range(len(_dict)):
        data = get_nstep_return_data(_dict[i], nstep)
        post_process_data.extend(data)
    offline_data_save_type(
        post_process_data,
        expert_data_path,
    )
>>>>>>> 8a108c7c
<|MERGE_RESOLUTION|>--- conflicted
+++ resolved
@@ -5,21 +5,14 @@
 import os
 
 from ding.config import compile_config, read_config
-<<<<<<< HEAD
-from ding.worker import SampleSerialCollector, InteractionSerialEvaluator
-=======
 from ding.worker import SampleSerialCollector, InteractionSerialEvaluator, EpisodeSerialCollector
->>>>>>> 8a108c7c
 from ding.envs import create_env_manager, get_vec_env_setting
 from ding.policy import create_policy
 from ding.torch_utils import to_device
 from ding.utils import set_pkg_seed
 from ding.utils.data import offline_data_save_type
-<<<<<<< HEAD
-=======
 from ding.rl_utils import get_nstep_return_data
 from ding.utils.data import default_collate
->>>>>>> 8a108c7c
 
 
 def eval(
@@ -150,14 +143,6 @@
         state_dict = torch.load(state_dict_path, map_location='cpu')
     policy.collect_mode.load_state_dict(state_dict)
     collector = SampleSerialCollector(cfg.policy.collect.collector, collector_env, collect_demo_policy)
-<<<<<<< HEAD
-
-    policy_kwargs = None if not hasattr(cfg.policy.other.get('eps', None), 'collect') \
-        else {'eps': cfg.policy.other.eps.get('collect', 0.2)}
-
-    # Let's collect some expert demonstrations
-    exp_data = collector.collect(n_sample=collect_count, policy_kwargs=policy_kwargs)
-=======
 
     if hasattr(cfg.policy.other, 'eps'):
         policy_kwargs = {'eps': 0.}
@@ -239,14 +224,10 @@
 
     # Let's collect some expert demostrations
     exp_data = collector.collect(n_episode=collect_count, policy_kwargs=policy_kwargs)
->>>>>>> 8a108c7c
     if cfg.policy.cuda:
         exp_data = to_device(exp_data, 'cpu')
     # Save data transitions.
     offline_data_save_type(exp_data, expert_data_path, data_type=cfg.policy.collect.get('data_type', 'naive'))
-<<<<<<< HEAD
-    print('Collect demo data successfully')
-=======
     print('Collect episodic demo data successfully')
 
 
@@ -269,5 +250,4 @@
     offline_data_save_type(
         post_process_data,
         expert_data_path,
-    )
->>>>>>> 8a108c7c
+    )
--- conflicted
+++ resolved
@@ -231,11 +231,7 @@
     print('Collect episodic demo data successfully')
 
 
-<<<<<<< HEAD
-def epsiode_to_transitions(data_path: str, expert_data_path: str, nstep: int) -> None:
-=======
 def episode_to_transitions(data_path: str, expert_data_path: str, nstep: int) -> None:
->>>>>>> aa612443
     r"""
     Overview:
         Transfer episoded data into nstep transitions

--- conflicted
+++ resolved
@@ -2,14 +2,6 @@
 from click.core import Context, Option
 
 from ding import __TITLE__, __VERSION__, __AUTHOR__, __AUTHOR_EMAIL__
-<<<<<<< HEAD
-from .serial_entry import serial_pipeline
-from .parallel_entry import parallel_pipeline
-from .dist_entry import dist_launch_coordinator, dist_launch_collector, dist_launch_learner, dist_prepare_config, \
-    dist_launch_learner_aggregator, dist_launch_spawn_learner
-from .application_entry import eval
-=======
->>>>>>> 7ca6a5e4
 
 
 def print_version(ctx: Context, param: Option, value: bool) -> None:
@@ -116,8 +108,7 @@
         parallel_pipeline(config, seed, enable_total_log, disable_flask_log)
     elif mode == 'dist':
         from .dist_entry import dist_launch_coordinator, dist_launch_collector, dist_launch_learner, \
-            dist_prepare_config, \
-            dist_launch_learner_aggregator
+            dist_prepare_config, dist_launch_learner_aggregator, dist_launch_spawn_learner
         if module == 'config':
             dist_prepare_config(
                 config, seed, platform, coordinator_host, learner_host, collector_host, coordinator_port, learner_port,

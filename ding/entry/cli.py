--- conflicted
+++ resolved
@@ -52,11 +52,7 @@
 @click.option(
     '-m',
     '--mode',
-<<<<<<< HEAD
-    type=click.Choice(['serial', 'serial_onpolicy', 'serial_sqil', 'serial_diayn', 'parallel', 'dist', 'eval']),
-=======
-    type=click.Choice(['serial', 'serial_onpolicy', 'serial_sqil', 'serial_dqfd', 'parallel', 'dist', 'eval']),
->>>>>>> 3a91c429
+    type=click.Choice(['serial', 'serial_onpolicy', 'serial_sqil', 'serial_diayn', 'serial_dqfd', 'parallel', 'dist', 'eval']),
     help='serial-train or parallel-train or dist-train or eval'
 )
 @click.option('-c', '--config', type=str, help='Path to DRL experiment config')
@@ -161,13 +157,11 @@
             config = get_predefined_config(env, policy)
         expert_config = input("Enter the name of the config you used to generate your expert model: ")
         serial_pipeline_sqil(config, expert_config, seed, max_iterations=train_iter)
-<<<<<<< HEAD
     elif mode == 'serial_diayn':
         from .serial_entry_diayn import serial_pipeline_diayn
         if config is None:
             config = get_predefined_config(env, policy)
         serial_pipeline_diayn(config, seed, max_iterations=train_iter)
-=======
     elif mode == 'serial_dqfd':
         from .serial_entry_dqfd import serial_pipeline_dqfd
         if config is None:
@@ -177,7 +171,6 @@
         + "the models used in q learning now; However, one should still type the DQFD config in this "\
         + "place, i.e., {}{}".format(config[:config.find('_dqfd')], '_dqfd_config.py')
         serial_pipeline_dqfd(config, expert_config, seed, max_iterations=train_iter)
->>>>>>> 3a91c429
     elif mode == 'parallel':
         from .parallel_entry import parallel_pipeline
         parallel_pipeline(config, seed, enable_total_log, disable_flask_log)

from typing import Union, Optional, List, Any, Tuple
import os
import torch
import logging
from functools import partial
from tensorboardX import SummaryWriter

from ding.envs import get_vec_env_setting, create_env_manager
# from ding.worker import BaseLearner, SampleCollector, BaseSerialEvaluator, BaseSerialCommander, create_buffer, \
#     create_serial_collector
from ding.worker import BaseLearner, BaseSerialCommander, create_buffer, create_serial_collector
from ding.worker.collector.base_serial_evaluator_ngu import BaseSerialEvaluatorNGU as BaseSerialEvaluator  # TODO
from ding.worker.collector.sample_serial_collector_ngu import SampleCollectorNGU as SampleCollector  # TODO

from ding.config import read_config, compile_config
from ding.policy import create_policy, PolicyFactory
from ding.reward_model import create_reward_model
from ding.reward_model.ngu_reward_model import fusion_reward
from ding.utils import set_pkg_seed


def serial_pipeline_reward_model_ngu(
        input_cfg: Union[str, Tuple[dict, dict]],
        seed: int = 0,
        env_setting: Optional[List[Any]] = None,
        model: Optional[torch.nn.Module] = None,
        max_iterations: Optional[int] = int(1e10),
) -> 'Policy':  # noqa
    """
    Overview:
        Serial pipeline entry with reward model.
    Arguments:
        - input_cfg (:obj:`Union[str, Tuple[dict, dict]]`): Config in dict type. \
            ``str`` type means config file path. \
            ``Tuple[dict, dict]`` type means [user_config, create_cfg].
        - seed (:obj:`int`): Random seed.
        - env_setting (:obj:`Optional[List[Any]]`): A list with 3 elements: \
            ``BaseEnv`` subclass, collector env config, and evaluator env config.
        - model (:obj:`Optional[torch.nn.Module]`): Instance of torch.nn.Module.
        - max_iterations (:obj:`Optional[torch.nn.Module]`): Learner's max iteration. Pipeline will stop \
            when reaching this iteration.
    Returns:
        - policy (:obj:`Policy`): Converged policy.
    """
    if isinstance(input_cfg, str):
        cfg, create_cfg = read_config(input_cfg)
    else:
        cfg, create_cfg = input_cfg
    create_cfg.policy.type = create_cfg.policy.type + '_command'
    env_fn = None if env_setting is None else env_setting[0]
    cfg = compile_config(cfg, seed=seed, env=env_fn, auto=True, create_cfg=create_cfg, save_cfg=True)
    # Create main components: env, policy
    if env_setting is None:
        env_fn, collector_env_cfg, evaluator_env_cfg = get_vec_env_setting(cfg.env)
    else:
        env_fn, collector_env_cfg, evaluator_env_cfg = env_setting
    collector_env = create_env_manager(cfg.env.manager, [partial(env_fn, cfg=c) for c in collector_env_cfg])
    evaluator_env = create_env_manager(cfg.env.manager, [partial(env_fn, cfg=c) for c in evaluator_env_cfg])
    # evaluator_env.enable_save_replay(cfg.env.replay_path)  # switch save replay interface TODO

    collector_env.seed(cfg.seed)
    evaluator_env.seed(cfg.seed, dynamic_seed=False)
    set_pkg_seed(cfg.seed, use_cuda=cfg.policy.cuda)
    policy = create_policy(cfg.policy, model=model, enable_field=['learn', 'collect', 'eval', 'command'])

    # Create worker components: learner, collector, evaluator, replay buffer, commander.
    tb_logger = SummaryWriter(os.path.join('./{}/log/'.format(cfg.exp_name), 'serial'))
    learner = BaseLearner(cfg.policy.learn.learner, policy.learn_mode, tb_logger, exp_name=cfg.exp_name)
    cfg.policy.collect.collector['type'] = 'sample_ngu'
    collector = create_serial_collector(
        cfg.policy.collect.collector,
        env=collector_env,
        policy=policy.collect_mode,
        tb_logger=tb_logger,
        exp_name=cfg.exp_name
    )
    evaluator = BaseSerialEvaluator(
        cfg.policy.eval.evaluator, evaluator_env, policy.eval_mode, tb_logger, exp_name=cfg.exp_name
    )
    replay_buffer = create_buffer(cfg.policy.other.replay_buffer, tb_logger=tb_logger, exp_name=cfg.exp_name)
    commander = BaseSerialCommander(
        cfg.policy.other.commander, learner, collector, evaluator, replay_buffer, policy.command_mode
    )
    # reward_model = create_reward_model(cfg.reward_model, policy.collect_mode.get_attribute('device'), tb_logger)
    # cfg.rnd_reward_model.update({'type':'rnd'})
    # cfg.episodic_reward_model.update({'type':'episodic'})
    rnd_reward_model = create_reward_model(cfg.rnd_reward_model, policy.collect_mode.get_attribute('device'), tb_logger)
    episodic_reward_model = create_reward_model(
        cfg.episodic_reward_model, policy.collect_mode.get_attribute('device'), tb_logger
    )
    # ==========
    # Main loop
    # ==========
    # Learner's before_run hook.
    learner.call_hook('before_run')

    # Accumulate plenty of data at the beginning of training.
    if cfg.policy.get('random_collect_size', 0) > 0:
        action_space = collector_env.env_info().act_space
        random_policy = PolicyFactory.get_random_policy(policy.collect_mode, action_space=action_space)
        collector.reset_policy(random_policy)
        collect_kwargs = commander.step()
        # collect_kwargs.update({'action_shape':cfg.policy.model.action_shape}) # todo
        new_data = collector.collect(n_sample=cfg.policy.random_collect_size, policy_kwargs=collect_kwargs)
        replay_buffer.push(new_data, cur_collector_envstep=0)
        collector.reset_policy(policy.collect_mode)
    estimate_cnt = 0
    for _ in range(max_iterations):
        collect_kwargs = commander.step()  # {'eps': 0.95}
        # collect_kwargs.update({'action_shape':cfg.policy.model.action_shape}) # todo
        # Evaluate policy performance
        if evaluator.should_eval(learner.train_iter):
            stop, reward = evaluator.eval(learner.save_checkpoint, learner.train_iter, collector.envstep)
            if stop:
                break
        new_data_count, target_new_data_count = 0, cfg.rnd_reward_model.get('target_new_data_count', 1)
        while new_data_count < target_new_data_count:
            new_data = collector.collect(train_iter=learner.train_iter, policy_kwargs=collect_kwargs)
            new_data_count += len(new_data)
            # collect data for reward_model training
            rnd_reward_model.collect_data(new_data)  # TODO(pu):
            episodic_reward_model.collect_data(new_data)  # TODO(pu):
            replay_buffer.push(new_data, cur_collector_envstep=collector.envstep)
        # update reward_model
        rnd_reward_model.train()
        rnd_reward_model.clear_data()
        episodic_reward_model.train()
        episodic_reward_model.clear_data()  # TODO(pu):
        # Learn policy from collected data
        for i in range(cfg.policy.learn.update_per_collect):
            # Learner will train ``update_per_collect`` times in one iteration.
            train_data = replay_buffer.sample(learner.policy.get_attribute('batch_size'), learner.train_iter)
            if train_data is None:
                # It is possible that replay buffer's data count is too few to train ``update_per_collect`` times
                logging.warning(
                    "Replay buffer's data can only train for {} steps. ".format(i) +
                    "You can modify data collect config, e.g. increasing n_sample, n_episode."
                )
                break
            # update train_data reward
<<<<<<< HEAD
            rnd_reward = rnd_reward_model.estimate(train_data)  # pu TODO
            episodic_reward = episodic_reward_model.estimate(train_data)  # pu TODO
=======
            rnd_reward = rnd_reward_model.estimate(train_data)
            episodic_reward = episodic_reward_model.estimate(train_data)
>>>>>>> c79d470b
            train_data, estimate_cnt = fusion_reward(
                train_data,
                rnd_reward,
                episodic_reward,
                nstep=cfg.policy.nstep,
                collector_env_num=cfg.policy.collect.env_num,
                tb_logger=tb_logger,
                estimate_cnt=estimate_cnt
            )
            learner.train(train_data, collector.envstep)
            if learner.policy.get_attribute('priority'):
                replay_buffer.update(learner.priority_info)
        if cfg.policy.on_policy:
            # On-policy algorithm must clear the replay buffer.
            replay_buffer.clear()

    # Learner's after_run hook.
    learner.call_hook('after_run')
    return policy<|MERGE_RESOLUTION|>--- conflicted
+++ resolved
@@ -138,13 +138,8 @@
                 )
                 break
             # update train_data reward
-<<<<<<< HEAD
             rnd_reward = rnd_reward_model.estimate(train_data)  # pu TODO
             episodic_reward = episodic_reward_model.estimate(train_data)  # pu TODO
-=======
-            rnd_reward = rnd_reward_model.estimate(train_data)
-            episodic_reward = episodic_reward_model.estimate(train_data)
->>>>>>> c79d470b
             train_data, estimate_cnt = fusion_reward(
                 train_data,
                 rnd_reward,

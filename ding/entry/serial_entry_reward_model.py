--- conflicted
+++ resolved
@@ -119,11 +119,8 @@
             learner.train(train_data, collector.envstep)
             if learner.policy.get_attribute('priority'):
                 replay_buffer.update(learner.priority_info)
-<<<<<<< HEAD
-=======
         if collector.envstep >= max_env_step or learner.train_iter >= max_train_iter:
             break
->>>>>>> 62d61b5b
 
     # Learner's after_run hook.
     learner.call_hook('after_run')

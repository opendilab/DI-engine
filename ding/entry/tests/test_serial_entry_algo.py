--- conflicted
+++ resolved
@@ -308,11 +308,17 @@
         f.write("24. league\n")
 
 
-<<<<<<< HEAD
 # @pytest.mark.algotest
 def test_wqmix():
     config = [deepcopy(cooperative_navigation_wqmix_config), deepcopy(cooperative_navigation_wqmix_create_config)]
-=======
+    try:
+        serial_pipeline(config, seed=0)
+    except Exception:
+        assert False, "pipeline fail"
+    with open("./algo_record.log", "a+") as f:
+        f.write("25. wqmix\n")
+
+
 @pytest.mark.algotest
 def test_sqil():
     expert_policy_state_dict_path = './expert_policy.pth'
@@ -334,15 +340,10 @@
 def test_cql():
     # train expert
     config = [deepcopy(pendulum_sac_config), deepcopy(pendulum_sac_create_config)]
->>>>>>> fb90757d
-    try:
-        serial_pipeline(config, seed=0)
-    except Exception:
-        assert False, "pipeline fail"
-<<<<<<< HEAD
-    with open("./algo_record.log", "a+") as f:
-        f.write("25. wqmix\n")
-=======
+    try:
+        serial_pipeline(config, seed=0)
+    except Exception:
+        assert False, "pipeline fail"
 
     # collect expert data
     import torch
@@ -441,4 +442,3 @@
     if dijob.status.phase == phase:
         return
     raise TimeoutError(f'Timeout waiting for DIJob: {name} to be {phase}')
->>>>>>> fb90757d

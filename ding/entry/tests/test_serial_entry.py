--- conflicted
+++ resolved
@@ -257,8 +257,7 @@
         os.popen('rm -rf log ckpt*')
 
 
-<<<<<<< HEAD
-@pytest.mark.algotest
+@pytest.mark.unittest
 def test_selfplay():
     try:
         selfplay_main(league_demo_ppo_config, seed=0, max_iterations=1)
@@ -266,17 +265,19 @@
         assert False, "pipeline fail"
 
 
-@pytest.mark.algotest
+@pytest.mark.unittest
 def test_league():
     try:
         league_main(league_demo_ppo_config, seed=0, max_iterations=1)
-=======
+    except Exception:
+        assert False, "pipeline fail"
+
+        
 @pytest.mark.unittest
 def test_acer():
     config = [deepcopy(cartpole_acer_config), deepcopy(cartpole_acer_create_config)]
     config[0].policy.learn.update_per_collect = 1
     try:
         serial_pipeline(config, seed=0, max_iterations=1)
->>>>>>> dd4de1a0
     except Exception:
         assert False, "pipeline fail"
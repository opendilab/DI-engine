--- conflicted
+++ resolved
@@ -2,11 +2,7 @@
 import torch
 import torch.nn as nn
 
-<<<<<<< HEAD
-from ding.torch_utils import ResFCBlock, ResBlock
-=======
 from ding.torch_utils import ResFCBlock, ResBlock, Flatten
->>>>>>> 62d61b5b
 from ding.utils import SequenceType
 
 

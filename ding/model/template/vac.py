from typing import Union, Dict, Optional
from easydict import EasyDict
import torch
import torch.nn as nn

from ding.utils import SequenceType, squeeze, MODEL_REGISTRY
from ..common import ReparameterizationHead, RegressionHead, DiscreteHead, MultiHead, \
    FCEncoder, ConvEncoder


@MODEL_REGISTRY.register('vac')
class VAC(nn.Module):
    r"""
    Overview:
        The VAC model.
    Interfaces:
        ``__init__``, ``forward``, ``compute_actor``, ``compute_critic``
    """
    mode = ['compute_actor', 'compute_critic', 'compute_actor_critic']

    def __init__(
        self,
        obs_shape: Union[int, SequenceType],
<<<<<<< HEAD
        action_shape: Union[int, SequenceType],
        share_encoder: bool = True,
        continuous: bool = False,
=======
        action_shape: Union[int, SequenceType, EasyDict],
        action_space: str = 'discrete',
        share_encoder: bool = True,
>>>>>>> 8a108c7c
        encoder_hidden_size_list: SequenceType = [128, 128, 64],
        actor_head_hidden_size: int = 64,
        actor_head_layer_num: int = 1,
        critic_head_hidden_size: int = 64,
        critic_head_layer_num: int = 1,
        activation: Optional[nn.Module] = nn.ReLU(),
        norm_type: Optional[str] = None,
        sigma_type: Optional[str] = 'independent',
<<<<<<< HEAD
=======
        fixed_sigma_value: Optional[int] = 0.3,
>>>>>>> 8a108c7c
        bound_type: Optional[str] = None,
    ) -> None:
        r"""
        Overview:
            Init the VAC Model according to arguments.
        Arguments:
            - obs_shape (:obj:`Union[int, SequenceType]`): Observation's space.
            - action_shape (:obj:`Union[int, SequenceType]`): Action's space.
            - action_space (:obj:`str`): Choose action head in ['discrete', 'continuous', 'hybrid']
            - share_encoder (:obj:`bool`): Whether share encoder.
            - encoder_hidden_size_list (:obj:`SequenceType`): Collection of ``hidden_size`` to pass to ``Encoder``
            - actor_head_hidden_size (:obj:`Optional[int]`): The ``hidden_size`` to pass to actor-nn's ``Head``.
            - actor_head_layer_num (:obj:`int`):
                The num of layers used in the network to compute Q value output for actor's nn.
            - critic_head_hidden_size (:obj:`Optional[int]`): The ``hidden_size`` to pass to critic-nn's ``Head``.
            - critic_head_layer_num (:obj:`int`):
                The num of layers used in the network to compute Q value output for critic's nn.
            - activation (:obj:`Optional[nn.Module]`):
                The type of activation function to use in ``MLP`` the after ``layer_fn``,
                if ``None`` then default set to ``nn.ReLU()``
            - norm_type (:obj:`Optional[str]`):
                The type of normalization to use, see ``ding.torch_utils.fc_block`` for more details`
        """
        super(VAC, self).__init__()
        obs_shape: int = squeeze(obs_shape)
        action_shape = squeeze(action_shape)
        self.obs_shape, self.action_shape = obs_shape, action_shape
        # Encoder Type
        if isinstance(obs_shape, int) or len(obs_shape) == 1:
            encoder_cls = FCEncoder
        elif len(obs_shape) == 3:
            encoder_cls = ConvEncoder
        else:
            raise RuntimeError(
                "not support obs_shape for pre-defined encoder: {}, please customize your own DQN".format(obs_shape)
            )
        self.share_encoder = share_encoder
        if self.share_encoder:
            self.encoder = encoder_cls(obs_shape, encoder_hidden_size_list, activation=activation, norm_type=norm_type)
        else:
            self.actor_encoder = encoder_cls(
                obs_shape, encoder_hidden_size_list, activation=activation, norm_type=norm_type
            )
            self.critic_encoder = encoder_cls(
                obs_shape, encoder_hidden_size_list, activation=activation, norm_type=norm_type
            )
        # Head Type
        self.critic_head = RegressionHead(
            critic_head_hidden_size, 1, critic_head_layer_num, activation=activation, norm_type=norm_type
        )
        self.action_space = action_space
        assert self.action_space in ['discrete', 'continuous', 'hybrid'], self.action_space
        if self.action_space == 'continuous':
            self.multi_head = False
            self.actor_head = ReparameterizationHead(
                actor_head_hidden_size,
                action_shape,
                actor_head_layer_num,
                sigma_type=sigma_type,
                activation=activation,
                norm_type=norm_type,
                bound_type=bound_type
            )
        elif self.action_space == 'discrete':
            actor_head_cls = DiscreteHead
            multi_head = not isinstance(action_shape, int)
            self.multi_head = multi_head
            if multi_head:
                self.actor_head = MultiHead(
                    actor_head_cls,
                    actor_head_hidden_size,
                    action_shape,
                    layer_num=actor_head_layer_num,
                    activation=activation,
                    norm_type=norm_type
                )
            else:
                self.actor_head = actor_head_cls(
                    actor_head_hidden_size,
                    action_shape,
                    actor_head_layer_num,
                    activation=activation,
                    norm_type=norm_type
                )
        elif self.action_space == 'hybrid':  # HPPO
            # hybrid action space: action_type(discrete) + action_args(continuous),
            # such as {'action_type_shape': torch.LongTensor([0]), 'action_args_shape': torch.FloatTensor([0.1, -0.27])}
            action_shape.action_args_shape = squeeze(action_shape.action_args_shape)
            action_shape.action_type_shape = squeeze(action_shape.action_type_shape)
            actor_action_args = ReparameterizationHead(
                actor_head_hidden_size,
                action_shape.action_args_shape,
                actor_head_layer_num,
                sigma_type=sigma_type,
                fixed_sigma_value=fixed_sigma_value,
                activation=activation,
                norm_type=norm_type,
                bound_type=bound_type,
            )
            actor_action_type = DiscreteHead(
                actor_head_hidden_size,
                action_shape.action_type_shape,
                actor_head_layer_num,
                activation=activation,
                norm_type=norm_type,
            )
            self.actor_head = nn.ModuleList([actor_action_type, actor_action_args])

        # must use list, not nn.ModuleList
        if self.share_encoder:
            self.actor = [self.encoder, self.actor_head]
            self.critic = [self.encoder, self.critic_head]
        else:
            self.actor = [self.actor_encoder, self.actor_head]
            self.critic = [self.critic_encoder, self.critic_head]
        # Convenient for calling some apis (e.g. self.critic.parameters()),
        # but may cause misunderstanding when `print(self)`
        self.actor = nn.ModuleList(self.actor)
        self.critic = nn.ModuleList(self.critic)

    def forward(self, inputs: Union[torch.Tensor, Dict], mode: str) -> Dict:
        r"""
        Overview:
            Use encoded embedding tensor to predict output.
            Parameter updates with VAC's MLPs forward setup.
        Arguments:
            Forward with ``'compute_actor'`` or ``'compute_critic'``:
                - inputs (:obj:`torch.Tensor`):
                    The encoded embedding tensor, determined with given ``hidden_size``, i.e. ``(B, N=hidden_size)``.
                    Whether ``actor_head_hidden_size`` or ``critic_head_hidden_size`` depend on ``mode``.
        Returns:
            - outputs (:obj:`Dict`):
                Run with encoder and head.

                Forward with ``'compute_actor'``, Necessary Keys:
                    - logit (:obj:`torch.Tensor`): Logit encoding tensor, with same size as input ``x``.

                Forward with ``'compute_critic'``, Necessary Keys:
                    - value (:obj:`torch.Tensor`): Q value tensor with same size as batch size.
        Shapes:
            - inputs (:obj:`torch.Tensor`): :math:`(B, N)`, where B is batch size and N corresponding ``hidden_size``
            - logit (:obj:`torch.FloatTensor`): :math:`(B, N)`, where B is batch size and N is ``action_shape``
            - value (:obj:`torch.FloatTensor`): :math:`(B, )`, where B is batch size.

        Actor Examples:
            >>> model = VAC(64,128)
            >>> inputs = torch.randn(4, 64)
            >>> actor_outputs = model(inputs,'compute_actor')
            >>> assert actor_outputs['logit'].shape == torch.Size([4, 128])

        Critic Examples:
            >>> model = VAC(64,64)
            >>> inputs = torch.randn(4, 64)
            >>> critic_outputs = model(inputs,'compute_critic')
            >>> critic_outputs['value']
            tensor([0.0252, 0.0235, 0.0201, 0.0072], grad_fn=<SqueezeBackward1>)

        Actor-Critic Examples:
            >>> model = VAC(64,64)
            >>> inputs = torch.randn(4, 64)
            >>> outputs = model(inputs,'compute_actor_critic')
            >>> outputs['value']
            tensor([0.0252, 0.0235, 0.0201, 0.0072], grad_fn=<SqueezeBackward1>)
            >>> assert outputs['logit'].shape == torch.Size([4, 64])

        """
        assert mode in self.mode, "not support forward mode: {}/{}".format(mode, self.mode)
        return getattr(self, mode)(inputs)

    def compute_actor(self, x: torch.Tensor) -> Dict:
        r"""
        Overview:
            Execute parameter updates with ``'compute_actor'`` mode
            Use encoded embedding tensor to predict output.
        Arguments:
            - inputs (:obj:`torch.Tensor`):
                The encoded embedding tensor, determined with given ``hidden_size``, i.e. ``(B, N=hidden_size)``.
                ``hidden_size = actor_head_hidden_size``
        Returns:
            - outputs (:obj:`Dict`):
                Run with encoder and head.

        ReturnsKeys:
            - logit (:obj:`torch.Tensor`): Logit encoding tensor, with same size as input ``x``.
        Shapes:
            - logit (:obj:`torch.FloatTensor`): :math:`(B, N)`, where B is batch size and N is ``action_shape``

        Examples:
            >>> model = VAC(64,64)
            >>> inputs = torch.randn(4, 64)
            >>> actor_outputs = model(inputs,'compute_actor')
            >>> assert actor_outputs['action'].shape == torch.Size([4, 64])
        """
        if self.share_encoder:
            x = self.encoder(x)
        else:
            x = self.actor_encoder(x)

        if self.action_space == 'discrete':
            return self.actor_head(x)
        elif self.action_space == 'continuous':
            x = self.actor_head(x)  # mu, sigma
            return {'logit': x}
        elif self.action_space == 'hybrid':
            action_type = self.actor_head[0](x)
            action_args = self.actor_head[1](x)
            return {'logit': {'action_type': action_type['logit'], 'action_args': action_args}}

    def compute_critic(self, x: torch.Tensor) -> Dict:
        r"""
        Overview:
            Execute parameter updates with ``'compute_critic'`` mode
            Use encoded embedding tensor to predict output.
        Arguments:
            - inputs (:obj:`torch.Tensor`):
                The encoded embedding tensor, determined with given ``hidden_size``, i.e. ``(B, N=hidden_size)``.
                ``hidden_size = critic_head_hidden_size``
        Returns:
            - outputs (:obj:`Dict`):
                Run with encoder and head.

                Necessary Keys:
                    - value (:obj:`torch.Tensor`): Q value tensor with same size as batch size.
        Shapes:
            - value (:obj:`torch.FloatTensor`): :math:`(B, )`, where B is batch size.

        Examples:
            >>> model = VAC(64,64)
            >>> inputs = torch.randn(4, 64)
            >>> critic_outputs = model(inputs,'compute_critic')
            >>> critic_outputs['value']
            tensor([0.0252, 0.0235, 0.0201, 0.0072], grad_fn=<SqueezeBackward1>)
        """
        if self.share_encoder:
            x = self.encoder(x)
        else:
            x = self.critic_encoder(x)
        x = self.critic_head(x)
        return {'value': x['pred']}

    def compute_actor_critic(self, x: torch.Tensor) -> Dict:
        r"""
        Overview:
            Execute parameter updates with ``'compute_actor_critic'`` mode
            Use encoded embedding tensor to predict output.
        Arguments:
            - inputs (:obj:`torch.Tensor`): The encoded embedding tensor.

        Returns:
            - outputs (:obj:`Dict`):
                Run with encoder and head.

        ReturnsKeys:
            - logit (:obj:`torch.Tensor`): Logit encoding tensor, with same size as input ``x``.
            - value (:obj:`torch.Tensor`): Q value tensor with same size as batch size.
        Shapes:
            - logit (:obj:`torch.FloatTensor`): :math:`(B, N)`, where B is batch size and N is ``action_shape``
            - value (:obj:`torch.FloatTensor`): :math:`(B, )`, where B is batch size.

        Examples:
            >>> model = VAC(64,64)
            >>> inputs = torch.randn(4, 64)
            >>> outputs = model(inputs,'compute_actor_critic')
            >>> outputs['value']
            tensor([0.0252, 0.0235, 0.0201, 0.0072], grad_fn=<SqueezeBackward1>)
            >>> assert outputs['logit'].shape == torch.Size([4, 64])


        .. note::
            ``compute_actor_critic`` interface aims to save computation when shares encoder.
            Returning the combination dictionry.

        """
        if self.share_encoder:
            actor_embedding = critic_embedding = self.encoder(x)
        else:
            actor_embedding = self.actor_encoder(x)
            critic_embedding = self.critic_encoder(x)

        value = self.critic_head(critic_embedding)['pred']

        if self.action_space == 'discrete':
            logit = self.actor_head(actor_embedding)['logit']
            return {'logit': logit, 'value': value}
        elif self.action_space == 'continuous':
            x = self.actor_head(actor_embedding)
            return {'logit': x, 'value': value}
        elif self.action_space == 'hybrid':
            action_type = self.actor_head[0](actor_embedding)
            action_args = self.actor_head[1](actor_embedding)
            return {'logit': {'action_type': action_type['logit'], 'action_args': action_args}, 'value': value}<|MERGE_RESOLUTION|>--- conflicted
+++ resolved
@@ -21,15 +21,9 @@
     def __init__(
         self,
         obs_shape: Union[int, SequenceType],
-<<<<<<< HEAD
-        action_shape: Union[int, SequenceType],
-        share_encoder: bool = True,
-        continuous: bool = False,
-=======
         action_shape: Union[int, SequenceType, EasyDict],
         action_space: str = 'discrete',
         share_encoder: bool = True,
->>>>>>> 8a108c7c
         encoder_hidden_size_list: SequenceType = [128, 128, 64],
         actor_head_hidden_size: int = 64,
         actor_head_layer_num: int = 1,
@@ -38,10 +32,7 @@
         activation: Optional[nn.Module] = nn.ReLU(),
         norm_type: Optional[str] = None,
         sigma_type: Optional[str] = 'independent',
-<<<<<<< HEAD
-=======
         fixed_sigma_value: Optional[int] = 0.3,
->>>>>>> 8a108c7c
         bound_type: Optional[str] = None,
     ) -> None:
         r"""

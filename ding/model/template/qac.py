--- conflicted
+++ resolved
@@ -5,12 +5,8 @@
 import torch.nn as nn
 
 from ding.utils import SequenceType, squeeze, MODEL_REGISTRY
-<<<<<<< HEAD
-from ..common import RegressionHead, ReparameterizationHead, DiscreteHead
-=======
 from ..common import RegressionHead, ReparameterizationHead, DiscreteHead, MultiHead, \
     FCEncoder, ConvEncoder
->>>>>>> 62d61b5b
 
 
 @MODEL_REGISTRY.register('qac')
@@ -27,11 +23,7 @@
             self,
             obs_shape: Union[int, SequenceType],
             action_shape: Union[int, SequenceType, EasyDict],
-<<<<<<< HEAD
-            actor_head_type: str,
-=======
             action_space: str,
->>>>>>> 62d61b5b
             twin_critic: bool = False,
             actor_head_hidden_size: int = 64,
             actor_head_layer_num: int = 1,
@@ -44,24 +36,6 @@
         Overview:
             Initailize the QAC Model according to input arguments.
         Arguments:
-<<<<<<< HEAD
-            - obs_shape (:obj:`Union[int, SequenceType]`): Observation's space.
-            - action_shape (:obj:`Union[int, SequenceType, EasyDict]`): Action's space, such as 4, (3, ),
-                EasyDict({'action_type_shape': 3, 'action_args_shape': 4}).
-            - actor_head_type (:obj:`str`): Whether choose ``regression`` or ``reparameterization`` or ``hybrid`` .
-            - twin_critic (:obj:`bool`): Whether include twin critic.
-            - actor_head_hidden_size (:obj:`Optional[int]`): The ``hidden_size`` to pass to actor-nn's ``Head``.
-            - actor_head_layer_num (:obj:`int`):
-                The num of layers used in the network to compute Q value output for actor's nn.
-            - critic_head_hidden_size (:obj:`Optional[int]`): The ``hidden_size`` to pass to critic-nn's ``Head``.
-            - critic_head_layer_num (:obj:`int`):
-                The num of layers used in the network to compute Q value output for critic's nn.
-            - activation (:obj:`Optional[nn.Module]`):
-                The type of activation function to use in ``MLP`` the after ``layer_fn``,
-                if ``None`` then default set to ``nn.ReLU()``
-            - norm_type (:obj:`Optional[str]`):
-                The type of normalization to use, see ``ding.torch_utils.fc_block`` for more details.
-=======
             - obs_shape (:obj:`Union[int, SequenceType]`): Observation's shape, such as 128, (156, ).
             - action_shape (:obj:`Union[int, SequenceType, EasyDict]`): Action's shape, such as 4, (3, ), \
                 EasyDict({'action_type_shape': 3, 'action_args_shape': 4}).
@@ -78,21 +52,14 @@
                 after each FC layer, if ``None`` then default set to ``nn.ReLU()``.
             - norm_type (:obj:`Optional[str]`): The type of normalization to after network layer (FC, Conv), \
                 see ``ding.torch_utils.network`` for more details.
->>>>>>> 62d61b5b
         """
         super(QAC, self).__init__()
         obs_shape: int = squeeze(obs_shape)
         action_shape = squeeze(action_shape)
         self.action_shape = action_shape
-<<<<<<< HEAD
-        self.actor_head_type = actor_head_type
-        assert self.actor_head_type in ['regression', 'reparameterization', 'hybrid']
-        if self.actor_head_type == 'regression':  # DDPG, TD3
-=======
         self.action_space = action_space
         assert self.action_space in ['regression', 'reparameterization', 'hybrid']
         if self.action_space == 'regression':  # DDPG, TD3
->>>>>>> 62d61b5b
             self.actor = nn.Sequential(
                 nn.Linear(obs_shape, actor_head_hidden_size), activation,
                 RegressionHead(
@@ -104,11 +71,7 @@
                     norm_type=norm_type
                 )
             )
-<<<<<<< HEAD
-        elif self.actor_head_type == 'reparameterization':  # SAC
-=======
         elif self.action_space == 'reparameterization':  # SAC
->>>>>>> 62d61b5b
             self.actor = nn.Sequential(
                 nn.Linear(obs_shape, actor_head_hidden_size), activation,
                 ReparameterizationHead(
@@ -120,11 +83,7 @@
                     norm_type=norm_type
                 )
             )
-<<<<<<< HEAD
-        elif self.actor_head_type == 'hybrid':  # PADDPG
-=======
         elif self.action_space == 'hybrid':  # PADDPG
->>>>>>> 62d61b5b
             # hybrid action space: action_type(discrete) + action_args(continuous),
             # such as {'action_type_shape': torch.LongTensor([0]), 'action_args_shape': torch.FloatTensor([0.1, -0.27])}
             action_shape.action_args_shape = squeeze(action_shape.action_args_shape)
@@ -151,14 +110,9 @@
                 )
             )
             self.actor = nn.ModuleList([actor_action_type, actor_action_args])
-<<<<<<< HEAD
-        self.twin_critic = twin_critic
-        if self.actor_head_type == 'hybrid':
-=======
 
         self.twin_critic = twin_critic
         if self.action_space == 'hybrid':
->>>>>>> 62d61b5b
             critic_input_size = obs_shape + action_shape.action_type_shape + action_shape.action_args_shape
         else:
             critic_input_size = obs_shape + action_shape
@@ -430,7 +384,7 @@
     def forward(self, inputs: Union[torch.Tensor, Dict], mode: str) -> Dict:
         r"""
         Overview:
-            Use observation and action tensor to predict output.
+            Use bbservation and action tensor to predict output.
             Parameter updates with QAC's MLPs forward setup.
         Arguments:
             Forward with ``'compute_actor'``:
@@ -505,16 +459,11 @@
             - action (:obj:`torch.Tensor`): Continuous action tensor with same size as ``action_shape``.
             - logit (:obj:`torch.Tensor`):
                 Logit tensor encoding ``mu`` and ``sigma``, both with same size as input ``x``.
-            - logit + action_args
         Shapes:
             - inputs (:obj:`torch.Tensor`): :math:`(B, N0)`, B is batch size and N0 corresponds to ``hidden_size``
             - action (:obj:`torch.Tensor`): :math:`(B, N0)`
-            - logit (:obj:`Union[list, torch.Tensor]`):
-              - case1(continuous space, list): 2 elements, mu and sigma, each is the shape of :math:`(B, N0)`.
-              - case2(hybrid space, torch.Tensor): :math:`(B, N1)`, where N1 is action_type_shape
+            - logit (:obj:`list`): 2 elements, mu and sigma, each is the shape of :math:`(B, N0)`.
             - q_value (:obj:`torch.FloatTensor`): :math:`(B, )`, B is batch size.
-            - action_args (:obj:`torch.FloatTensor`): :math:`(B, N2)`, where N2 is action_args_shape
-                (action_args are continuous real value)
         Examples:
             >>> # Regression mode
             >>> model = QAC(64, 64, 'regression')
@@ -530,21 +479,8 @@
             >>> actor_outputs['logit'][1].shape # sigma
             >>> torch.Size([4, 64])
         """
-<<<<<<< HEAD
-        if self.actor_head_type == 'regression':
-            x = self.actor(inputs)
-            return {'action': x['pred']}
-        elif self.actor_head_type == 'reparameterization':
-            x = self.actor(inputs)
-            return {'logit': [x['mu'], x['sigma']]}
-        elif self.actor_head_type == 'hybrid':
-            logit = self.actor[0](inputs)
-            action_args = self.actor[1](inputs)
-            return {'logit': logit['logit'], 'action_args': action_args['pred']}
-=======
         x = self.actor(inputs['obs'])
         return {'logit': x['logit']}
->>>>>>> 62d61b5b
 
     def compute_critic(self, inputs: Dict) -> Dict:
         r"""
@@ -552,17 +488,11 @@
             Execute parameter updates with ``'compute_critic'`` mode
             Use encoded embedding tensor to predict output.
         Arguments:
-            - inputs (:obj: `Dict`): ``obs``, ``action`` and ``logit` tensors.
+            - ``obs``, ``action`` encoded tensors.
             - mode (:obj:`str`): Name of the forward mode.
         Returns:
             - outputs (:obj:`Dict`): Q-value output.
 
-        ArgumentsKeys:
-            - necessary:
-              - obs: (:obj:`torch.Tensor`): 2-dim vector observation
-              - action (:obj:`Union[torch.Tensor, Dict]`): action from actor
-            - optional:
-              - logit (:obj:`torch.Tensor`): discrete action logit
         ReturnKeys:
             - q_value (:obj:`torch.Tensor`): Q value tensor with same size as batch size.
         Shapes:
@@ -572,33 +502,12 @@
 
         Examples:
             >>> inputs = {'obs': torch.randn(4, N), 'action': torch.randn(4, 1)}
-<<<<<<< HEAD
-            >>> model = QAC(obs_shape=(N, ),action_shape=1,actor_head_type='regression')
-            >>> model(inputs, mode='compute_critic')['q_value']  # q value
-            >>> tensor([0.0773, 0.1639, 0.0917, 0.0370], grad_fn=<SqueezeBackward1>)
-        """
-
-        obs, action = inputs['obs'], inputs['action']
-        assert len(obs.shape) == 2
-        if self.actor_head_type == 'hybrid':
-            action_type_logit = inputs['logit']
-            action_type_logit = torch.softmax(action_type_logit, dim=-1)
-            action_args = action['action_args']
-            if len(action_args.shape) == 1:
-                action_args = action_args.unsqueeze(1)
-            x = torch.cat([obs, action_type_logit, action_args], dim=1)
-        else:
-            if len(action.shape) == 1:  # (B, ) -> (B, 1)
-                action = action.unsqueeze(1)
-            x = torch.cat([obs, action], dim=1)
-=======
             >>> model = QAC(obs_shape=(N, ),action_shape=1, action_space='regression')
             >>> model(inputs, mode='compute_critic')['q_value'] # q value
             tensor([0.0773, 0.1639, 0.0917, 0.0370], grad_fn=<SqueezeBackward1>)
 
         """
 
->>>>>>> 62d61b5b
         if self.twin_critic:
             x = [m(inputs['obs'])['logit'] for m in self.critic]
         else:

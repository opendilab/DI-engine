--- conflicted
+++ resolved
@@ -20,11 +20,7 @@
         having the state and agent_q be inputs, as opposed to having hypernetworks take the state as input \
         and generate the weights in QMIX.
     Interface:
-<<<<<<< HEAD
-         ``__init__``, ``forward``
-=======
         ``__init__``, ``forward``.
->>>>>>> 439680ab
     """
 
     def __init__(self, agent_num: int, state_dim: int, mixing_embed_dim: int) -> None:
@@ -91,11 +87,7 @@
         The QMIX paper mentions that all agents share local Q network parameters, so only one Q network is initialized \
         in Q_tot or Q_star.
     Interface:
-<<<<<<< HEAD
-         ``__init__``, ``forward``, _setup_global_encoder
-=======
         ``__init__``, ``forward``.
->>>>>>> 439680ab
     """
 
     def __init__(

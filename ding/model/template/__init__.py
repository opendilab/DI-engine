# general
from .q_learning import DQN, RainbowDQN, QRDQN, IQN, DRQN, C51DQN
from .qac import QAC, DiscreteQAC
from .pdqn import PDQN
from .vac import VAC
# algorithm-specific
from .ppg import PPG
from .qmix import Mixer, QMix, CollaQ
from .wqmix import WQMix
from .coma import COMA
from .atoc import ATOC
from .sqn import SQN
from .acer import ACER
from .qtran import QTran
from .mavac import MAVAC
from .ngu import NGU
from .qac_dist import QACDIST
<<<<<<< HEAD
from .maqac import MAQAC
from .model_based import EnsembleDynamicsModel
from .vae import VanillaVAE
=======
from .maqac import MAQAC, ContinuousMAQAC
from .model_based import EnsembleDynamicsModel
>>>>>>> 118cc673
<|MERGE_RESOLUTION|>--- conflicted
+++ resolved
@@ -15,11 +15,6 @@
 from .mavac import MAVAC
 from .ngu import NGU
 from .qac_dist import QACDIST
-<<<<<<< HEAD
-from .maqac import MAQAC
-from .model_based import EnsembleDynamicsModel
-from .vae import VanillaVAE
-=======
 from .maqac import MAQAC, ContinuousMAQAC
 from .model_based import EnsembleDynamicsModel
->>>>>>> 118cc673
+from .vae import VanillaVAE
# general
from .q_learning import DQN, RainbowDQN, QRDQN, IQN, DRQN, C51DQN
from .qac import QAC, DiscreteQAC
from .pdqn import PDQN
from .vac import VAC
# algorithm-specific
from .ppg import PPG
from .qmix import Mixer, QMix, CollaQ
from .wqmix import WQMix
from .coma import COMA
from .atoc import ATOC
from .sqn import SQN
from .acer import ACER
from .qtran import QTran
<<<<<<< HEAD
from .mappo import MAPPO
from .ngu import NGU
from .qac_dist import QACDIST
=======
from .mavac import MAVAC
from .ngu import NGU
from .qac_dist import QACDIST
from .maqac import MAQAC, ContinuousMAQAC
>>>>>>> 303b4d36
from .model_based import EnsembleDynamicsModel<|MERGE_RESOLUTION|>--- conflicted
+++ resolved
@@ -12,14 +12,8 @@
 from .sqn import SQN
 from .acer import ACER
 from .qtran import QTran
-<<<<<<< HEAD
-from .mappo import MAPPO
-from .ngu import NGU
-from .qac_dist import QACDIST
-=======
 from .mavac import MAVAC
 from .ngu import NGU
 from .qac_dist import QACDIST
 from .maqac import MAQAC, ContinuousMAQAC
->>>>>>> 303b4d36
 from .model_based import EnsembleDynamicsModel
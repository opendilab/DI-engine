--- conflicted
+++ resolved
@@ -10,8 +10,5 @@
 from .sqn import SQN
 from .acer import ACER
 from .qtran import QTran
-<<<<<<< HEAD
 from .ngu import NGU
-=======
-from .mappo import MAPPO
->>>>>>> 429479e3
+from .mappo import MAPPO
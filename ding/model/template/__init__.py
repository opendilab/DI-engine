# general
from .q_learning import DQN, RainbowDQN, QRDQN, IQN, FQF, DRQN, C51DQN, BDQ
from .qac import QAC, DiscreteQAC
from .pdqn import PDQN
<<<<<<< HEAD
from .vac import BaseVAC, VAC
=======
from .vac import VAC, DREAMERVAC
>>>>>>> 49fc4897
from .bc import DiscreteBC, ContinuousBC
from .pg import PG
# algorithm-specific
from .ppg import PPG
from .qmix import Mixer, QMix
from .collaq import CollaQ
from .wqmix import WQMix
from .coma import COMA
from .atoc import ATOC
from .sqn import SQN
from .acer import ACER
from .qtran import QTran
from .mavac import MAVAC
from .ngu import NGU
from .qac_dist import QACDIST
from .maqac import MAQAC, ContinuousMAQAC
from .madqn import MADQN
from .vae import VanillaVAE
from .decision_transformer import DecisionTransformer
from .procedure_cloning import ProcedureCloningMCTS, ProcedureCloningBFS
from .bcq import BCQ
from .edac import QACEnsemble
from .value_network import QModel, VModel
from .stochastic_policy import StochasticPolicy<|MERGE_RESOLUTION|>--- conflicted
+++ resolved
@@ -2,11 +2,7 @@
 from .q_learning import DQN, RainbowDQN, QRDQN, IQN, FQF, DRQN, C51DQN, BDQ
 from .qac import QAC, DiscreteQAC
 from .pdqn import PDQN
-<<<<<<< HEAD
-from .vac import BaseVAC, VAC
-=======
-from .vac import VAC, DREAMERVAC
->>>>>>> 49fc4897
+from .vac import BaseVAC, VAC, DREAMERVAC
 from .bc import DiscreteBC, ContinuousBC
 from .pg import PG
 # algorithm-specific

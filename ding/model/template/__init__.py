# general
from .q_learning import DQN, RainbowDQN, QRDQN, IQN, FQF, DRQN, C51DQN, BDQ
from .qac import QAC, DiscreteQAC
from .pdqn import PDQN
from .vac import VAC
from .bc import DiscreteBC, ContinuousBC
from .pg import PG
# algorithm-specific
from .ppg import PPG
from .qmix import Mixer, QMix
from .collaq import CollaQ
from .wqmix import WQMix
from .coma import COMA
from .atoc import ATOC
from .sqn import SQN
from .acer import ACER
from .qtran import QTran
from .mavac import MAVAC
from .ngu import NGU
from .qac_dist import QACDIST
from .maqac import MAQAC, ContinuousMAQAC
from .madqn import MADQN
from .vae import VanillaVAE
from .decision_transformer import DecisionTransformer
from .procedure_cloning import ProcedureCloningMCTS, ProcedureCloningBFS
<<<<<<< HEAD
from .bcq import BCQ
=======
from .edac import QACEnsemble
>>>>>>> 58044027
<|MERGE_RESOLUTION|>--- conflicted
+++ resolved
@@ -23,8 +23,5 @@
 from .vae import VanillaVAE
 from .decision_transformer import DecisionTransformer
 from .procedure_cloning import ProcedureCloningMCTS, ProcedureCloningBFS
-<<<<<<< HEAD
 from .bcq import BCQ
-=======
-from .edac import QACEnsemble
->>>>>>> 58044027
+from .edac import QACEnsemble
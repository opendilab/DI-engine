# general
from .q_learning import DQN, RainbowDQN, QRDQN, IQN, DRQN, C51DQN
from .qac import QAC
from .vac import VAC
# algorithm-specific
from .ppg import PPG
from .qmix import Mixer, QMix, CollaQ
from .coma import COMA
from .atoc import ATOC
from .sqn import SQN
from .acer import ACER
from .qtran import QTran
<<<<<<< HEAD
from .ngu import NGU
=======
from .mappo import MAPPO
>>>>>>> 22a13ab5
<|MERGE_RESOLUTION|>--- conflicted
+++ resolved
@@ -10,8 +10,5 @@
 from .sqn import SQN
 from .acer import ACER
 from .qtran import QTran
-<<<<<<< HEAD
 from .ngu import NGU
-=======
-from .mappo import MAPPO
->>>>>>> 22a13ab5
+from .mappo import MAPPO
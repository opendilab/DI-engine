# general
from .q_learning import DQN, RainbowDQN, QRDQN, IQN, FQF, DRQN, C51DQN, BDQ, GTrXLDQN
from .qac import DiscreteQAC, ContinuousQAC
from .pdqn import PDQN
from .vac import VAC, DREAMERVAC
from .bc import DiscreteBC, ContinuousBC
from .language_transformer import LanguageTransformer
# algorithm-specific
from .pg import PG
from .ppg import PPG
from .qmix import Mixer, QMix
from .collaq import CollaQ
from .wqmix import WQMix
from .coma import COMA
from .atoc import ATOC
from .sqn import SQN
from .acer import ACER
from .qtran import QTran
from .mavac import MAVAC
from .ngu import NGU
from .qac_dist import QACDIST
from .maqac import DiscreteMAQAC, ContinuousMAQAC
from .madqn import MADQN
from .vae import VanillaVAE
from .decision_transformer import DecisionTransformer
from .procedure_cloning import ProcedureCloningMCTS, ProcedureCloningBFS
from .bcq import BCQ
<<<<<<< HEAD
from .edac import QACEnsemble
from .havac import HAVAC
=======
from .edac import EDAC
>>>>>>> 11cc7de8
<|MERGE_RESOLUTION|>--- conflicted
+++ resolved
@@ -25,9 +25,5 @@
 from .decision_transformer import DecisionTransformer
 from .procedure_cloning import ProcedureCloningMCTS, ProcedureCloningBFS
 from .bcq import BCQ
-<<<<<<< HEAD
-from .edac import QACEnsemble
-from .havac import HAVAC
-=======
 from .edac import EDAC
->>>>>>> 11cc7de8
+from .havac import HAVAC
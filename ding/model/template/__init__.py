# general
from .q_learning import DQN, RainbowDQN, QRDQN, IQN, FQF, DRQN, C51DQN, BDQ, GTrXLDQN
from .qac import DiscreteQAC, ContinuousQAC
from .pdqn import PDQN
from .vac import VAC, DREAMERVAC
from .bc import DiscreteBC, ContinuousBC
from .language_transformer import LanguageTransformer
# algorithm-specific
from .pg import PG
from .ppg import PPG
from .qmix import Mixer, QMix
from .collaq import CollaQ
from .wqmix import WQMix
from .coma import COMA
from .atoc import ATOC
from .sqn import SQN
from .acer import ACER
from .qtran import QTran
from .mavac import MAVAC
from .ngu import NGU
from .qac_dist import QACDIST
from .maqac import DiscreteMAQAC, ContinuousMAQAC
from .madqn import MADQN
from .vae import VanillaVAE
from .decision_transformer import DecisionTransformer
from .procedure_cloning import ProcedureCloningMCTS, ProcedureCloningBFS
from .bcq import BCQ
from .edac import EDAC
<<<<<<< HEAD
from .qgpo import QGPO
from .ebm import EBM, AutoregressiveEBM
=======
from .ebm import EBM, AutoregressiveEBM
from .havac import HAVAC
>>>>>>> 47384443
<|MERGE_RESOLUTION|>--- conflicted
+++ resolved
@@ -26,10 +26,6 @@
 from .procedure_cloning import ProcedureCloningMCTS, ProcedureCloningBFS
 from .bcq import BCQ
 from .edac import EDAC
-<<<<<<< HEAD
 from .qgpo import QGPO
 from .ebm import EBM, AutoregressiveEBM
-=======
-from .ebm import EBM, AutoregressiveEBM
-from .havac import HAVAC
->>>>>>> 47384443
+from .havac import HAVAC
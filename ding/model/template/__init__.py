--- conflicted
+++ resolved
@@ -12,16 +12,9 @@
 from .sqn import SQN
 from .acer import ACER
 from .qtran import QTran
-<<<<<<< HEAD
-from .mappo import MAPPO
-from .ngu import NGU
-from .qac_dist import QACDIST
-from .model_based import EnsembleDynamicsModel
-=======
 from .mavac import MAVAC
 from .ngu import NGU
 from .qac_dist import QACDIST
 from .maqac import MAQAC, ContinuousMAQAC
 from .model_based import EnsembleDynamicsModel
-from .vae import VanillaVAE
->>>>>>> 62d61b5b
+from .vae import VanillaVAE
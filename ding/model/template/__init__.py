# general
from .q_learning import DQN, RainbowDQN, QRDQN, IQN, DRQN, C51DQN
from .qac import QAC
from .vac import VAC
# algorithm-specific
from .ppg import PPG
from .qmix import Mixer, QMix, CollaQ
from .wqmix import WQMix
from .coma import COMA
from .atoc import ATOC
from .sqn import SQN
from .acer import ACER
from .qtran import QTran
from .mappo import MAPPO
<<<<<<< HEAD
from .ngu import NGU
from .qac_dist import QACDIST
=======
from .qac_dist import QACDIST
from .model_based import EnsembleDynamicsModel
>>>>>>> e42fb785
<|MERGE_RESOLUTION|>--- conflicted
+++ resolved
@@ -12,10 +12,6 @@
 from .acer import ACER
 from .qtran import QTran
 from .mappo import MAPPO
-<<<<<<< HEAD
 from .ngu import NGU
 from .qac_dist import QACDIST
-=======
-from .qac_dist import QACDIST
-from .model_based import EnsembleDynamicsModel
->>>>>>> e42fb785
+from .model_based import EnsembleDynamicsModel
--- conflicted
+++ resolved
@@ -11,10 +11,6 @@
 from .sqn import SQN
 from .acer import ACER
 from .qtran import QTran
-<<<<<<< HEAD
+
 from .ngu import NGU
-from .mappo import MAPPO
-=======
-from .mappo import MAPPO
 from .qac_dist import QACDIST
->>>>>>> 168e9649

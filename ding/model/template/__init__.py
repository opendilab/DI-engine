--- conflicted
+++ resolved
@@ -1,12 +1,7 @@
 # general
 from .q_learning import DQN, RainbowDQN, QRDQN, IQN, DRQN, C51DQN
-<<<<<<< HEAD
-from .pdqn import PDQN
-from .qac import QAC
-=======
 from .qac import QAC, DiscreteQAC
 from .pdqn import PDQN
->>>>>>> 8a108c7c
 from .vac import VAC
 # algorithm-specific
 from .ppg import PPG
@@ -17,16 +12,9 @@
 from .sqn import SQN
 from .acer import ACER
 from .qtran import QTran
-<<<<<<< HEAD
-from .mappo import MAPPO
-from .ngu import NGU
-from .qac_dist import QACDIST
-from .model_based import EnsembleDynamicsModel
-=======
 from .mavac import MAVAC
 from .ngu import NGU
 from .qac_dist import QACDIST
 from .maqac import MAQAC, ContinuousMAQAC
 from .model_based import EnsembleDynamicsModel
-from .vae import VanillaVAE
->>>>>>> 8a108c7c
+from .vae import VanillaVAE
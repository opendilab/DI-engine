from typing import Union, Optional, Dict, Callable, List
import torch
import torch.nn as nn

from ding.torch_utils import get_lstm
from ding.utils import MODEL_REGISTRY, SequenceType, squeeze
from ..common import FCEncoder, ConvEncoder, DiscreteHead, DuelingHead, MultiHead, RainbowHead, \
    QuantileHead, QRDQNHead, DistributionHead
from ding.torch_utils.network.gtrxl import GTrXL


@MODEL_REGISTRY.register('dqn')
class DQN(nn.Module):

    def __init__(
            self,
            obs_shape: Union[int, SequenceType],
            action_shape: Union[int, SequenceType],
            encoder_hidden_size_list: SequenceType = [128, 128, 64],
            dueling: bool = True,
            head_hidden_size: Optional[int] = None,
            head_layer_num: int = 1,
            activation: Optional[nn.Module] = nn.ReLU(),
            norm_type: Optional[str] = None
    ) -> None:
        """
        Overview:
            Init the DQN (encoder + head) Model according to input arguments.
        Arguments:
            - obs_shape (:obj:`Union[int, SequenceType]`): Observation space shape, such as 8 or [4, 84, 84].
            - action_shape (:obj:`Union[int, SequenceType]`): Action space shape, such as 6 or [2, 3, 3].
            - encoder_hidden_size_list (:obj:`SequenceType`): Collection of ``hidden_size`` to pass to ``Encoder``, \
                the last element must match ``head_hidden_size``.
            - dueling (:obj:`dueling`): Whether choose ``DuelingHead`` or ``DiscreteHead(default)``.
            - head_hidden_size (:obj:`Optional[int]`): The ``hidden_size`` of head network.
            - head_layer_num (:obj:`int`): The number of layers used in the head network to compute Q value output
            - activation (:obj:`Optional[nn.Module]`): The type of activation function in networks \
                if ``None`` then default set it to ``nn.ReLU()``
            - norm_type (:obj:`Optional[str]`): The type of normalization in networks, see \
                ``ding.torch_utils.fc_block`` for more details.
        """
        super(DQN, self).__init__()
        # For compatibility: 1, (1, ), [4, 32, 32]
        obs_shape, action_shape = squeeze(obs_shape), squeeze(action_shape)
        if head_hidden_size is None:
            head_hidden_size = encoder_hidden_size_list[-1]
        # FC Encoder
        if isinstance(obs_shape, int) or len(obs_shape) == 1:
            self.encoder = FCEncoder(obs_shape, encoder_hidden_size_list, activation=activation, norm_type=norm_type)
        # Conv Encoder
        elif len(obs_shape) == 3:
            self.encoder = ConvEncoder(obs_shape, encoder_hidden_size_list, activation=activation, norm_type=norm_type)
        else:
            raise RuntimeError(
                "not support obs_shape for pre-defined encoder: {}, please customize your own DQN".format(obs_shape)
            )
        # Head Type
        if dueling:
            head_cls = DuelingHead
        else:
            head_cls = DiscreteHead
        multi_head = not isinstance(action_shape, int)
        if multi_head:
            self.head = MultiHead(
                head_cls,
                head_hidden_size,
                action_shape,
                layer_num=head_layer_num,
                activation=activation,
                norm_type=norm_type
            )
        else:
            self.head = head_cls(
                head_hidden_size, action_shape, head_layer_num, activation=activation, norm_type=norm_type
            )

    def forward(self, x: torch.Tensor) -> Dict:
        r"""
        Overview:
            DQN forward computation graph, input observation tensor to predict q_value.
        Arguments:
            - x (:obj:`torch.Tensor`): Observation inputs
        Returns:
            - outputs (:obj:`Dict`): DQN forward outputs, such as q_value.
        ReturnsKeys:
            - logit (:obj:`torch.Tensor`): Discrete Q-value output of each action dimension.
        Shapes:
            - x (:obj:`torch.Tensor`): :math:`(B, N)`, where B is batch size and N is ``obs_shape``
            - logit (:obj:`torch.FloatTensor`): :math:`(B, M)`, where B is batch size and M is ``action_shape``
        Examples:
            >>> model = DQN(32, 6)  # arguments: 'obs_shape' and 'action_shape'
            >>> inputs = torch.randn(4, 32)
            >>> outputs = model(inputs)
            >>> assert isinstance(outputs, dict) and outputs['logit'].shape == torch.Size([4, 6])
        """
        x = self.encoder(x)
        x = self.head(x)
        return x


@MODEL_REGISTRY.register('c51dqn')
class C51DQN(nn.Module):

    def __init__(
        self,
        obs_shape: Union[int, SequenceType],
        action_shape: Union[int, SequenceType],
        encoder_hidden_size_list: SequenceType = [128, 128, 64],
        head_hidden_size: int = None,
        head_layer_num: int = 1,
        activation: Optional[nn.Module] = nn.ReLU(),
        norm_type: Optional[str] = None,
        v_min: Optional[float] = -10,
        v_max: Optional[float] = 10,
        n_atom: Optional[int] = 51,
    ) -> None:
        r"""
        Overview:
            Init the C51 Model according to input arguments.
        Arguments:
            - obs_shape (:obj:`Union[int, SequenceType]`): Observation's space.
            - action_shape (:obj:`Union[int, SequenceType]`): Action's space.
            - encoder_hidden_size_list (:obj:`SequenceType`): Collection of ``hidden_size`` to pass to ``Encoder``
            - head_hidden_size (:obj:`Optional[int]`): The ``hidden_size`` to pass to ``Head``.
            - head_layer_num (:obj:`int`): The num of layers used in the network to compute Q value output
            - activation (:obj:`Optional[nn.Module]`):
                The type of activation function to use in ``MLP`` the after ``layer_fn``,
                if ``None`` then default set to ``nn.ReLU()``
            - norm_type (:obj:`Optional[str]`):
                The type of normalization to use, see ``ding.torch_utils.fc_block`` for more details`
            - n_atom (:obj:`Optional[int]`): Number of atoms in the prediction distribution.
        """
        super(C51DQN, self).__init__()
        # For compatibility: 1, (1, ), [4, 32, 32]
        obs_shape, action_shape = squeeze(obs_shape), squeeze(action_shape)
        if head_hidden_size is None:
            head_hidden_size = encoder_hidden_size_list[-1]
        # FC Encoder
        if isinstance(obs_shape, int) or len(obs_shape) == 1:
            self.encoder = FCEncoder(obs_shape, encoder_hidden_size_list, activation=activation, norm_type=norm_type)
        # Conv Encoder
        elif len(obs_shape) == 3:
            self.encoder = ConvEncoder(obs_shape, encoder_hidden_size_list, activation=activation, norm_type=norm_type)
        else:
            raise RuntimeError(
                "not support obs_shape for pre-defined encoder: {}, please customize your own C51DQN".format(obs_shape)
            )
        # Head Type
        multi_head = not isinstance(action_shape, int)
        if multi_head:
            self.head = MultiHead(
                DistributionHead,
                head_hidden_size,
                action_shape,
                layer_num=head_layer_num,
                activation=activation,
                norm_type=norm_type,
                n_atom=n_atom,
                v_min=v_min,
                v_max=v_max,
            )
        else:
            self.head = DistributionHead(
                head_hidden_size,
                action_shape,
                head_layer_num,
                activation=activation,
                norm_type=norm_type,
                n_atom=n_atom,
                v_min=v_min,
                v_max=v_max,
            )

    def forward(self, x: torch.Tensor) -> Dict:
        r"""
        Overview:
            Use observation tensor to predict C51DQN's output.
            Parameter updates with C51DQN's MLPs forward setup.
        Arguments:
            - x (:obj:`torch.Tensor`):
                The encoded embedding tensor w/ ``(B, N=head_hidden_size)``.
        Returns:
            - outputs (:obj:`Dict`):
                Run with encoder and head. Return the result prediction dictionary.

        ReturnsKeys:
            - logit (:obj:`torch.Tensor`): Logit tensor with same size as input ``x``.
            - distribution (:obj:`torch.Tensor`): Distribution tensor of size ``(B, N, n_atom)``
        Shapes:
            - x (:obj:`torch.Tensor`): :math:`(B, N)`, where B is batch size and N is head_hidden_size.
            - logit (:obj:`torch.FloatTensor`): :math:`(B, M)`, where M is action_shape.
            - distribution(:obj:`torch.FloatTensor`): :math:`(B, M, P)`, where P is n_atom.

        Examples:
            >>> model = C51DQN(128, 64)  # arguments: 'obs_shape' and 'action_shape'
            >>> inputs = torch.randn(4, 128)
            >>> outputs = model(inputs)
            >>> assert isinstance(outputs, dict)
            >>> # default head_hidden_size: int = 64,
            >>> assert outputs['logit'].shape == torch.Size([4, 64])
            >>> # default n_atom: int = 51
            >>> assert outputs['distribution'].shape == torch.Size([4, 64, 51])
        """
        x = self.encoder(x)
        x = self.head(x)
        return x


@MODEL_REGISTRY.register('qrdqn')
class QRDQN(nn.Module):

    def __init__(
            self,
            obs_shape: Union[int, SequenceType],
            action_shape: Union[int, SequenceType],
            encoder_hidden_size_list: SequenceType = [128, 128, 64],
            head_hidden_size: Optional[int] = None,
            head_layer_num: int = 1,
            num_quantiles: int = 32,
            activation: Optional[nn.Module] = nn.ReLU(),
            norm_type: Optional[str] = None,
    ) -> None:
        r"""
        Overview:
            Init the QRDQN Model according to input arguments.
        Arguments:
            - obs_shape (:obj:`Union[int, SequenceType]`): Observation's space.
            - action_shape (:obj:`Union[int, SequenceType]`): Action's space.
            - encoder_hidden_size_list (:obj:`SequenceType`): Collection of ``hidden_size`` to pass to ``Encoder``
            - head_hidden_size (:obj:`Optional[int]`): The ``hidden_size`` to pass to ``Head``.
            - head_layer_num (:obj:`int`): The num of layers used in the network to compute Q value output
            - num_quantiles (:obj:`int`): Number of quantiles in the prediction distribution.
            - activation (:obj:`Optional[nn.Module]`):
                The type of activation function to use in ``MLP`` the after ``layer_fn``,
                if ``None`` then default set to ``nn.ReLU()``
            - norm_type (:obj:`Optional[str]`):
                The type of normalization to use, see ``ding.torch_utils.fc_block`` for more details`
        """
        super(QRDQN, self).__init__()
        # For compatibility: 1, (1, ), [4, 32, 32]
        obs_shape, action_shape = squeeze(obs_shape), squeeze(action_shape)
        if head_hidden_size is None:
            head_hidden_size = encoder_hidden_size_list[-1]
        # FC Encoder
        if isinstance(obs_shape, int) or len(obs_shape) == 1:
            self.encoder = FCEncoder(obs_shape, encoder_hidden_size_list, activation=activation, norm_type=norm_type)
        # Conv Encoder
        elif len(obs_shape) == 3:
            self.encoder = ConvEncoder(obs_shape, encoder_hidden_size_list, activation=activation, norm_type=norm_type)
        else:
            raise RuntimeError(
                "not support obs_shape for pre-defined encoder: {}, please customize your own QRDQN".format(obs_shape)
            )
        # Head Type
        multi_head = not isinstance(action_shape, int)
        if multi_head:
            self.head = MultiHead(
                QRDQNHead,
                head_hidden_size,
                action_shape,
                layer_num=head_layer_num,
                num_quantiles=num_quantiles,
                activation=activation,
                norm_type=norm_type,
            )
        else:
            self.head = QRDQNHead(
                head_hidden_size,
                action_shape,
                head_layer_num,
                num_quantiles=num_quantiles,
                activation=activation,
                norm_type=norm_type,
            )

    def forward(self, x: torch.Tensor) -> Dict:
        r"""
        Overview:
            Use observation tensor to predict QRDQN's output.
            Parameter updates with QRDQN's MLPs forward setup.
        Arguments:
            - x (:obj:`torch.Tensor`):
                The encoded embedding tensor with ``(B, N=hidden_size)``.
        Returns:
            - outputs (:obj:`Dict`):
                Run with encoder and head. Return the result prediction dictionary.

        ReturnsKeys:
            - logit (:obj:`torch.Tensor`): Logit tensor with same size as input ``x``.
            - q (:obj:`torch.Tensor`): Q valye tensor tensor of size ``(B, N, num_quantiles)``
            - tau (:obj:`torch.Tensor`): tau tensor of size ``(B, N, 1)``
        Shapes:
            - x (:obj:`torch.Tensor`): :math:`(B, N)`, where B is batch size and N is head_hidden_size.
            - logit (:obj:`torch.FloatTensor`): :math:`(B, M)`, where M is action_shape.
            - tau (:obj:`torch.Tensor`):  :math:`(B, M, 1)`

        Examples:
            >>> model = QRDQN(64, 64)
            >>> inputs = torch.randn(4, 64)
            >>> outputs = model(inputs)
            >>> assert isinstance(outputs, dict)
            >>> assert outputs['logit'].shape == torch.Size([4, 64])
            >>> # default num_quantiles : int = 32
            >>> assert outputs['q'].shape == torch.Size([4, 64, 32])
            >>> assert outputs['tau'].shape == torch.Size([4, 32, 1])
        """
        x = self.encoder(x)
        x = self.head(x)
        return x


@MODEL_REGISTRY.register('iqn')
class IQN(nn.Module):

    def __init__(
            self,
            obs_shape: Union[int, SequenceType],
            action_shape: Union[int, SequenceType],
            encoder_hidden_size_list: SequenceType = [128, 128, 64],
            head_hidden_size: Optional[int] = None,
            head_layer_num: int = 1,
            num_quantiles: int = 32,
            quantile_embedding_size: int = 128,
            activation: Optional[nn.Module] = nn.ReLU(),
            norm_type: Optional[str] = None
    ) -> None:
        r"""
        Overview:
            Init the IQN Model according to input arguments.
        Arguments:
            - obs_shape (:obj:`Union[int, SequenceType]`): Observation space shape.
            - action_shape (:obj:`Union[int, SequenceType]`): Action space shape.
            - encoder_hidden_size_list (:obj:`SequenceType`): Collection of ``hidden_size`` to pass to ``Encoder``
            - head_hidden_size (:obj:`Optional[int]`): The ``hidden_size`` to pass to ``Head``.
            - head_layer_num (:obj:`int`): The num of layers used in the network to compute Q value output
            - num_quantiles (:obj:`int`): Number of quantiles in the prediction distribution.
            - activation (:obj:`Optional[nn.Module]`):
                The type of activation function to use in ``MLP`` the after ``layer_fn``,
                if ``None`` then default set to ``nn.ReLU()``
            - norm_type (:obj:`Optional[str]`):
                The type of normalization to use, see ``ding.torch_utils.fc_block`` for more details.
        """
        super(IQN, self).__init__()
        # For compatibility: 1, (1, ), [4, 32, 32]
        obs_shape, action_shape = squeeze(obs_shape), squeeze(action_shape)
        if head_hidden_size is None:
            head_hidden_size = encoder_hidden_size_list[-1]
        # FC Encoder
        if isinstance(obs_shape, int) or len(obs_shape) == 1:
            self.encoder = FCEncoder(obs_shape, encoder_hidden_size_list, activation=activation, norm_type=norm_type)
        # Conv Encoder
        elif len(obs_shape) == 3:
            self.encoder = ConvEncoder(obs_shape, encoder_hidden_size_list, activation=activation, norm_type=norm_type)
        else:
            raise RuntimeError(
                "not support obs_shape for pre-defined encoder: {}, please customize your own IQN".format(obs_shape)
            )
        # Head Type
        head_cls = QuantileHead
        multi_head = not isinstance(action_shape, int)
        if multi_head:
            self.head = MultiHead(
                head_cls,
                head_hidden_size,
                action_shape,
                layer_num=head_layer_num,
                num_quantiles=num_quantiles,
                quantile_embedding_size=quantile_embedding_size,
                activation=activation,
                norm_type=norm_type
            )
        else:
            self.head = head_cls(
                head_hidden_size,
                action_shape,
                head_layer_num,
                activation=activation,
                norm_type=norm_type,
                num_quantiles=num_quantiles,
                quantile_embedding_size=quantile_embedding_size,
            )

    def forward(self, x: torch.Tensor) -> Dict:
        r"""
        Overview:
            Use encoded embedding tensor to predict IQN's output.
            Parameter updates with IQN's MLPs forward setup.
        Arguments:
            - x (:obj:`torch.Tensor`):
                The encoded embedding tensor with ``(B, N=hidden_size)``.
        Returns:
            - outputs (:obj:`Dict`):
                Run with encoder and head. Return the result prediction dictionary.

        ReturnsKeys:
            - logit (:obj:`torch.Tensor`): Logit tensor with same size as input ``x``.
            - q (:obj:`torch.Tensor`): Q valye tensor tensor of size ``(num_quantiles, N, B)``
            - quantiles (:obj:`torch.Tensor`): quantiles tensor of size ``(quantile_embedding_size, 1)``
        Shapes:
            - x (:obj:`torch.Tensor`): :math:`(B, N)`, where B is batch size and N is head_hidden_size.
            - logit (:obj:`torch.FloatTensor`): :math:`(B, M)`, where M is action_shape
            - quantiles (:obj:`torch.Tensor`):  :math:`(P, 1)`, where P is quantile_embedding_size.
        Examples:
            >>> model = IQN(64, 64) # arguments: 'obs_shape' and 'action_shape'
            >>> inputs = torch.randn(4, 64)
            >>> outputs = model(inputs)
            >>> assert isinstance(outputs, dict)
            >>> assert outputs['logit'].shape == torch.Size([4, 64])
            >>> # default num_quantiles: int = 32
            >>> assert outputs['q'].shape == torch.Size([32, 4, 64]
            >>> # default quantile_embedding_size: int = 128
            >>> assert outputs['quantiles'].shape == torch.Size([128, 1])
        """
        x = self.encoder(x)
        x = self.head(x)
        return x


@MODEL_REGISTRY.register('rainbowdqn')
class RainbowDQN(nn.Module):
    """
    Overview:
        RainbowDQN network (C51 + Dueling + Noisy Block)

    .. note::
        RainbowDQN contains dueling architecture by default
    """

    def __init__(
        self,
        obs_shape: Union[int, SequenceType],
        action_shape: Union[int, SequenceType],
        encoder_hidden_size_list: SequenceType = [128, 128, 64],
        head_hidden_size: Optional[int] = None,
        head_layer_num: int = 1,
        activation: Optional[nn.Module] = nn.ReLU(),
        norm_type: Optional[str] = None,
        v_min: Optional[float] = -10,
        v_max: Optional[float] = 10,
        n_atom: Optional[int] = 51,
    ) -> None:
        """
        Overview:
            Init the Rainbow Model according to arguments.
        Arguments:
            - obs_shape (:obj:`Union[int, SequenceType]`): Observation space shape.
            - action_shape (:obj:`Union[int, SequenceType]`): Action space shape.
            - encoder_hidden_size_list (:obj:`SequenceType`): Collection of ``hidden_size`` to pass to ``Encoder``
            - head_hidden_size (:obj:`Optional[int]`): The ``hidden_size`` to pass to ``Head``.
            - head_layer_num (:obj:`int`): The num of layers used in the network to compute Q value output
            - activation (:obj:`Optional[nn.Module]`): The type of activation function to use in ``MLP`` the after \
                ``layer_fn``, if ``None`` then default set to ``nn.ReLU()``
            - norm_type (:obj:`Optional[str]`): The type of normalization to use, see ``ding.torch_utils.fc_block`` \
                for more details`
            - n_atom (:obj:`Optional[int]`): Number of atoms in the prediction distribution.
        """
        super(RainbowDQN, self).__init__()
        # For compatibility: 1, (1, ), [4, 32, 32]
        obs_shape, action_shape = squeeze(obs_shape), squeeze(action_shape)
        if head_hidden_size is None:
            head_hidden_size = encoder_hidden_size_list[-1]
        # FC Encoder
        if isinstance(obs_shape, int) or len(obs_shape) == 1:
            self.encoder = FCEncoder(obs_shape, encoder_hidden_size_list, activation=activation, norm_type=norm_type)
        # Conv Encoder
        elif len(obs_shape) == 3:
            self.encoder = ConvEncoder(obs_shape, encoder_hidden_size_list, activation=activation, norm_type=norm_type)
        else:
            raise RuntimeError(
                "not support obs_shape for pre-defined encoder: {}, please customize your own RainbowDQN".
                format(obs_shape)
            )
        # Head Type
        multi_head = not isinstance(action_shape, int)
        if multi_head:
            self.head = MultiHead(
                RainbowHead,
                head_hidden_size,
                action_shape,
                layer_num=head_layer_num,
                activation=activation,
                norm_type=norm_type,
                n_atom=n_atom,
                v_min=v_min,
                v_max=v_max,
            )
        else:
            self.head = RainbowHead(
                head_hidden_size,
                action_shape,
                head_layer_num,
                activation=activation,
                norm_type=norm_type,
                n_atom=n_atom,
                v_min=v_min,
                v_max=v_max,
            )

    def forward(self, x: torch.Tensor) -> Dict:
        r"""
        Overview:
            Use observation tensor to predict Rainbow output.
            Parameter updates with Rainbow's MLPs forward setup.
        Arguments:
            - x (:obj:`torch.Tensor`):
                The encoded embedding tensor with ``(B, N=hidden_size)``.
        Returns:
            - outputs (:obj:`Dict`):
                Run ``MLP`` with ``RainbowHead`` setups and return the result prediction dictionary.

        ReturnsKeys:
            - logit (:obj:`torch.Tensor`): Logit tensor with same size as input ``x``.
            - distribution (:obj:`torch.Tensor`): Distribution tensor of size ``(B, N, n_atom)``
        Shapes:
            - x (:obj:`torch.Tensor`): :math:`(B, N)`, where B is batch size and N is head_hidden_size.
            - logit (:obj:`torch.FloatTensor`): :math:`(B, M)`, where M is action_shape.
            - distribution(:obj:`torch.FloatTensor`): :math:`(B, M, P)`, where P is n_atom.

        Examples:
            >>> model = RainbowDQN(64, 64) # arguments: 'obs_shape' and 'action_shape'
            >>> inputs = torch.randn(4, 64)
            >>> outputs = model(inputs)
            >>> assert isinstance(outputs, dict)
            >>> assert outputs['logit'].shape == torch.Size([4, 64])
            >>> # default n_atom: int =51
            >>> assert outputs['distribution'].shape == torch.Size([4, 64, 51])
        """
        x = self.encoder(x)
        x = self.head(x)
        return x


def parallel_wrapper(forward_fn: Callable) -> Callable:
    r"""
    Overview:
        Process timestep T and batch_size B at the same time, in other words, treat different timestep data as
        different trajectories in a batch.
    Arguments:
        - forward_fn (:obj:`Callable`): Normal ``nn.Module`` 's forward function.
    Returns:
        - wrapper (:obj:`Callable`): Wrapped function.
    """

    def wrapper(x: torch.Tensor) -> Union[torch.Tensor, List[torch.Tensor]]:
        T, B = x.shape[:2]

        def reshape(d):
            if isinstance(d, list):
                d = [reshape(t) for t in d]
            elif isinstance(d, dict):
                d = {k: reshape(v) for k, v in d.items()}
            else:
                d = d.reshape(T, B, *d.shape[1:])
            return d

        x = x.reshape(T * B, *x.shape[2:])
        x = forward_fn(x)
        x = reshape(x)
        return x

    return wrapper


@MODEL_REGISTRY.register('drqn')
class DRQN(nn.Module):
    """
    Overview:
        DQN + RNN = DRQN
    """

    def __init__(
            self,
            obs_shape: Union[int, SequenceType],
            action_shape: Union[int, SequenceType],
            encoder_hidden_size_list: SequenceType = [128, 128, 64],
            dueling: bool = True,
            head_hidden_size: Optional[int] = None,
            head_layer_num: int = 1,
            lstm_type: Optional[str] = 'normal',
            activation: Optional[nn.Module] = nn.ReLU(),
            norm_type: Optional[str] = None,
            res_link: bool = False
    ) -> None:
        r"""
        Overview:
            Init the DRQN Model according to arguments.
        Arguments:
            - obs_shape (:obj:`Union[int, SequenceType]`): Observation's space.
            - action_shape (:obj:`Union[int, SequenceType]`): Action's space.
            - encoder_hidden_size_list (:obj:`SequenceType`): Collection of ``hidden_size`` to pass to ``Encoder``
            - head_hidden_size (:obj:`Optional[int]`): The ``hidden_size`` to pass to ``Head``.
            - lstm_type (:obj:`Optional[str]`): Version of rnn cell, now support ['normal', 'pytorch', 'hpc', 'gru']
            - activation (:obj:`Optional[nn.Module]`):
                The type of activation function to use in ``MLP`` the after ``layer_fn``,
                if ``None`` then default set to ``nn.ReLU()``
            - norm_type (:obj:`Optional[str]`):
                The type of normalization to use, see ``ding.torch_utils.fc_block`` for more details`
            - res_link (:obj:`bool`): use the residual link or not, default to False
        """
        super(DRQN, self).__init__()
        # For compatibility: 1, (1, ), [4, 32, 32]
        obs_shape, action_shape = squeeze(obs_shape), squeeze(action_shape)
        if head_hidden_size is None:
            head_hidden_size = encoder_hidden_size_list[-1]
        # FC Encoder
        if isinstance(obs_shape, int) or len(obs_shape) == 1:
            self.encoder = FCEncoder(obs_shape, encoder_hidden_size_list, activation=activation, norm_type=norm_type)
        # Conv Encoder
        elif len(obs_shape) == 3:
            self.encoder = ConvEncoder(obs_shape, encoder_hidden_size_list, activation=activation, norm_type=norm_type)
        else:
            raise RuntimeError(
                "not support obs_shape for pre-defined encoder: {}, please customize your own DRQN".format(obs_shape)
            )
        # LSTM Type
        self.rnn = get_lstm(lstm_type, input_size=head_hidden_size, hidden_size=head_hidden_size)
        self.res_link = res_link
        # Head Type
        if dueling:
            head_cls = DuelingHead
        else:
            head_cls = DiscreteHead
        multi_head = not isinstance(action_shape, int)
        if multi_head:
            self.head = MultiHead(
                head_cls,
                head_hidden_size,
                action_shape,
                layer_num=head_layer_num,
                activation=activation,
                norm_type=norm_type
            )
        else:
            self.head = head_cls(
                head_hidden_size, action_shape, head_layer_num, activation=activation, norm_type=norm_type
            )

    def forward(
            self, inputs: Dict, inference: bool = False, saved_hidden_state_timesteps: Optional[list] = None
    ) -> Dict:
        r"""
        Overview:
            Use observation tensor to predict DRQN output.
            Parameter updates with DRQN's MLPs forward setup.
        Arguments:
            - inputs (:obj:`Dict`):
            - inference: (:obj:'bool'): if inference is True, we unroll the one timestep transition,
                if inference is False, we unroll the sequence transitions.
            - saved_hidden_state_timesteps: (:obj:'Optional[list]'): when inference is False,
                we unroll the sequence transitions, then we would save rnn hidden states at timesteps
                that are listed in list saved_hidden_state_timesteps.

       ArgumentsKeys:
            - obs (:obj:`torch.Tensor`): Encoded observation
            - prev_state (:obj:`list`): Previous state's tensor of size ``(B, N)``

        Returns:
            - outputs (:obj:`Dict`):
                Run ``MLP`` with ``DRQN`` setups and return the result prediction dictionary.

        ReturnsKeys:
            - logit (:obj:`torch.Tensor`): Logit tensor with same size as input ``obs``.
            - next_state (:obj:`list`): Next state's tensor of size ``(B, N)``
        Shapes:
            - obs (:obj:`torch.Tensor`): :math:`(B, N=obs_space)`, where B is batch size.
            - prev_state(:obj:`torch.FloatTensor list`): :math:`[(B, N)]`
            - logit (:obj:`torch.FloatTensor`): :math:`(B, N)`
            - next_state(:obj:`torch.FloatTensor list`): :math:`[(B, N)]`

        Examples:
            >>> # Init input's Keys:
            >>> prev_state = [[torch.randn(1, 1, 64) for __ in range(2)] for _ in range(4)] # B=4
            >>> obs = torch.randn(4,64)
            >>> model = DRQN(64, 64) # arguments: 'obs_shape' and 'action_shape'
            >>> outputs = model({'obs': inputs, 'prev_state': prev_state}, inference=True)
            >>> # Check outputs's Keys
            >>> assert isinstance(outputs, dict)
            >>> assert outputs['logit'].shape == (4, 64)
            >>> assert len(outputs['next_state']) == 4
            >>> assert all([len(t) == 2 for t in outputs['next_state']])
            >>> assert all([t[0].shape == (1, 1, 64) for t in outputs['next_state']])
        """

        x, prev_state = inputs['obs'], inputs['prev_state']
        # for both inference and other cases, the network structure is encoder -> rnn network -> head
        # the difference is inference take the data with seq_len=1 (or T = 1)
        if inference:
            x = self.encoder(x)
            if self.res_link:
                a = x
            x = x.unsqueeze(0)  # for rnn input, put the seq_len of x as 1 instead of none.
            # prev_state: DataType: List[Tuple[torch.Tensor]]; Initially, it is a list of None
            x, next_state = self.rnn(x, prev_state)
            x = x.squeeze(0)  # to delete the seq_len dim to match head network input
            if self.res_link:
                x = x + a
            x = self.head(x)
            x['next_state'] = next_state
            return x
        else:
            assert len(x.shape) in [3, 5], x.shape
            x = parallel_wrapper(self.encoder)(x)  # (T, B, N)
<<<<<<< HEAD
=======
            if self.res_link:
                a = x
>>>>>>> 8a108c7c
            lstm_embedding = []
            # TODO(nyz) how to deal with hidden_size key-value
            hidden_state_list = []
            if saved_hidden_state_timesteps is not None:
                saved_hidden_state = []
            for t in range(x.shape[0]):  # T timesteps
                output, prev_state = self.rnn(x[t:t + 1], prev_state)  # output: (1,B, head_hidden_size)
                if saved_hidden_state_timesteps is not None and t + 1 in saved_hidden_state_timesteps:
                    saved_hidden_state.append(prev_state)
                lstm_embedding.append(output)
                hidden_state = list(zip(*prev_state))  # {list: 2{tuple: B{Tensor:(1, 1, head_hidden_size}}}
<<<<<<< HEAD
                hidden_state_list.append(torch.cat(hidden_state[0], dim=1))
            x = torch.cat(lstm_embedding, 0)  # (T, B, head_hidden_size)
            x = parallel_wrapper(self.head)(x)  # (T, B, action_shape)
            x['next_state'] = prev_state  # the last timestep state including h and c
            x['hidden_state'] = torch.cat(hidden_state_list, dim=-3)  # the all hidden state h
=======
                # only keep ht, {list: x.shape[0]{Tensor:(1, batch_size, head_hidden_size)}}
                hidden_state_list.append(torch.cat(hidden_state[0], dim=1))
            x = torch.cat(lstm_embedding, 0)  # (T, B, head_hidden_size)
            if self.res_link:
                x = x + a
            x = parallel_wrapper(self.head)(x)  # (T, B, action_shape)
            # the last timestep state including h and c for lstm, {list: B{tuple: 2{Tensor:(1, 1, head_hidden_size}}}
            x['next_state'] = prev_state
            # all hidden state h, this returns a tensor of the dim: seq_len*batch_size*head_hidden_size
            # This key is used in qtran, the algorithm requires to retain all h_{t} during training
            x['hidden_state'] = torch.cat(hidden_state_list, dim=-3)
>>>>>>> 8a108c7c
            if saved_hidden_state_timesteps is not None:
                x['saved_hidden_state'] = saved_hidden_state  # the selected saved hidden states, including h and c
            return x


@MODEL_REGISTRY.register('gtrxl_discrete')
class GTrXLDiscreteHead(nn.Module):
    """
    Overview:
        Add a discrete head on top of the GTrXL module.
    """

    def __init__(
        self,
        obs_shape: Union[int, SequenceType],
        action_shape: Union[int, SequenceType],
        head_layer_num: int = 1,
        att_head_dim: int = 16,
        hidden_size: int = 16,
        att_head_num: int = 2,
        att_mlp_num: int = 2,
        att_layer_num: int = 3,
        memory_len: int = 64,
        activation: Optional[nn.Module] = nn.ReLU(),
        head_norm_type: Optional[str] = None,
        dropout: float = 0.,
        gru_gating: bool = True,
        gru_bias: float = 2.,
        dueling: bool = True,
        encoder_hidden_size_list: SequenceType = [128, 128, 256],
        encoder_norm_type: Optional[str] = None,
    ) -> None:
        r"""
        Overview:
            Init the model according to arguments.
        Arguments:
            Refer to GTrXl class in `ding.torch_utils.network.gtrxl` for more details about the input arguments.
            - obs_shape (:obj:`Union[int, SequenceType]`): Used by Transformer. Observation's space.
            - action_shape (:obj:Union[int, SequenceType]): Used by Head. Action's space.
            - head_layer_num (:obj:`int`): Used by Head. Number of layers.
            - att_head_dim (:obj:`int`): Used by Transformer.
            - hidden_size (:obj:`int`): Used by Transformer and Head.
            - att_head_num (:obj:`int`): Used by Transformer.
            - att_mlp_num (:obj:`int`): Used by Transformer.
            - att_layer_num (:obj:`int`): Used by Transformer.
            - memory_len (:obj:`int`): Used by Transformer.
            - activation (:obj:`Optional[nn.Module]`): Used by Transformer and Head. if ``None`` then default set to
             ``nn.ReLU()``.
            - head_norm_type (:obj:`Optional[str]`): Used by Head. The type of normalization to use, see
             ``ding.torch_utils.fc_block`` for more details`.
            - dropout (:obj:`bool`): Used by Transformer.
            - gru_gating (:obj:`bool`): Used by Transformer.
            - gru_bias (:obj:`float`): Used by Transformer.
            - dueling (:obj:`bool`): Used by Head. Make the head dueling.
            - encoder_hidden_size_list(:obj:`SequenceType`): Used by Encoder. The collection of ``hidden_size`` if using
              a custom convolutional encoder.
            - encoder_norm_type (:obj:`Optional[str]`): Used by Encoder. The type of normalization to use, see
             ``ding.torch_utils.fc_block`` for more details`.
        """
        super(GTrXLDiscreteHead, self).__init__()
        self.core = GTrXL(
            input_dim=obs_shape,
            head_dim=att_head_dim,
            embedding_dim=hidden_size,
            head_num=att_head_num,
            mlp_num=att_mlp_num,
            layer_num=att_layer_num,
            memory_len=memory_len,
            activation=activation,
            dropout_ratio=dropout,
            gru_gating=gru_gating,
            gru_bias=gru_bias,
        )

        if isinstance(obs_shape, int) or len(obs_shape) == 1:
            pass
        # replace the embedding layer of Transformer with Conv Encoder
        elif len(obs_shape) == 3:
            assert encoder_hidden_size_list[-1] == hidden_size
            self.obs_encoder = ConvEncoder(
                obs_shape, encoder_hidden_size_list, activation=activation, norm_type=encoder_norm_type
            )
            self.dropout = nn.Dropout(dropout)
            self.core.use_embedding_layer = False
        else:
            raise RuntimeError(
                "not support obs_shape for pre-defined encoder: {}, please customize your own GTrXL".format(obs_shape)
            )
        # Head Type
        if dueling:
            head_cls = DuelingHead
        else:
            head_cls = DiscreteHead
        multi_head = not isinstance(action_shape, int)
        if multi_head:
            self.head = MultiHead(
                head_cls,
                hidden_size,
                action_shape,
                layer_num=head_layer_num,
                activation=activation,
                norm_type=head_norm_type
            )
        else:
            self.head = head_cls(
                hidden_size, action_shape, head_layer_num, activation=activation, norm_type=head_norm_type
            )

    def forward(self, x: torch.Tensor) -> Dict:
        r"""
        Overview:
            Let input tensor go through GTrXl and the Head sequentially.
        Arguments:
            - x (:obj:`torch.Tensor`): input tensor of shape (seq_len, bs, obs_shape).
        Returns:
            - out (:obj:`Dict`): run ``GTrXL`` with ``DiscreteHead`` setups and return the result prediction dictionary.
            Necessary Keys:
                - logit (:obj:`torch.Tensor`): discrete Q-value output of each action dimension.
                 Shape is (bs, action_space)
                - memory (:obj:`torch.Tensor`):
                memory tensor of size ``(bs x layer_num+1 x memory_len x embedding_dim)``
                - transformer_out (:obj:`torch.Tensor`): output tensor of transformer with same size as input ``x``.
        Examples:
            >>> # Init input's Keys:
            >>> obs_dim, seq_len, bs, action_dim = 128, 64, 32, 4
            >>> obs = torch.rand(seq_len, bs, obs_dim)
            >>> model = GTrXLDiscreteHead(obs_dim, action_dim)
            >>> outputs = model(obs)
            >>> assert isinstance(outputs, dict)
        """
        if len(x.shape) == 5:
            # 3d obs: cur_seq, bs, ch, h, w
            x_ = x.reshape([x.shape[0] * x.shape[1]] + list(x.shape[-3:]))
            x_ = self.dropout(self.obs_encoder(x_))
            x = x_.reshape(x.shape[0], x.shape[1], -1)
        o1 = self.core(x)
        out = self.head(o1['logit'])
        # layer_num+1 x memory_len x bs embedding_dim -> bs x layer_num+1 x memory_len x embedding_dim
        out['memory'] = o1['memory'].permute((2, 0, 1, 3)).contiguous()
        out['transformer_out'] = o1['logit']  # output of gtrxl, out['logit'] is final output
        return out

    def reset_memory(self, batch_size: Optional[int] = None, state: Optional[torch.Tensor] = None):
        r"""
        Overview:
            Clear or set the memory of GTrXL.
         Arguments:
            - batch_size (:obj:`Optional[int]`): batch size
            - state (:obj:`Optional[torch.Tensor]`): input memory.
            Shape is (layer_num, memory_len, bs, embedding_dim).
        """
        self.core.reset_memory(batch_size, state)

    def get_memory(self) -> Optional[torch.Tensor]:
        r"""
        Overview:
            Return the memory of GTrXL.
        Returns:
            - memory: (:obj:`Optional[torch.Tensor]`): output memory or None if memory has not been initialized.
            Shape is (layer_num, memory_len, bs, embedding_dim).
        """
        return self.core.get_memory()


class GeneralQNetwork(nn.Module):
    pass<|MERGE_RESOLUTION|>--- conflicted
+++ resolved
@@ -700,11 +700,8 @@
         else:
             assert len(x.shape) in [3, 5], x.shape
             x = parallel_wrapper(self.encoder)(x)  # (T, B, N)
-<<<<<<< HEAD
-=======
             if self.res_link:
                 a = x
->>>>>>> 8a108c7c
             lstm_embedding = []
             # TODO(nyz) how to deal with hidden_size key-value
             hidden_state_list = []
@@ -716,13 +713,6 @@
                     saved_hidden_state.append(prev_state)
                 lstm_embedding.append(output)
                 hidden_state = list(zip(*prev_state))  # {list: 2{tuple: B{Tensor:(1, 1, head_hidden_size}}}
-<<<<<<< HEAD
-                hidden_state_list.append(torch.cat(hidden_state[0], dim=1))
-            x = torch.cat(lstm_embedding, 0)  # (T, B, head_hidden_size)
-            x = parallel_wrapper(self.head)(x)  # (T, B, action_shape)
-            x['next_state'] = prev_state  # the last timestep state including h and c
-            x['hidden_state'] = torch.cat(hidden_state_list, dim=-3)  # the all hidden state h
-=======
                 # only keep ht, {list: x.shape[0]{Tensor:(1, batch_size, head_hidden_size)}}
                 hidden_state_list.append(torch.cat(hidden_state[0], dim=1))
             x = torch.cat(lstm_embedding, 0)  # (T, B, head_hidden_size)
@@ -734,7 +724,6 @@
             # all hidden state h, this returns a tensor of the dim: seq_len*batch_size*head_hidden_size
             # This key is used in qtran, the algorithm requires to retain all h_{t} during training
             x['hidden_state'] = torch.cat(hidden_state_list, dim=-3)
->>>>>>> 8a108c7c
             if saved_hidden_state_timesteps is not None:
                 x['saved_hidden_state'] = saved_hidden_state  # the selected saved hidden states, including h and c
             return x

from typing import Union, Optional, Dict, Callable, List
import torch
import torch.nn as nn
from easydict import EasyDict

from ding.torch_utils import get_lstm
from ding.utils import MODEL_REGISTRY, SequenceType, squeeze
<<<<<<< HEAD
from ..common import FCEncoder, ConvEncoder, DiscreteHead, DuelingHead, MultiHead, RegressionHead, ReparameterizationHead

from easydict import EasyDict
=======
from ..common import FCEncoder, ConvEncoder, DiscreteHead, DuelingHead, \
        MultiHead, RegressionHead, ReparameterizationHead
>>>>>>> f7d9312a


@MODEL_REGISTRY.register('discrete_bc')
class DiscreteBC(nn.Module):

    def __init__(
            self,
            obs_shape: Union[int, SequenceType],
            action_shape: Union[int, SequenceType],
            encoder_hidden_size_list: SequenceType = [128, 128, 64],
            dueling: bool = True,
            head_hidden_size: Optional[int] = None,
            head_layer_num: int = 1,
            activation: Optional[nn.Module] = nn.ReLU(),
            norm_type: Optional[str] = None
    ) -> None:
        """
        Overview:
            Init the DiscreteBC (encoder + head) Model according to input arguments.
        Arguments:
            - obs_shape (:obj:`Union[int, SequenceType]`): Observation space shape, such as 8 or [4, 84, 84].
            - action_shape (:obj:`Union[int, SequenceType]`): Action space shape, such as 6 or [2, 3, 3].
            - encoder_hidden_size_list (:obj:`SequenceType`): Collection of ``hidden_size`` to pass to ``Encoder``, \
                the last element must match ``head_hidden_size``.
            - dueling (:obj:`dueling`): Whether choose ``DuelingHead`` or ``DiscreteHead(default)``.
            - head_hidden_size (:obj:`Optional[int]`): The ``hidden_size`` of head network.
            - head_layer_num (:obj:`int`): The number of layers used in the head network to compute Q value output
            - activation (:obj:`Optional[nn.Module]`): The type of activation function in networks \
                if ``None`` then default set it to ``nn.ReLU()``
            - norm_type (:obj:`Optional[str]`): The type of normalization in networks, see \
                ``ding.torch_utils.fc_block`` for more details.
        """
        super(DiscreteBC, self).__init__()
        # For compatibility: 1, (1, ), [4, 32, 32]
        obs_shape, action_shape = squeeze(obs_shape), squeeze(action_shape)
        if head_hidden_size is None:
            head_hidden_size = encoder_hidden_size_list[-1]
        # FC Encoder
        if isinstance(obs_shape, int) or len(obs_shape) == 1:
            self.encoder = FCEncoder(obs_shape, encoder_hidden_size_list, activation=activation, norm_type=norm_type)
        # Conv Encoder
        elif len(obs_shape) == 3:
            self.encoder = ConvEncoder(obs_shape, encoder_hidden_size_list, activation=activation, norm_type=norm_type)
        else:
            raise RuntimeError(
                "not support obs_shape for pre-defined encoder: {}, please customize your own BC".format(obs_shape)
            )
        # Head Type
        if dueling:
            head_cls = DuelingHead
        else:
            head_cls = DiscreteHead
        multi_head = not isinstance(action_shape, int)
        if multi_head:
            self.head = MultiHead(
                head_cls,
                head_hidden_size,
                action_shape,
                layer_num=head_layer_num,
                activation=activation,
                norm_type=norm_type
            )
        else:
            self.head = head_cls(
                head_hidden_size, action_shape, head_layer_num, activation=activation, norm_type=norm_type
            )

    def forward(self, x: torch.Tensor) -> Dict:
        r"""
        Overview:
            DiscreteBC forward computation graph, input observation tensor to predict q_value.
        Arguments:
            - x (:obj:`torch.Tensor`): Observation inputs
        Returns:
            - outputs (:obj:`Dict`): DiscreteBC forward outputs, such as q_value.
        ReturnsKeys:
            - logit (:obj:`torch.Tensor`): Discrete Q-value output of each action dimension.
        Shapes:
            - x (:obj:`torch.Tensor`): :math:`(B, N)`, where B is batch size and N is ``obs_shape``
            - logit (:obj:`torch.FloatTensor`): :math:`(B, M)`, where B is batch size and M is ``action_shape``
        Examples:
            >>> model = DiscreteBC(32, 6)  # arguments: 'obs_shape' and 'action_shape'
            >>> inputs = torch.randn(4, 32)
            >>> outputs = model(inputs)
            >>> assert isinstance(outputs, dict) and outputs['logit'].shape == torch.Size([4, 6])
        """
        x = self.encoder(x)
        x = self.head(x)
        return x


@MODEL_REGISTRY.register('continuous_bc')
class ContinuousBC(nn.Module):
    r"""
    Overview:
        The ContinuousBC network.
    Interfaces:
<<<<<<< HEAD
        ``__init__``, ``forward``, ``compute_actor``, ``compute_critic``
    """
    mode = ['compute_actor', 'compute_critic']
=======
        ``__init__``, ``forward``
    """
>>>>>>> f7d9312a

    def __init__(
            self,
            obs_shape: Union[int, SequenceType],
            action_shape: Union[int, SequenceType, EasyDict],
            action_space: str,
<<<<<<< HEAD
            twin_critic: bool = False,
=======
>>>>>>> f7d9312a
            actor_head_hidden_size: int = 64,
            actor_head_layer_num: int = 1,
            critic_head_hidden_size: int = 64,
            critic_head_layer_num: int = 1,
<<<<<<< HEAD
=======
            twin_critic: bool = False,
>>>>>>> f7d9312a
            activation: Optional[nn.Module] = nn.ReLU(),
            norm_type: Optional[str] = None,
    ) -> None:
        """
        Overview:
            Initailize the ContinuousBC Model according to input arguments.
        Arguments:
            - obs_shape (:obj:`Union[int, SequenceType]`): Observation's shape, such as 128, (156, ).
            - action_shape (:obj:`Union[int, SequenceType, EasyDict]`): Action's shape, such as 4, (3, ), \
                EasyDict({'action_type_shape': 3, 'action_args_shape': 4}).
            - action_space (:obj:`str`): The type of action space, \
<<<<<<< HEAD
                including [``regression``, ``reparameterization``, ``hybrid``].
            - twin_critic (:obj:`bool`): Whether to use twin critic, one of tricks in TD3.
=======
                including [``regression``, ``reparameterization``].
>>>>>>> f7d9312a
            - actor_head_hidden_size (:obj:`Optional[int]`): The ``hidden_size`` to pass to actor head.
            - actor_head_layer_num (:obj:`int`): The num of layers used in the network to compute Q value output \
                for actor head.
            - critic_head_hidden_size (:obj:`Optional[int]`): The ``hidden_size`` to pass to critic head.
            - critic_head_layer_num (:obj:`int`): The num of layers used in the network to compute Q value output \
                for critic head.
            - activation (:obj:`Optional[nn.Module]`): The type of activation function to use in ``MLP`` \
                after each FC layer, if ``None`` then default set to ``nn.ReLU()``.
            - norm_type (:obj:`Optional[str]`): The type of normalization to after network layer (FC, Conv), \
                see ``ding.torch_utils.network`` for more details.
        """
        super(ContinuousBC, self).__init__()
        obs_shape: int = squeeze(obs_shape)
        action_shape = squeeze(action_shape)
        self.action_shape = action_shape
        self.action_space = action_space
<<<<<<< HEAD
        assert self.action_space in ['regression', 'reparameterization', 'hybrid']
        if self.action_space == 'regression':  # DDPG, TD3
=======
        assert self.action_space in ['regression', 'reparameterization']
        if self.action_space == 'regression':
>>>>>>> f7d9312a
            self.actor = nn.Sequential(
                nn.Linear(obs_shape, actor_head_hidden_size), activation,
                RegressionHead(
                    actor_head_hidden_size,
                    action_shape,
                    actor_head_layer_num,
                    final_tanh=True,
                    activation=activation,
                    norm_type=norm_type
                )
            )
<<<<<<< HEAD
        elif self.action_space == 'reparameterization':  # SAC
=======
        elif self.action_space == 'reparameterization':
>>>>>>> f7d9312a
            self.actor = nn.Sequential(
                nn.Linear(obs_shape, actor_head_hidden_size), activation,
                ReparameterizationHead(
                    actor_head_hidden_size,
                    action_shape,
                    actor_head_layer_num,
                    sigma_type='conditioned',
                    activation=activation,
                    norm_type=norm_type
                )
            )
<<<<<<< HEAD
        elif self.action_space == 'hybrid':  # PADDPG
            # hybrid action space: action_type(discrete) + action_args(continuous),
            # such as {'action_type_shape': torch.LongTensor([0]), 'action_args_shape': torch.FloatTensor([0.1, -0.27])}
            action_shape.action_args_shape = squeeze(action_shape.action_args_shape)
            action_shape.action_type_shape = squeeze(action_shape.action_type_shape)
            actor_action_args = nn.Sequential(
                nn.Linear(obs_shape, actor_head_hidden_size), activation,
                RegressionHead(
                    actor_head_hidden_size,
                    action_shape.action_args_shape,
                    actor_head_layer_num,
                    final_tanh=True,
                    activation=activation,
                    norm_type=norm_type
                )
            )
            actor_action_type = nn.Sequential(
                nn.Linear(obs_shape, actor_head_hidden_size), activation,
                DiscreteHead(
                    actor_head_hidden_size,
                    action_shape.action_type_shape,
                    actor_head_layer_num,
                    activation=activation,
                    norm_type=norm_type,
                )
            )
            self.actor = nn.ModuleList([actor_action_type, actor_action_args])

        self.twin_critic = twin_critic
        if self.action_space == 'hybrid':
            critic_input_size = obs_shape + action_shape.action_type_shape + action_shape.action_args_shape
        else:
            critic_input_size = obs_shape + action_shape
        if self.twin_critic:
            self.critic = nn.ModuleList()
            for _ in range(2):
                self.critic.append(
                    nn.Sequential(
                        nn.Linear(critic_input_size, critic_head_hidden_size), activation,
                        RegressionHead(
                            critic_head_hidden_size,
                            1,
                            critic_head_layer_num,
                            final_tanh=False,
                            activation=activation,
                            norm_type=norm_type
                        )
                    )
                )
        else:
            self.critic = nn.Sequential(
                nn.Linear(critic_input_size, critic_head_hidden_size), activation,
                RegressionHead(
                    critic_head_hidden_size,
                    1,
                    critic_head_layer_num,
                    final_tanh=False,
                    activation=activation,
                    norm_type=norm_type
                )
            )

    def forward(self, inputs: Union[torch.Tensor, Dict[str, torch.Tensor]], mode: str) -> Dict[str, torch.Tensor]:
        """
        Overview:
            The unique execution (forward) method of ContinuousBC method, and one can indicate different modes to \
            implement different computation graph, including ``compute_actor`` and ``compute_critic`` in ContinuousBC.
        Mode compute_actor:
=======

        critic_input_size = obs_shape + action_shape
        self.critic = nn.Sequential(
            nn.Linear(critic_input_size, critic_head_hidden_size), activation,
            RegressionHead(
                critic_head_hidden_size,
                1,
                critic_head_layer_num,
                final_tanh=False,
                activation=activation,
                norm_type=norm_type
            )
        )

    def forward(self, inputs: Union[torch.Tensor, Dict[str, torch.Tensor]]) -> Dict[str, torch.Tensor]:
        """
        Overview:
            The unique execution (forward) method of ContinuousBC method.
>>>>>>> f7d9312a
            Arguments:
                - inputs (:obj:`torch.Tensor`): Observation data, defaults to tensor.
            Returns:
                - output (:obj:`Dict`): Output dict data, including differnet key-values among distinct action_space.
<<<<<<< HEAD
        Mode compute_critic:
            Arguments:
                - inputs (:obj:`Dict`): Input dict data, including obs and action tensor.
            Returns:
                - output (:obj:`Dict`): Output dict data, including q_value tensor.
        .. note::
            For specific examples, one can refer to API doc of ``compute_actor`` and ``compute_critic`` respectively.
        """
        assert mode in self.mode, "not support forward mode: {}/{}".format(mode, self.mode)
        return getattr(self, mode)(inputs)

    def compute_actor(self, obs: torch.Tensor) -> Dict[str, Union[torch.Tensor, Dict[str, torch.Tensor]]]:
        """
        Overview:
            The forward computation graph of compute_actor mode, uses observation tensor to produce actor output,
            such as ``action``, ``logit`` and so on.
        Arguments:
            - obs (:obj:`torch.Tensor`): Observation tensor data, now supports a batch of 1-dim vector data, \
                i.e. ``(B, obs_shape)``.
        Returns:
            - outputs (:obj:`Dict[str, Union[torch.Tensor, Dict[str, torch.Tensor]]]`): Actor output varying \
                from action_space: ``regression``, ``reparameterization``, ``hybrid``.

        ReturnsKeys (either):
            - regression action_space
                - action (:obj:`torch.Tensor`): Continuous action with same size as ``action_shape``, usually in DDPG.
            - reparameterization action_space
                - logit (:obj:`Dict[str, torch.Tensor]`): Reparameterization logit, usually in SAC.

                    - mu (:obj:`torch.Tensor`): Mean of parameterization gaussion distribution.
                    - sigma (:obj:`torch.Tensor`): Standard variation of parameterization gaussion distribution.
            - hybrid action_space
                - logit (:obj:`torch.Tensor`): Discrete action type logit.
                - action_args (:obj:`torch.Tensor`): Continuous action arguments.
        Shapes:
            - obs (:obj:`torch.Tensor`): :math:`(B, N0)`, B is batch size and N0 corresponds to ``obs_shape``.
            - action (:obj:`torch.Tensor`): :math:`(B, N1)`, B is batch size and N1 corresponds to ``action_shape``.
            - logit.mu (:obj:`torch.Tensor`): :math:`(B, N1)`, B is batch size and N1 corresponds to ``action_shape``.
            - logit.sigma (:obj:`torch.Tensor`): :math:`(B, N1)`, B is batch size.
            - logit (:obj:`torch.Tensor`): :math:`(B, N2)`, B is batch size and N2 corresponds to \
                ``action_shape.action_type_shape``.
            - action_args (:obj:`torch.Tensor`): :math:`(B, N3)`, B is batch size and N3 corresponds to \
                ``action_shape.action_args_shape``.
        Examples:
            >>> # Regression mode
            >>> model = ContinuousBC(64, 64, 'regression')
            >>> obs = torch.randn(4, 64)
            >>> actor_outputs = model(obs,'compute_actor')
            >>> assert actor_outputs['action'].shape == torch.Size([4, 64])
            >>> # Reparameterization Mode
            >>> model = ContinuousBC(64, 64, 'reparameterization')
            >>> obs = torch.randn(4, 64)
            >>> actor_outputs = model(obs,'compute_actor')
            >>> assert actor_outputs['logit'][0].shape == torch.Size([4, 64])  # mu
            >>> actor_outputs['logit'][1].shape == torch.Size([4, 64]) # sigma
        """
        if self.action_space == 'regression':
            x = self.actor(obs)
            return {'action': x['pred']}
        elif self.action_space == 'reparameterization':
            x = self.actor(obs)
            return {'logit': [x['mu'], x['sigma']]}
        elif self.action_space == 'hybrid':
            logit = self.actor[0](obs)
            action_args = self.actor[1](obs)
            return {'logit': logit['logit'], 'action_args': action_args['pred']}

    def compute_critic(self, inputs: Dict[str, torch.Tensor]) -> Dict[str, torch.Tensor]:
        """
        Overview:
            The forward computation graph of compute_critic mode, uses observation and action tensor to produce critic
            output, such as ``q_value``.
        Arguments:
            - inputs (:obj:`Dict[str, torch.Tensor]`): Dict strcture of input data, including ``obs`` and ``action`` \
                tensor, also contains ``logit`` tensor in hybrid action_space.
        Returns:
            - outputs (:obj:`Dict[str, torch.Tensor]`): Critic output, such as ``q_value``.

        ArgumentsKeys:
            - obs: (:obj:`torch.Tensor`): Observation tensor data, now supports a batch of 1-dim vector data.
            - action (:obj:`Union[torch.Tensor, Dict]`): Continuous action with same size as ``action_shape``.
            - logit (:obj:`torch.Tensor`): Discrete action logit, only in hybrid action_space.
            - action_args (:obj:`torch.Tensor`): Continuous action arguments, only in hybrid action_space.
        ReturnKeys:
            - q_value (:obj:`torch.Tensor`): Q value tensor with same size as batch size.
        Shapes:
            - obs (:obj:`torch.Tensor`): :math:`(B, N1)`, where B is batch size and N1 is ``obs_shape``.
            - logit (:obj:`torch.Tensor`): :math:`(B, N2)`, B is batch size and N2 corresponds to \
                ``action_shape.action_type_shape``.
            - action_args (:obj:`torch.Tensor`): :math:`(B, N3)`, B is batch size and N3 corresponds to \
                ``action_shape.action_args_shape``.
            - action (:obj:`torch.Tensor`): :math:`(B, N4)`, where B is batch size and N4 is ``action_shape``.
            - q_value (:obj:`torch.Tensor`): :math:`(B, )`, where B is batch size.

        Examples:
            >>> inputs = {'obs': torch.randn(4, 8), 'action': torch.randn(4, 1)}
            >>> model = ContinuousBC(obs_shape=(8, ),action_shape=1, action_space='regression')
            >>> model(inputs, mode='compute_critic')['q_value']  # q value
            ... tensor([0.0773, 0.1639, 0.0917, 0.0370], grad_fn=<SqueezeBackward1>)
        """

        obs, action = inputs['obs'], inputs['action']
        assert len(obs.shape) == 2
        if self.action_space == 'hybrid':
            action_type_logit = inputs['logit']
            action_type_logit = torch.softmax(action_type_logit, dim=-1)
            action_args = action['action_args']
            if len(action_args.shape) == 1:
                action_args = action_args.unsqueeze(1)
            x = torch.cat([obs, action_type_logit, action_args], dim=1)
        else:
            if len(action.shape) == 1:  # (B, ) -> (B, 1)
                action = action.unsqueeze(1)
            x = torch.cat([obs, action], dim=1)
        if self.twin_critic:
            x = [m(x)['pred'] for m in self.critic]
        else:
            x = self.critic(x)['pred']
        return {'q_value': x}
=======
        """
        if self.action_space == 'regression':
            x = self.actor(inputs)
            return {'action': x['pred']}
        elif self.action_space == 'reparameterization':
            x = self.actor(inputs)
            return {'logit': [x['mu'], x['sigma']]}
>>>>>>> f7d9312a
<|MERGE_RESOLUTION|>--- conflicted
+++ resolved
@@ -5,14 +5,8 @@
 
 from ding.torch_utils import get_lstm
 from ding.utils import MODEL_REGISTRY, SequenceType, squeeze
-<<<<<<< HEAD
-from ..common import FCEncoder, ConvEncoder, DiscreteHead, DuelingHead, MultiHead, RegressionHead, ReparameterizationHead
-
-from easydict import EasyDict
-=======
 from ..common import FCEncoder, ConvEncoder, DiscreteHead, DuelingHead, \
         MultiHead, RegressionHead, ReparameterizationHead
->>>>>>> f7d9312a
 
 
 @MODEL_REGISTRY.register('discrete_bc')
@@ -110,32 +104,19 @@
     Overview:
         The ContinuousBC network.
     Interfaces:
-<<<<<<< HEAD
-        ``__init__``, ``forward``, ``compute_actor``, ``compute_critic``
-    """
-    mode = ['compute_actor', 'compute_critic']
-=======
         ``__init__``, ``forward``
     """
->>>>>>> f7d9312a
 
     def __init__(
             self,
             obs_shape: Union[int, SequenceType],
             action_shape: Union[int, SequenceType, EasyDict],
             action_space: str,
-<<<<<<< HEAD
-            twin_critic: bool = False,
-=======
->>>>>>> f7d9312a
             actor_head_hidden_size: int = 64,
             actor_head_layer_num: int = 1,
             critic_head_hidden_size: int = 64,
             critic_head_layer_num: int = 1,
-<<<<<<< HEAD
-=======
             twin_critic: bool = False,
->>>>>>> f7d9312a
             activation: Optional[nn.Module] = nn.ReLU(),
             norm_type: Optional[str] = None,
     ) -> None:
@@ -147,12 +128,7 @@
             - action_shape (:obj:`Union[int, SequenceType, EasyDict]`): Action's shape, such as 4, (3, ), \
                 EasyDict({'action_type_shape': 3, 'action_args_shape': 4}).
             - action_space (:obj:`str`): The type of action space, \
-<<<<<<< HEAD
-                including [``regression``, ``reparameterization``, ``hybrid``].
-            - twin_critic (:obj:`bool`): Whether to use twin critic, one of tricks in TD3.
-=======
                 including [``regression``, ``reparameterization``].
->>>>>>> f7d9312a
             - actor_head_hidden_size (:obj:`Optional[int]`): The ``hidden_size`` to pass to actor head.
             - actor_head_layer_num (:obj:`int`): The num of layers used in the network to compute Q value output \
                 for actor head.
@@ -169,13 +145,8 @@
         action_shape = squeeze(action_shape)
         self.action_shape = action_shape
         self.action_space = action_space
-<<<<<<< HEAD
-        assert self.action_space in ['regression', 'reparameterization', 'hybrid']
-        if self.action_space == 'regression':  # DDPG, TD3
-=======
         assert self.action_space in ['regression', 'reparameterization']
         if self.action_space == 'regression':
->>>>>>> f7d9312a
             self.actor = nn.Sequential(
                 nn.Linear(obs_shape, actor_head_hidden_size), activation,
                 RegressionHead(
@@ -187,11 +158,7 @@
                     norm_type=norm_type
                 )
             )
-<<<<<<< HEAD
-        elif self.action_space == 'reparameterization':  # SAC
-=======
         elif self.action_space == 'reparameterization':
->>>>>>> f7d9312a
             self.actor = nn.Sequential(
                 nn.Linear(obs_shape, actor_head_hidden_size), activation,
                 ReparameterizationHead(
@@ -203,76 +170,6 @@
                     norm_type=norm_type
                 )
             )
-<<<<<<< HEAD
-        elif self.action_space == 'hybrid':  # PADDPG
-            # hybrid action space: action_type(discrete) + action_args(continuous),
-            # such as {'action_type_shape': torch.LongTensor([0]), 'action_args_shape': torch.FloatTensor([0.1, -0.27])}
-            action_shape.action_args_shape = squeeze(action_shape.action_args_shape)
-            action_shape.action_type_shape = squeeze(action_shape.action_type_shape)
-            actor_action_args = nn.Sequential(
-                nn.Linear(obs_shape, actor_head_hidden_size), activation,
-                RegressionHead(
-                    actor_head_hidden_size,
-                    action_shape.action_args_shape,
-                    actor_head_layer_num,
-                    final_tanh=True,
-                    activation=activation,
-                    norm_type=norm_type
-                )
-            )
-            actor_action_type = nn.Sequential(
-                nn.Linear(obs_shape, actor_head_hidden_size), activation,
-                DiscreteHead(
-                    actor_head_hidden_size,
-                    action_shape.action_type_shape,
-                    actor_head_layer_num,
-                    activation=activation,
-                    norm_type=norm_type,
-                )
-            )
-            self.actor = nn.ModuleList([actor_action_type, actor_action_args])
-
-        self.twin_critic = twin_critic
-        if self.action_space == 'hybrid':
-            critic_input_size = obs_shape + action_shape.action_type_shape + action_shape.action_args_shape
-        else:
-            critic_input_size = obs_shape + action_shape
-        if self.twin_critic:
-            self.critic = nn.ModuleList()
-            for _ in range(2):
-                self.critic.append(
-                    nn.Sequential(
-                        nn.Linear(critic_input_size, critic_head_hidden_size), activation,
-                        RegressionHead(
-                            critic_head_hidden_size,
-                            1,
-                            critic_head_layer_num,
-                            final_tanh=False,
-                            activation=activation,
-                            norm_type=norm_type
-                        )
-                    )
-                )
-        else:
-            self.critic = nn.Sequential(
-                nn.Linear(critic_input_size, critic_head_hidden_size), activation,
-                RegressionHead(
-                    critic_head_hidden_size,
-                    1,
-                    critic_head_layer_num,
-                    final_tanh=False,
-                    activation=activation,
-                    norm_type=norm_type
-                )
-            )
-
-    def forward(self, inputs: Union[torch.Tensor, Dict[str, torch.Tensor]], mode: str) -> Dict[str, torch.Tensor]:
-        """
-        Overview:
-            The unique execution (forward) method of ContinuousBC method, and one can indicate different modes to \
-            implement different computation graph, including ``compute_actor`` and ``compute_critic`` in ContinuousBC.
-        Mode compute_actor:
-=======
 
         critic_input_size = obs_shape + action_shape
         self.critic = nn.Sequential(
@@ -291,137 +188,14 @@
         """
         Overview:
             The unique execution (forward) method of ContinuousBC method.
->>>>>>> f7d9312a
             Arguments:
                 - inputs (:obj:`torch.Tensor`): Observation data, defaults to tensor.
             Returns:
                 - output (:obj:`Dict`): Output dict data, including differnet key-values among distinct action_space.
-<<<<<<< HEAD
-        Mode compute_critic:
-            Arguments:
-                - inputs (:obj:`Dict`): Input dict data, including obs and action tensor.
-            Returns:
-                - output (:obj:`Dict`): Output dict data, including q_value tensor.
-        .. note::
-            For specific examples, one can refer to API doc of ``compute_actor`` and ``compute_critic`` respectively.
-        """
-        assert mode in self.mode, "not support forward mode: {}/{}".format(mode, self.mode)
-        return getattr(self, mode)(inputs)
-
-    def compute_actor(self, obs: torch.Tensor) -> Dict[str, Union[torch.Tensor, Dict[str, torch.Tensor]]]:
-        """
-        Overview:
-            The forward computation graph of compute_actor mode, uses observation tensor to produce actor output,
-            such as ``action``, ``logit`` and so on.
-        Arguments:
-            - obs (:obj:`torch.Tensor`): Observation tensor data, now supports a batch of 1-dim vector data, \
-                i.e. ``(B, obs_shape)``.
-        Returns:
-            - outputs (:obj:`Dict[str, Union[torch.Tensor, Dict[str, torch.Tensor]]]`): Actor output varying \
-                from action_space: ``regression``, ``reparameterization``, ``hybrid``.
-
-        ReturnsKeys (either):
-            - regression action_space
-                - action (:obj:`torch.Tensor`): Continuous action with same size as ``action_shape``, usually in DDPG.
-            - reparameterization action_space
-                - logit (:obj:`Dict[str, torch.Tensor]`): Reparameterization logit, usually in SAC.
-
-                    - mu (:obj:`torch.Tensor`): Mean of parameterization gaussion distribution.
-                    - sigma (:obj:`torch.Tensor`): Standard variation of parameterization gaussion distribution.
-            - hybrid action_space
-                - logit (:obj:`torch.Tensor`): Discrete action type logit.
-                - action_args (:obj:`torch.Tensor`): Continuous action arguments.
-        Shapes:
-            - obs (:obj:`torch.Tensor`): :math:`(B, N0)`, B is batch size and N0 corresponds to ``obs_shape``.
-            - action (:obj:`torch.Tensor`): :math:`(B, N1)`, B is batch size and N1 corresponds to ``action_shape``.
-            - logit.mu (:obj:`torch.Tensor`): :math:`(B, N1)`, B is batch size and N1 corresponds to ``action_shape``.
-            - logit.sigma (:obj:`torch.Tensor`): :math:`(B, N1)`, B is batch size.
-            - logit (:obj:`torch.Tensor`): :math:`(B, N2)`, B is batch size and N2 corresponds to \
-                ``action_shape.action_type_shape``.
-            - action_args (:obj:`torch.Tensor`): :math:`(B, N3)`, B is batch size and N3 corresponds to \
-                ``action_shape.action_args_shape``.
-        Examples:
-            >>> # Regression mode
-            >>> model = ContinuousBC(64, 64, 'regression')
-            >>> obs = torch.randn(4, 64)
-            >>> actor_outputs = model(obs,'compute_actor')
-            >>> assert actor_outputs['action'].shape == torch.Size([4, 64])
-            >>> # Reparameterization Mode
-            >>> model = ContinuousBC(64, 64, 'reparameterization')
-            >>> obs = torch.randn(4, 64)
-            >>> actor_outputs = model(obs,'compute_actor')
-            >>> assert actor_outputs['logit'][0].shape == torch.Size([4, 64])  # mu
-            >>> actor_outputs['logit'][1].shape == torch.Size([4, 64]) # sigma
-        """
-        if self.action_space == 'regression':
-            x = self.actor(obs)
-            return {'action': x['pred']}
-        elif self.action_space == 'reparameterization':
-            x = self.actor(obs)
-            return {'logit': [x['mu'], x['sigma']]}
-        elif self.action_space == 'hybrid':
-            logit = self.actor[0](obs)
-            action_args = self.actor[1](obs)
-            return {'logit': logit['logit'], 'action_args': action_args['pred']}
-
-    def compute_critic(self, inputs: Dict[str, torch.Tensor]) -> Dict[str, torch.Tensor]:
-        """
-        Overview:
-            The forward computation graph of compute_critic mode, uses observation and action tensor to produce critic
-            output, such as ``q_value``.
-        Arguments:
-            - inputs (:obj:`Dict[str, torch.Tensor]`): Dict strcture of input data, including ``obs`` and ``action`` \
-                tensor, also contains ``logit`` tensor in hybrid action_space.
-        Returns:
-            - outputs (:obj:`Dict[str, torch.Tensor]`): Critic output, such as ``q_value``.
-
-        ArgumentsKeys:
-            - obs: (:obj:`torch.Tensor`): Observation tensor data, now supports a batch of 1-dim vector data.
-            - action (:obj:`Union[torch.Tensor, Dict]`): Continuous action with same size as ``action_shape``.
-            - logit (:obj:`torch.Tensor`): Discrete action logit, only in hybrid action_space.
-            - action_args (:obj:`torch.Tensor`): Continuous action arguments, only in hybrid action_space.
-        ReturnKeys:
-            - q_value (:obj:`torch.Tensor`): Q value tensor with same size as batch size.
-        Shapes:
-            - obs (:obj:`torch.Tensor`): :math:`(B, N1)`, where B is batch size and N1 is ``obs_shape``.
-            - logit (:obj:`torch.Tensor`): :math:`(B, N2)`, B is batch size and N2 corresponds to \
-                ``action_shape.action_type_shape``.
-            - action_args (:obj:`torch.Tensor`): :math:`(B, N3)`, B is batch size and N3 corresponds to \
-                ``action_shape.action_args_shape``.
-            - action (:obj:`torch.Tensor`): :math:`(B, N4)`, where B is batch size and N4 is ``action_shape``.
-            - q_value (:obj:`torch.Tensor`): :math:`(B, )`, where B is batch size.
-
-        Examples:
-            >>> inputs = {'obs': torch.randn(4, 8), 'action': torch.randn(4, 1)}
-            >>> model = ContinuousBC(obs_shape=(8, ),action_shape=1, action_space='regression')
-            >>> model(inputs, mode='compute_critic')['q_value']  # q value
-            ... tensor([0.0773, 0.1639, 0.0917, 0.0370], grad_fn=<SqueezeBackward1>)
-        """
-
-        obs, action = inputs['obs'], inputs['action']
-        assert len(obs.shape) == 2
-        if self.action_space == 'hybrid':
-            action_type_logit = inputs['logit']
-            action_type_logit = torch.softmax(action_type_logit, dim=-1)
-            action_args = action['action_args']
-            if len(action_args.shape) == 1:
-                action_args = action_args.unsqueeze(1)
-            x = torch.cat([obs, action_type_logit, action_args], dim=1)
-        else:
-            if len(action.shape) == 1:  # (B, ) -> (B, 1)
-                action = action.unsqueeze(1)
-            x = torch.cat([obs, action], dim=1)
-        if self.twin_critic:
-            x = [m(x)['pred'] for m in self.critic]
-        else:
-            x = self.critic(x)['pred']
-        return {'q_value': x}
-=======
         """
         if self.action_space == 'regression':
             x = self.actor(inputs)
             return {'action': x['pred']}
         elif self.action_space == 'reparameterization':
             x = self.actor(inputs)
-            return {'logit': [x['mu'], x['sigma']]}
->>>>>>> f7d9312a
+            return {'logit': [x['mu'], x['sigma']]}
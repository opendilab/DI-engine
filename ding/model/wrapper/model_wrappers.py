<<<<<<< HEAD
from typing import Any, Tuple, Callable, Optional, List
=======
from typing import Any, Tuple, Callable, Optional, List, Dict
>>>>>>> 62d61b5b
from abc import ABC

import numpy as np
import torch
from ding.torch_utils import get_tensor_data
from ding.rl_utils import create_noise_generator
<<<<<<< HEAD
from torch.distributions import Categorical
=======
from torch.distributions import Categorical, Independent, Normal
from ding.utils.data import default_collate
import torch.nn.functional as F
>>>>>>> 62d61b5b


class IModelWrapper(ABC):
    r"""
    Overview:
        the base class of Model Wrappers
    Interfaces:
        register
    """

    def __init__(self, model: Any) -> None:
        self._model = model

    def __getattr__(self, key: str) -> Any:
        r"""
        Overview:
            Get the attrbute in model.
        Arguments:
            - key (:obj:`str`): The key to query.
        Returns:
            - ret (:obj:`Any`): The queried attribute.
        """
        return getattr(self._model, key)

    def info(self, attr_name):
        r"""
        Overview:
            get info of attr_name
        """
        if attr_name in dir(self):
            if isinstance(self._model, IModelWrapper):
                return '{} {}'.format(self.__class__.__name__, self._model.info(attr_name))
            else:
                if attr_name in dir(self._model):
                    return '{} {}'.format(self.__class__.__name__, self._model.__class__.__name__)
                else:
                    return '{}'.format(self.__class__.__name__)
        else:
            if isinstance(self._model, IModelWrapper):
                return '{}'.format(self._model.info(attr_name))
            else:
                return '{}'.format(self._model.__class__.__name__)


class BaseModelWrapper(IModelWrapper):
    r"""
    Overview:
        the base class of Model Wrappers
    Interfaces:
        register
    """

    def reset(self, data_id: List[int] = None) -> None:
        r"""
        Overview
            the reset function that the Model Wrappers with states should implement
            used to reset the stored states
        """
        pass


class HiddenStateWrapper(IModelWrapper):

    def __init__(
            self,
            model: Any,
            state_num: int,
            save_prev_state: bool = False,
            init_fn: Callable = lambda: None,
    ) -> None:
        """
        Overview:
            Maintain the hidden state for RNN-base model. Each sample in a batch has its own state. \
            Init the maintain state and state function; Then wrap the ``model.forward`` method with auto \
            saved data ['prev_state'] input, and create the ``model.reset`` method.
        Arguments:
            - model(:obj:`Any`): Wrapped model class, should contain forward method.
            - state_num (:obj:`int`): Number of states to process.
            - save_prev_state (:obj:`bool`): Whether to output the prev state in output['prev_state'].
            - init_fn (:obj:`Callable`): The function which is used to init every hidden state when init and reset. \
                Default return None for hidden states.
        .. note::
            1. This helper must deal with an actual batch with some parts of samples, e.g: 6 samples of state_num 8.
            2. This helper must deal with the single sample state reset.
        """
        super().__init__(model)
        self._state_num = state_num
        # This is to maintain hidden states （when it comes to this wrapper, \
        # map self._state into data['prev_value] and update next_state, store in self._state)
        self._state = {i: init_fn() for i in range(state_num)}
        self._save_prev_state = save_prev_state
        self._init_fn = init_fn

    def forward(self, data, **kwargs):
        state_id = kwargs.pop('data_id', None)
        valid_id = kwargs.pop('valid_id', None)  # None, not used in any code in DI-engine
        data, state_info = self.before_forward(data, state_id)  # update data['prev_state'] with self._state
        output = self._model.forward(data, **kwargs)
        h = output.pop('next_state', None)
        if h is not None:
            self.after_forward(h, state_info, valid_id)  # this is to store the 'next hidden state' for each time step
        if self._save_prev_state:
            prev_state = get_tensor_data(data['prev_state'])
            output['prev_state'] = prev_state
        return output

    def reset(self, *args, **kwargs):
        state = kwargs.pop('state', None)
        state_id = kwargs.get('data_id', None)
        self.reset_state(state, state_id)
        if hasattr(self._model, 'reset'):
            return self._model.reset(*args, **kwargs)

    def reset_state(self, state: Optional[list] = None, state_id: Optional[list] = None) -> None:
        if state_id is None:  # train: init all states
            state_id = [i for i in range(self._state_num)]
        if state is None:  # collect: init state that are done
            state = [self._init_fn() for i in range(len(state_id))]
        assert len(state) == len(state_id), '{}/{}'.format(len(state), len(state_id))
        for idx, s in zip(state_id, state):
            self._state[idx] = s

    def before_forward(self, data: dict, state_id: Optional[list]) -> Tuple[dict, dict]:
        if state_id is None:
            state_id = [i for i in range(self._state_num)]

        state_info = {idx: self._state[idx] for idx in state_id}
        data['prev_state'] = list(state_info.values())
        return data, state_info

    def after_forward(self, h: Any, state_info: dict, valid_id: Optional[list] = None) -> None:
        assert len(h) == len(state_info), '{}/{}'.format(len(h), len(state_info))
        for i, idx in enumerate(state_info.keys()):
            if valid_id is None:
                self._state[idx] = h[i]
            else:
                if idx in valid_id:
                    self._state[idx] = h[i]


class TransformerInputWrapper(IModelWrapper):

    def __init__(self, model: Any, seq_len: int, init_fn: Callable = lambda: None) -> None:
        """
        Overview:
            Given N the length of the sequences received by a Transformer model, maintain the last N-1 input
            observations. In this way we can provide at each step all the observations needed by Transformer to
            compute its output. We need this because some methods such as 'collect' and 'evaluate' only provide the
            model 1 observation per step and don't have memory of past observations, but Transformer needs a sequence
            of N observations. The wrapper method ``forward`` will save the input observation in a FIFO memory of
            length N and the method ``reset`` will reset the memory. The empty memory spaces will be initialized
            with 'init_fn' or zero by calling the method ``reset_input``. Since different env can terminate at
            different steps, the method ``reset_memory_entry`` only initializes the memory of specific environments in
            the batch size.
        Arguments:
            - model (:obj:`Any`): Wrapped model class, should contain forward method.
            - seq_len (:obj:`int`): Number of past observations to remember.
            - init_fn (:obj:`Callable`): The function which is used to init every memory locations when init and reset.
        """
        super().__init__(model)
        self.seq_len = seq_len
        self._init_fn = init_fn
        self.obs_memory = None  # shape (N, bs, *obs_shape)
        self.init_obs = None  # sample of observation used to initialize the memory
        self.bs = None
        self.memory_idx = []  # len bs, index of where to put the next element in the sequence for each batch

    def forward(self,
                input_obs: torch.Tensor,
                only_last_logit: bool = True,
                data_id: List = None,
                **kwargs) -> Dict[str, torch.Tensor]:
        """
        Arguments:
            - input_obs (:obj:`torch.Tensor`): Input observation without sequence shape: (bs, *obs_shape)
            - only_last_logit (:obj:`bool`): if True 'logit' only contains the output corresponding to the current
                observation (shape: bs, embedding_dim), otherwise logit has shape (seq_len, bs, embedding_dim)
            - data_id (:obj:`List`): id of the envs that are currently running. Memory update and logits return has only
                effect for those environments. If `None` it is considered that all envs are running.
        Returns:
            - Dictionary containing the input_sequence 'input_seq' stored in memory and the transformer output 'logit'.
        """
        if self.obs_memory is None:
            self.reset_input(torch.zeros_like(input_obs))  # init the memory with the size of the input observation
        if data_id is None:
            data_id = list(range(self.bs))
        assert self.obs_memory.shape[0] == self.seq_len
        # implements a fifo queue, self.memory_idx is index where to put the last element
        for i, b in enumerate(data_id):
            if self.memory_idx[b] == self.seq_len:
                # roll back of 1 position along dim 1 (sequence dim)
                self.obs_memory[:, b] = torch.roll(self.obs_memory[:, b], -1, 0)
                self.obs_memory[self.memory_idx[b] - 1, b] = input_obs[i]
            if self.memory_idx[b] < self.seq_len:
                self.obs_memory[self.memory_idx[b], b] = input_obs[i]
                if self.memory_idx != self.seq_len:
                    self.memory_idx[b] += 1
        out = self._model.forward(self.obs_memory, **kwargs)
        out['input_seq'] = self.obs_memory
        if only_last_logit:
            # return only the logits for running environments
            out['logit'] = [out['logit'][self.memory_idx[b] - 1][b] for b in range(self.bs) if b in data_id]
            out['logit'] = default_collate(out['logit'])
        return out

    def reset_input(self, input_obs: torch.Tensor):
        """
        Overview:
            Initialize the whole memory
        """
        init_obs = torch.zeros_like(input_obs)
        self.init_obs = init_obs
        self.obs_memory = []  # List(bs, *obs_shape)
        for i in range(self.seq_len):
            self.obs_memory.append(init_obs.clone() if init_obs is not None else self._init_fn())
        self.obs_memory = default_collate(self.obs_memory)  # shape (N, bs, *obs_shape)
        self.bs = self.init_obs.shape[0]
        self.memory_idx = [0 for _ in range(self.bs)]

    # called before evaluation
    # called after each evaluation iteration for each done env
    # called after each collect iteration for each done env
    def reset(self, *args, **kwargs):
        state_id = kwargs.get('data_id', None)
        input_obs = kwargs.get('input_obs', None)
        if input_obs is not None:
            self.reset_input(input_obs)
        if state_id is not None:
            self.reset_memory_entry(state_id)
        if input_obs is None and state_id is None:
            self.obs_memory = None
        if hasattr(self._model, 'reset'):
            return self._model.reset(*args, **kwargs)

    def reset_memory_entry(self, state_id: Optional[list] = None) -> None:
        """
        Overview:
            Reset specific batch of the memory, batch ids are specified in 'state_id'
        """
        assert self.init_obs is not None, 'Call method "reset_memory" first'
        for _id in state_id:
            self.memory_idx[_id] = 0
            self.obs_memory[:, _id] = self.init_obs[_id]  # init the corresponding sequence with broadcasting


class TransformerSegmentWrapper(IModelWrapper):

    def __init__(self, model: Any, seq_len: int) -> None:
        """
        Overview:
            Given T the length of a trajectory and N the length of the sequences received by a Transformer model,
            split T in sequences of N elements and forward each sequence one by one. If T % N != 0, the last sequence
            will be zero-padded. Usually used during Transformer training phase.
        Arguments:
            - model (:obj:`Any`): Wrapped model class, should contain forward method.
            - seq_len (:obj:`int`): N, length of a sequence.
        """
        super().__init__(model)
        self.seq_len = seq_len

    def forward(self, obs: torch.Tensor, **kwargs) -> Dict[str, torch.Tensor]:
        """
        Arguments:
            - data (:obj:`dict`): Dict type data, including at least \
                ['main_obs', 'target_obs', 'action', 'reward', 'done', 'weight']
        Returns:
            - List containing a dict of the model output for each sequence.
        """
        sequences = list(torch.split(obs, self.seq_len, dim=0))
        if sequences[-1].shape[0] < self.seq_len:
            last = sequences[-1].clone()
            diff = self.seq_len - last.shape[0]
            sequences[-1] = F.pad(input=last, pad=(0, 0, 0, 0, 0, diff), mode='constant', value=0)
        outputs = []
        for i, seq in enumerate(sequences):
            out = self._model.forward(seq, **kwargs)
            outputs.append(out)
        out = {}
        for k in outputs[0].keys():
            out_k = [o[k] for o in outputs]
            out_k = torch.cat(out_k, dim=0)
            out[k] = out_k
        return out


class TransformerMemoryWrapper(IModelWrapper):

    def __init__(
            self,
            model: Any,
            batch_size: int,
    ) -> None:
        """
        Overview:
            Stores a copy of the Transformer memory in order to be reused across different phases. To make it more
             clear, suppose the training pipeline is divided into 3 phases: evaluate, collect, learn. The goal of the
             wrapper is to maintain the content of the memory at the end of each phase and reuse it when the same phase
             is executed again. In this way, it prevents different phases to interferer each other memory.
        Arguments:
            - model (:obj:`Any`): Wrapped model class, should contain forward method.
            - batch_size (:obj:`int`): Memory batch size.
        """
        super().__init__(model)
        # shape (layer_num, memory_len, bs, embedding_dim)
        self._model.reset_memory(batch_size=batch_size)
        self.memory = self._model.get_memory()
        self.mem_shape = self.memory.shape

    def forward(self, *args, **kwargs) -> Dict[str, torch.Tensor]:
        """
        Arguments:
            - data (:obj:`dict`): Dict type data, including at least \
                ['main_obs', 'target_obs', 'action', 'reward', 'done', 'weight']
        Returns:
            - Output of the forward method.
        """
        self._model.reset_memory(state=self.memory)
        out = self._model.forward(*args, **kwargs)
        self.memory = self._model.get_memory()
        return out

    def reset(self, *args, **kwargs):
        state_id = kwargs.get('data_id', None)
        if state_id is None:
            self.memory = torch.zeros(self.mem_shape)
        else:
            self.reset_memory_entry(state_id)
        if hasattr(self._model, 'reset'):
            return self._model.reset(*args, **kwargs)

    def reset_memory_entry(self, state_id: Optional[list] = None) -> None:
        """
        Overview:
            Reset specific batch of the memory, batch ids are specified in 'state_id'
        """
        for _id in state_id:
            self.memory[:, :, _id] = torch.zeros((self.mem_shape[-1]))

    def show_memory_occupancy(self, layer=0) -> None:
        memory = self.memory
        memory_shape = memory.shape
        print('Layer {}-------------------------------------------'.format(layer))
        for b in range(memory_shape[-2]):
            print('b{}: '.format(b), end='')
            for m in range(memory_shape[1]):
                if sum(abs(memory[layer][m][b].flatten())) != 0:
                    print(1, end='')
                else:
                    print(0, end='')
            print()


def sample_action(logit=None, prob=None):
    if prob is None:
        prob = torch.softmax(logit, dim=-1)
    shape = prob.shape
    prob += 1e-8
    prob = prob.view(-1, shape[-1])
    # prob can also be treated as weight in multinomial sample
    action = torch.multinomial(prob, 1).squeeze(-1)
    action = action.view(*shape[:-1])
    return action


class ArgmaxSampleWrapper(IModelWrapper):
    r"""
    Overview:
        Used to help the model to sample argmax action
    """

    def forward(self, *args, **kwargs):
        output = self._model.forward(*args, **kwargs)
        assert isinstance(output, dict), "model output must be dict, but find {}".format(type(output))
        logit = output['logit']
        assert isinstance(logit, torch.Tensor) or isinstance(logit, list)
        if isinstance(logit, torch.Tensor):
            logit = [logit]
        if 'action_mask' in output:
            mask = output['action_mask']
            if isinstance(mask, torch.Tensor):
                mask = [mask]
            logit = [l.sub_(1e8 * (1 - m)) for l, m in zip(logit, mask)]
        action = [l.argmax(dim=-1) for l in logit]
        if len(action) == 1:
            action, logit = action[0], logit[0]
        output['action'] = action
        return output


class HybridArgmaxSampleWrapper(IModelWrapper):
    r"""
    Overview:
        Used to help the model to sample argmax action in hybrid action space,
        i.e.{'action_type': discrete, 'action_args', continuous}
    """

    def forward(self, *args, **kwargs):
        output = self._model.forward(*args, **kwargs)
        assert isinstance(output, dict), "model output must be dict, but find {}".format(type(output))
        if 'logit' not in output:
            return output
        logit = output['logit']
        assert isinstance(logit, torch.Tensor) or isinstance(logit, list)
        if isinstance(logit, torch.Tensor):
            logit = [logit]
        if 'action_mask' in output:
            mask = output['action_mask']
            if isinstance(mask, torch.Tensor):
                mask = [mask]
            logit = [l.sub_(1e8 * (1 - m)) for l, m in zip(logit, mask)]
        action = [l.argmax(dim=-1) for l in logit]
        if len(action) == 1:
            action, logit = action[0], logit[0]
        output = {'action': {'action_type': action, 'action_args': output['action_args']}, 'logit': logit}
        return output


class MultinomialSampleWrapper(IModelWrapper):
    r"""
    Overview:
        Used to help the model get the corresponding action from the output['logits']
    Interfaces:
        register
    """

    def forward(self, *args, **kwargs):
        if 'alpha' in kwargs.keys():
            alpha = kwargs.pop('alpha')
        else:
            alpha = None
        output = self._model.forward(*args, **kwargs)
        assert isinstance(output, dict), "model output must be dict, but find {}".format(type(output))
        logit = output['logit']
        assert isinstance(logit, torch.Tensor) or isinstance(logit, list)
        if isinstance(logit, torch.Tensor):
            logit = [logit]
        if 'action_mask' in output:
            mask = output['action_mask']
            if isinstance(mask, torch.Tensor):
                mask = [mask]
            logit = [l.sub_(1e8 * (1 - m)) for l, m in zip(logit, mask)]
        if alpha is None:
            action = [sample_action(logit=l) for l in logit]
        else:
            # Note that if alpha is passed in here, we will divide logit by alpha.
            action = [sample_action(logit=l / alpha) for l in logit]
        if len(action) == 1:
            action, logit = action[0], logit[0]
        output['action'] = action
        return output


class EpsGreedySampleWrapper(IModelWrapper):
    r"""
    Overview:
        Epsilon greedy sampler used in collector_model to help balance exploration and exploitation.
<<<<<<< HEAD
    Interfaces:
        register
    """

    def forward(self, *args, **kwargs):
        eps = kwargs.pop('eps')
        output = self._model.forward(*args, **kwargs)
        assert isinstance(output, dict), "model output must be dict, but find {}".format(type(output))
        logit = output['logit']
        assert isinstance(logit, torch.Tensor) or isinstance(logit, list)
        if isinstance(logit, torch.Tensor):
            logit = [logit]
        if 'action_mask' in output:
            mask = output['action_mask']
            if isinstance(mask, torch.Tensor):
                mask = [mask]
            logit = [l.sub_(1e8 * (1 - m)) for l, m in zip(logit, mask)]
        else:
            mask = None
        action = []
        for i, l in enumerate(logit):
            if np.random.random() > eps:
                action.append(l.argmax(dim=-1))
            else:
                if mask:
                    action.append(sample_action(prob=mask[i].float()))
                else:
                    action.append(torch.randint(0, l.shape[-1], size=l.shape[:-1]))
        if len(action) == 1:
            action, logit = action[0], logit[0]
        output['action'] = action
        return output


class HybridEpsGreedySampleWrapper(IModelWrapper):
    r"""
    Overview:
        Epsilon greedy sampler used in collector_model to help balance exploration and exploitation.
        In hybrid action space, i.e.{'action_type': discrete, 'action_args', continuous}
    Interfaces:
        register, forward
    """

    def forward(self, *args, **kwargs):
        eps = kwargs.pop('eps')
        output = self._model.forward(*args, **kwargs)
        assert isinstance(output, dict), "model output must be dict, but find {}".format(type(output))
        logit = output['logit']
        assert isinstance(logit, torch.Tensor) or isinstance(logit, list)
        if isinstance(logit, torch.Tensor):
            logit = [logit]
        if 'action_mask' in output:
            mask = output['action_mask']
            if isinstance(mask, torch.Tensor):
                mask = [mask]
            logit = [l.sub_(1e8 * (1 - m)) for l, m in zip(logit, mask)]
        else:
            mask = None
        action = []
        for i, l in enumerate(logit):
            if np.random.random() > eps:
                action.append(l.argmax(dim=-1))
            else:
                if mask:
                    action.append(sample_action(prob=mask[i].float()))
                else:
                    action.append(torch.randint(0, l.shape[-1], size=l.shape[:-1]))
        if len(action) == 1:
            action, logit = action[0], logit[0]
        output = {'action': {'action_type': action, 'action_args': output['action_args']}, 'logit': logit}
        return output


class EpsGreedyMultinomialSampleWrapper(IModelWrapper):
    r"""
    Overview:
        Epsilon greedy sampler coupled with multinomial sample used in collector_model
        to help balance exploration and exploitation.
    Interfaces:
        register
    """

    def forward(self, *args, **kwargs):
        eps = kwargs.pop('eps')
        alpha = kwargs.pop('alpha')
        output = self._model.forward(*args, **kwargs)
        assert isinstance(output, dict), "model output must be dict, but find {}".format(type(output))
        logit = output['logit']
        assert isinstance(logit, torch.Tensor) or isinstance(logit, list)
        if isinstance(logit, torch.Tensor):
            logit = [logit]
        if 'action_mask' in output:
            mask = output['action_mask']
            if isinstance(mask, torch.Tensor):
                mask = [mask]
            logit = [l.sub_(1e8 * (1 - m)) for l, m in zip(logit, mask)]
        else:
            mask = None
        action = []
        for i, l in enumerate(logit):
            if np.random.random() > eps:
                prob = torch.softmax(output['logit'] / alpha, dim=-1)
                prob = prob / torch.sum(prob, 1, keepdims=True)
                pi_action = torch.zeros(prob.shape)
                pi_action = Categorical(prob)
                pi_action = pi_action.sample()
                action.append(pi_action)
            else:
                if mask:
                    action.append(sample_action(prob=mask[i].float()))
                else:
                    action.append(torch.randint(0, l.shape[-1], size=l.shape[:-1]))
        if len(action) == 1:
            action, logit = action[0], logit[0]
        output['action'] = action
        return output


class HybridEpsGreedyMultinomialSampleWrapper(IModelWrapper):
    """
    Overview:
        Epsilon greedy sampler coupled with multinomial sample used in collector_model
        to help balance exploration and exploitation.
        In hybrid action space, i.e.{'action_type': discrete, 'action_args', continuous}
=======
>>>>>>> 62d61b5b
    Interfaces:
        register
    """

    def forward(self, *args, **kwargs):
        eps = kwargs.pop('eps')
        output = self._model.forward(*args, **kwargs)
        assert isinstance(output, dict), "model output must be dict, but find {}".format(type(output))
        logit = output['logit']
        assert isinstance(logit, torch.Tensor) or isinstance(logit, list)
        if isinstance(logit, torch.Tensor):
            logit = [logit]
        if 'action_mask' in output:
            mask = output['action_mask']
            if isinstance(mask, torch.Tensor):
                mask = [mask]
            logit = [l.sub_(1e8 * (1 - m)) for l, m in zip(logit, mask)]
        else:
            mask = None
        action = []
        for i, l in enumerate(logit):
            if np.random.random() > eps:
                prob = torch.softmax(l, dim=-1)
                prob = prob / torch.sum(prob, 1, keepdims=True)
                pi_action = Categorical(prob)
                pi_action = pi_action.sample()
                action.append(pi_action)
            else:
                if mask:
                    action.append(sample_action(prob=mask[i].float()))
                else:
                    action.append(torch.randint(0, l.shape[-1], size=l.shape[:-1]))
        if len(action) == 1:
            action, logit = action[0], logit[0]
        output = {'action': {'action_type': action, 'action_args': output['action_args']}, 'logit': logit}
        return output


class EpsGreedySampleNGUWrapper(IModelWrapper):
    r"""
    Overview:
        eps is a dict n_env
        Epsilon greedy sampler used in collector_model to help balance exploratin and exploitation.
    Interfaces:
        register
    """

    def forward(self, *args, **kwargs):
        kwargs.pop('eps')
        eps = {i: 0.4 ** (1 + 8 * i / (args[0]['obs'].shape[0] - 1)) for i in range(args[0]['obs'].shape[0])}  # TODO
        output = self._model.forward(*args, **kwargs)
        assert isinstance(output, dict), "model output must be dict, but find {}".format(type(output))
        logit = output['logit']
        assert isinstance(logit, torch.Tensor) or isinstance(logit, list)
        if isinstance(logit, torch.Tensor):
            logit = [logit]
        if 'action_mask' in output:
            mask = output['action_mask']
            if isinstance(mask, torch.Tensor):
                mask = [mask]
            logit = [l.sub_(1e8 * (1 - m)) for l, m in zip(logit, mask)]
        else:
            mask = None
        action = []
        for i, l in enumerate(logit):
            if np.random.random() > eps[i]:
                action.append(l.argmax(dim=-1))
            else:
                if mask:
                    action.append(sample_action(prob=mask[i].float()))
                else:
                    action.append(torch.randint(0, l.shape[-1], size=l.shape[:-1]))
        if len(action) == 1:
            action, logit = action[0], logit[0]
        output['action'] = action
        return output


<<<<<<< HEAD
class EpsGreedySampleWrapperSql(IModelWrapper):
=======
class EpsGreedyMultinomialSampleWrapper(IModelWrapper):
>>>>>>> 62d61b5b
    r"""
    Overview:
        Epsilon greedy sampler coupled with multinomial sample used in collector_model
        to help balance exploration and exploitation.
    Interfaces:
        register
    """

    def forward(self, *args, **kwargs):
        eps = kwargs.pop('eps')
<<<<<<< HEAD
        alpha = kwargs.pop('alpha')
=======
        if 'alpha' in kwargs.keys():
            alpha = kwargs.pop('alpha')
        else:
            alpha = None
>>>>>>> 62d61b5b
        output = self._model.forward(*args, **kwargs)
        assert isinstance(output, dict), "model output must be dict, but find {}".format(type(output))
        logit = output['logit']
        assert isinstance(logit, torch.Tensor) or isinstance(logit, list)
        if isinstance(logit, torch.Tensor):
            logit = [logit]
        if 'action_mask' in output:
            mask = output['action_mask']
            if isinstance(mask, torch.Tensor):
                mask = [mask]
            logit = [l.sub_(1e8 * (1 - m)) for l, m in zip(logit, mask)]
        else:
            mask = None
        action = []
        for i, l in enumerate(logit):
            if np.random.random() > eps:
<<<<<<< HEAD
                prob = torch.softmax(output['logit'] / alpha, dim=-1)
                prob = prob / torch.sum(prob, 1, keepdims=True)
                pi_action = torch.zeros(prob.shape)
                pi_action = Categorical(prob)
                pi_action = pi_action.sample()
                action.append(pi_action)
=======
                if alpha is None:
                    action = [sample_action(logit=l) for l in logit]
                else:
                    # Note that if alpha is passed in here, we will divide logit by alpha.
                    action = [sample_action(logit=l / alpha) for l in logit]
            else:
                if mask:
                    action.append(sample_action(prob=mask[i].float()))
                else:
                    action.append(torch.randint(0, l.shape[-1], size=l.shape[:-1]))
        if len(action) == 1:
            action, logit = action[0], logit[0]
        output['action'] = action
        return output


class HybridEpsGreedySampleWrapper(IModelWrapper):
    r"""
    Overview:
        Epsilon greedy sampler used in collector_model to help balance exploration and exploitation.
        In hybrid action space, i.e.{'action_type': discrete, 'action_args', continuous}
    Interfaces:
        register, forward
    """

    def forward(self, *args, **kwargs):
        eps = kwargs.pop('eps')
        output = self._model.forward(*args, **kwargs)
        assert isinstance(output, dict), "model output must be dict, but find {}".format(type(output))
        logit = output['logit']
        assert isinstance(logit, torch.Tensor) or isinstance(logit, list)
        if isinstance(logit, torch.Tensor):
            logit = [logit]
        if 'action_mask' in output:
            mask = output['action_mask']
            if isinstance(mask, torch.Tensor):
                mask = [mask]
            logit = [l.sub_(1e8 * (1 - m)) for l, m in zip(logit, mask)]
        else:
            mask = None
        action = []
        for i, l in enumerate(logit):
            if np.random.random() > eps:
                action.append(l.argmax(dim=-1))
            else:
                if mask:
                    action.append(sample_action(prob=mask[i].float()))
                else:
                    action.append(torch.randint(0, l.shape[-1], size=l.shape[:-1]))
        if len(action) == 1:
            action, logit = action[0], logit[0]
        output = {'action': {'action_type': action, 'action_args': output['action_args']}, 'logit': logit}
        return output


class HybridEpsGreedyMultinomialSampleWrapper(IModelWrapper):
    """
    Overview:
        Epsilon greedy sampler coupled with multinomial sample used in collector_model
        to help balance exploration and exploitation.
        In hybrid action space, i.e.{'action_type': discrete, 'action_args', continuous}
    Interfaces:
        register
    """

    def forward(self, *args, **kwargs):
        eps = kwargs.pop('eps')
        output = self._model.forward(*args, **kwargs)
        assert isinstance(output, dict), "model output must be dict, but find {}".format(type(output))
        if 'logit' not in output:
            return output

        logit = output['logit']
        assert isinstance(logit, torch.Tensor) or isinstance(logit, list)
        if isinstance(logit, torch.Tensor):
            logit = [logit]
        if 'action_mask' in output:
            mask = output['action_mask']
            if isinstance(mask, torch.Tensor):
                mask = [mask]
            logit = [l.sub_(1e8 * (1 - m)) for l, m in zip(logit, mask)]
        else:
            mask = None
        action = []
        for i, l in enumerate(logit):
            if np.random.random() > eps:
                action = [sample_action(logit=l) for l in logit]
            else:
                if mask:
                    action.append(sample_action(prob=mask[i].float()))
                else:
                    action.append(torch.randint(0, l.shape[-1], size=l.shape[:-1]))
        if len(action) == 1:
            action, logit = action[0], logit[0]
        output = {'action': {'action_type': action, 'action_args': output['action_args']}, 'logit': logit}
        return output


class HybridReparamMultinomialSampleWrapper(IModelWrapper):
    """
    Overview:
        Reparameterization sampler coupled with multinomial sample used in collector_model
        to help balance exploration and exploitation.
        In hybrid action space, i.e.{'action_type': discrete, 'action_args', continuous}
    Interfaces:
        forward
    """

    def forward(self, *args, **kwargs):
        output = self._model.forward(*args, **kwargs)
        assert isinstance(output, dict), "model output must be dict, but find {}".format(type(output))

        logit = output['logit']  # logit: {'action_type': action_type_logit, 'action_args': action_args_logit}
        # discrete part
        action_type_logit = logit['action_type']
        prob = torch.softmax(action_type_logit, dim=-1)
        pi_action = Categorical(prob)
        action_type = pi_action.sample()
        # continuous part
        mu, sigma = logit['action_args']['mu'], logit['action_args']['sigma']
        dist = Independent(Normal(mu, sigma), 1)
        action_args = dist.sample()
        action = {'action_type': action_type, 'action_args': action_args}
        output['action'] = action
        return output


class HybridDeterministicArgmaxSampleWrapper(IModelWrapper):
    """
    Overview:
        Deterministic sampler coupled with argmax sample used in eval_model.
        In hybrid action space, i.e.{'action_type': discrete, 'action_args', continuous}
    Interfaces:
        forward
    """

    def forward(self, *args, **kwargs):
        output = self._model.forward(*args, **kwargs)
        assert isinstance(output, dict), "model output must be dict, but find {}".format(type(output))
        logit = output['logit']  # logit: {'action_type': action_type_logit, 'action_args': action_args_logit}
        # discrete part
        action_type_logit = logit['action_type']
        action_type = action_type_logit.argmax(dim=-1)
        # continuous part
        mu = logit['action_args']['mu']
        action_args = mu
        action = {'action_type': action_type, 'action_args': action_args}
        output['action'] = action
        return output


class DeterministicSample(IModelWrapper):
    """
    Overview:
        Deterministic sampler (just use mu directly) used in eval_model.
    Interfaces:
        forward
    """

    def forward(self, *args, **kwargs):
        output = self._model.forward(*args, **kwargs)
        assert isinstance(output, dict), "model output must be dict, but find {}".format(type(output))
        output['action'] = output['logit']['mu']
        return output


class ReparamSample(IModelWrapper):
    """
    Overview:
        Reparameterization gaussian sampler used in collector_model.
    Interfaces:
        forward
    """

    def forward(self, *args, **kwargs):
        output = self._model.forward(*args, **kwargs)
        assert isinstance(output, dict), "model output must be dict, but find {}".format(type(output))
        mu, sigma = output['logit']['mu'], output['logit']['sigma']
        dist = Independent(Normal(mu, sigma), 1)
        output['action'] = dist.sample()
        return output


class EpsGreedySampleNGUWrapper(IModelWrapper):
    r"""
    Overview:
        eps is a dict n_env
        Epsilon greedy sampler used in collector_model to help balance exploratin and exploitation.
    Interfaces:
        register
    """

    def forward(self, *args, **kwargs):
        kwargs.pop('eps')
        eps = {i: 0.4 ** (1 + 8 * i / (args[0]['obs'].shape[0] - 1)) for i in range(args[0]['obs'].shape[0])}
        output = self._model.forward(*args, **kwargs)
        assert isinstance(output, dict), "model output must be dict, but find {}".format(type(output))
        logit = output['logit']
        assert isinstance(logit, torch.Tensor) or isinstance(logit, list)
        if isinstance(logit, torch.Tensor):
            logit = [logit]
        if 'action_mask' in output:
            mask = output['action_mask']
            if isinstance(mask, torch.Tensor):
                mask = [mask]
            logit = [l.sub_(1e8 * (1 - m)) for l, m in zip(logit, mask)]
        else:
            mask = None
        action = []
        for i, l in enumerate(logit):
            if np.random.random() > eps[i]:
                action.append(l.argmax(dim=-1))
>>>>>>> 62d61b5b
            else:
                if mask:
                    action.append(sample_action(prob=mask[i].float()))
                else:
                    action.append(torch.randint(0, l.shape[-1], size=l.shape[:-1]))
        if len(action) == 1:
            action, logit = action[0], logit[0]
        output['action'] = action
        return output


class ActionNoiseWrapper(IModelWrapper):
    r"""
    Overview:
        Add noise to collector's action output; Do clips on both generated noise and action after adding noise.
    Interfaces:
        register, __init__, add_noise, reset
    Arguments:
        - model (:obj:`Any`): Wrapped model class. Should contain ``forward`` method.
        - noise_type (:obj:`str`): The type of noise that should be generated, support ['gauss', 'ou'].
        - noise_kwargs (:obj:`dict`): Keyword args that should be used in noise init. Depends on ``noise_type``.
        - noise_range (:obj:`Optional[dict]`): Range of noise, used for clipping.
        - action_range (:obj:`Optional[dict]`): Range of action + noise, used for clip, default clip to [-1, 1].
    """

    def __init__(
            self,
            model: Any,
            noise_type: str = 'gauss',
            noise_kwargs: dict = {},
            noise_range: Optional[dict] = None,
            action_range: Optional[dict] = {
                'min': -1,
                'max': 1
            }
    ) -> None:
        super().__init__(model)
        self.noise_generator = create_noise_generator(noise_type, noise_kwargs)
        self.noise_range = noise_range
        self.action_range = action_range

    def forward(self, *args, **kwargs):
        output = self._model.forward(*args, **kwargs)
        assert isinstance(output, dict), "model output must be dict, but find {}".format(type(output))
        if 'action' in output or 'action_args' in output:
            key = 'action' if 'action' in output else 'action_args'
            action = output[key]
            assert isinstance(action, torch.Tensor)
            action = self.add_noise(action)
            output[key] = action
        return output

    def add_noise(self, action: torch.Tensor) -> torch.Tensor:
        r"""
        Overview:
            Generate noise and clip noise if needed. Add noise to action and clip action if needed.
        Arguments:
            - action (:obj:`torch.Tensor`): Model's action output.
        Returns:
            - noised_action (:obj:`torch.Tensor`): Action processed after adding noise and clipping.
        """
        noise = self.noise_generator(action.shape, action.device)
        if self.noise_range is not None:
            noise = noise.clamp(self.noise_range['min'], self.noise_range['max'])
        action += noise
        if self.action_range is not None:
            action = action.clamp(self.action_range['min'], self.action_range['max'])
        return action

    def reset(self) -> None:
        r"""
        Overview:
            Reset noise generator.
        """
        pass


class TargetNetworkWrapper(IModelWrapper):
    r"""
    Overview:
        Maintain and update the target network
    Interfaces:
        update, reset
    """

    def __init__(self, model: Any, update_type: str, update_kwargs: dict):
        super().__init__(model)
        assert update_type in ['momentum', 'assign']
        self._update_type = update_type
        self._update_kwargs = update_kwargs
        self._update_count = 0

    def reset(self, *args, **kwargs):
        target_update_count = kwargs.pop('target_update_count', None)
        self.reset_state(target_update_count)
        if hasattr(self._model, 'reset'):
            return self._model.reset(*args, **kwargs)

    def update(self, state_dict: dict, direct: bool = False) -> None:
        r"""
        Overview:
            Update the target network state dict

        Arguments:
            - state_dict (:obj:`dict`): the state_dict from learner model
            - direct (:obj:`bool`): whether to update the target network directly, \
                if true then will simply call the load_state_dict method of the model
        """
        if direct:
            self._model.load_state_dict(state_dict, strict=True)
            self._update_count = 0
        else:
            if self._update_type == 'assign':
                if (self._update_count + 1) % self._update_kwargs['freq'] == 0:
                    self._model.load_state_dict(state_dict, strict=True)
                self._update_count += 1
            elif self._update_type == 'momentum':
                theta = self._update_kwargs['theta']
                for name, p in self._model.named_parameters():
                    # default theta = 0.001
                    p.data = (1 - theta) * p.data + theta * state_dict[name]

    def reset_state(self, target_update_count: int = None) -> None:
        r"""
        Overview:
            Reset the update_count
        Arguments:
            target_update_count (:obj:`int`): reset target update count value.
        """
        if target_update_count is not None:
            self._update_count = target_update_count


class TeacherNetworkWrapper(IModelWrapper):
    r"""
    Overview:
        Set the teacher Network. Set the model's model.teacher_cfg to the input teacher_cfg

    Interfaces:
        register
    """

    def __init__(self, model, teacher_cfg):
        super().__init__(model)
        self._model._teacher_cfg = teacher_cfg


wrapper_name_map = {
    'base': BaseModelWrapper,
    'hidden_state': HiddenStateWrapper,
    'argmax_sample': ArgmaxSampleWrapper,
    'hybrid_argmax_sample': HybridArgmaxSampleWrapper,
    'eps_greedy_sample': EpsGreedySampleWrapper,
    'eps_greedy_sample_ngu': EpsGreedySampleNGUWrapper,
<<<<<<< HEAD
    'eps_greedy_sample_sql': EpsGreedySampleWrapperSql,
    'eps_greedy_multinomial_sample': EpsGreedyMultinomialSampleWrapper,
    'hybrid_eps_greedy_sample': HybridEpsGreedySampleWrapper,
    'hybrid_eps_greedy_multinomial_sample': HybridEpsGreedyMultinomialSampleWrapper,
=======
    'eps_greedy_multinomial_sample': EpsGreedyMultinomialSampleWrapper,
    'deterministic_sample': DeterministicSample,
    'reparam_sample': ReparamSample,
    'hybrid_eps_greedy_sample': HybridEpsGreedySampleWrapper,
    'hybrid_eps_greedy_multinomial_sample': HybridEpsGreedyMultinomialSampleWrapper,
    'hybrid_reparam_multinomial_sample': HybridReparamMultinomialSampleWrapper,
    'hybrid_deterministic_argmax_sample': HybridDeterministicArgmaxSampleWrapper,
>>>>>>> 62d61b5b
    'multinomial_sample': MultinomialSampleWrapper,
    'action_noise': ActionNoiseWrapper,
    'transformer_input': TransformerInputWrapper,
    'transformer_segment': TransformerSegmentWrapper,
    'transformer_memory': TransformerMemoryWrapper,
    # model wrapper
    'target': TargetNetworkWrapper,
    'teacher': TeacherNetworkWrapper,
}


def model_wrap(model, wrapper_name: str = None, **kwargs):
    if wrapper_name in wrapper_name_map:
        if not isinstance(model, IModelWrapper):
            model = wrapper_name_map['base'](model)
        model = wrapper_name_map[wrapper_name](model, **kwargs)
    else:
        raise TypeError("not support model_wrapper type: {}".format(wrapper_name))
    return model


def register_wrapper(name: str, wrapper_type: type):
    r"""
    Overview:
        Register new wrapper to wrapper_name_map
    Arguments:
        - name (:obj:`str`): the name of the wrapper
        - wrapper_type (subclass of :obj:`IModelWrapper`): the wrapper class added to the plguin_name_map
    """
    assert isinstance(name, str)
    assert issubclass(wrapper_type, IModelWrapper)
    wrapper_name_map[name] = wrapper_type<|MERGE_RESOLUTION|>--- conflicted
+++ resolved
@@ -1,21 +1,13 @@
-<<<<<<< HEAD
-from typing import Any, Tuple, Callable, Optional, List
-=======
 from typing import Any, Tuple, Callable, Optional, List, Dict
->>>>>>> 62d61b5b
 from abc import ABC
 
 import numpy as np
 import torch
 from ding.torch_utils import get_tensor_data
 from ding.rl_utils import create_noise_generator
-<<<<<<< HEAD
-from torch.distributions import Categorical
-=======
 from torch.distributions import Categorical, Independent, Normal
 from ding.utils.data import default_collate
 import torch.nn.functional as F
->>>>>>> 62d61b5b
 
 
 class IModelWrapper(ABC):
@@ -472,7 +464,6 @@
     r"""
     Overview:
         Epsilon greedy sampler used in collector_model to help balance exploration and exploitation.
-<<<<<<< HEAD
     Interfaces:
         register
     """
@@ -507,6 +498,53 @@
         return output
 
 
+class EpsGreedyMultinomialSampleWrapper(IModelWrapper):
+    r"""
+    Overview:
+        Epsilon greedy sampler coupled with multinomial sample used in collector_model
+        to help balance exploration and exploitation.
+    Interfaces:
+        register
+    """
+
+    def forward(self, *args, **kwargs):
+        eps = kwargs.pop('eps')
+        if 'alpha' in kwargs.keys():
+            alpha = kwargs.pop('alpha')
+        else:
+            alpha = None
+        output = self._model.forward(*args, **kwargs)
+        assert isinstance(output, dict), "model output must be dict, but find {}".format(type(output))
+        logit = output['logit']
+        assert isinstance(logit, torch.Tensor) or isinstance(logit, list)
+        if isinstance(logit, torch.Tensor):
+            logit = [logit]
+        if 'action_mask' in output:
+            mask = output['action_mask']
+            if isinstance(mask, torch.Tensor):
+                mask = [mask]
+            logit = [l.sub_(1e8 * (1 - m)) for l, m in zip(logit, mask)]
+        else:
+            mask = None
+        action = []
+        for i, l in enumerate(logit):
+            if np.random.random() > eps:
+                if alpha is None:
+                    action = [sample_action(logit=l) for l in logit]
+                else:
+                    # Note that if alpha is passed in here, we will divide logit by alpha.
+                    action = [sample_action(logit=l / alpha) for l in logit]
+            else:
+                if mask:
+                    action.append(sample_action(prob=mask[i].float()))
+                else:
+                    action.append(torch.randint(0, l.shape[-1], size=l.shape[:-1]))
+        if len(action) == 1:
+            action, logit = action[0], logit[0]
+        output['action'] = action
+        return output
+
+
 class HybridEpsGreedySampleWrapper(IModelWrapper):
     r"""
     Overview:
@@ -546,239 +584,6 @@
         return output
 
 
-class EpsGreedyMultinomialSampleWrapper(IModelWrapper):
-    r"""
-    Overview:
-        Epsilon greedy sampler coupled with multinomial sample used in collector_model
-        to help balance exploration and exploitation.
-    Interfaces:
-        register
-    """
-
-    def forward(self, *args, **kwargs):
-        eps = kwargs.pop('eps')
-        alpha = kwargs.pop('alpha')
-        output = self._model.forward(*args, **kwargs)
-        assert isinstance(output, dict), "model output must be dict, but find {}".format(type(output))
-        logit = output['logit']
-        assert isinstance(logit, torch.Tensor) or isinstance(logit, list)
-        if isinstance(logit, torch.Tensor):
-            logit = [logit]
-        if 'action_mask' in output:
-            mask = output['action_mask']
-            if isinstance(mask, torch.Tensor):
-                mask = [mask]
-            logit = [l.sub_(1e8 * (1 - m)) for l, m in zip(logit, mask)]
-        else:
-            mask = None
-        action = []
-        for i, l in enumerate(logit):
-            if np.random.random() > eps:
-                prob = torch.softmax(output['logit'] / alpha, dim=-1)
-                prob = prob / torch.sum(prob, 1, keepdims=True)
-                pi_action = torch.zeros(prob.shape)
-                pi_action = Categorical(prob)
-                pi_action = pi_action.sample()
-                action.append(pi_action)
-            else:
-                if mask:
-                    action.append(sample_action(prob=mask[i].float()))
-                else:
-                    action.append(torch.randint(0, l.shape[-1], size=l.shape[:-1]))
-        if len(action) == 1:
-            action, logit = action[0], logit[0]
-        output['action'] = action
-        return output
-
-
-class HybridEpsGreedyMultinomialSampleWrapper(IModelWrapper):
-    """
-    Overview:
-        Epsilon greedy sampler coupled with multinomial sample used in collector_model
-        to help balance exploration and exploitation.
-        In hybrid action space, i.e.{'action_type': discrete, 'action_args', continuous}
-=======
->>>>>>> 62d61b5b
-    Interfaces:
-        register
-    """
-
-    def forward(self, *args, **kwargs):
-        eps = kwargs.pop('eps')
-        output = self._model.forward(*args, **kwargs)
-        assert isinstance(output, dict), "model output must be dict, but find {}".format(type(output))
-        logit = output['logit']
-        assert isinstance(logit, torch.Tensor) or isinstance(logit, list)
-        if isinstance(logit, torch.Tensor):
-            logit = [logit]
-        if 'action_mask' in output:
-            mask = output['action_mask']
-            if isinstance(mask, torch.Tensor):
-                mask = [mask]
-            logit = [l.sub_(1e8 * (1 - m)) for l, m in zip(logit, mask)]
-        else:
-            mask = None
-        action = []
-        for i, l in enumerate(logit):
-            if np.random.random() > eps:
-                prob = torch.softmax(l, dim=-1)
-                prob = prob / torch.sum(prob, 1, keepdims=True)
-                pi_action = Categorical(prob)
-                pi_action = pi_action.sample()
-                action.append(pi_action)
-            else:
-                if mask:
-                    action.append(sample_action(prob=mask[i].float()))
-                else:
-                    action.append(torch.randint(0, l.shape[-1], size=l.shape[:-1]))
-        if len(action) == 1:
-            action, logit = action[0], logit[0]
-        output = {'action': {'action_type': action, 'action_args': output['action_args']}, 'logit': logit}
-        return output
-
-
-class EpsGreedySampleNGUWrapper(IModelWrapper):
-    r"""
-    Overview:
-        eps is a dict n_env
-        Epsilon greedy sampler used in collector_model to help balance exploratin and exploitation.
-    Interfaces:
-        register
-    """
-
-    def forward(self, *args, **kwargs):
-        kwargs.pop('eps')
-        eps = {i: 0.4 ** (1 + 8 * i / (args[0]['obs'].shape[0] - 1)) for i in range(args[0]['obs'].shape[0])}  # TODO
-        output = self._model.forward(*args, **kwargs)
-        assert isinstance(output, dict), "model output must be dict, but find {}".format(type(output))
-        logit = output['logit']
-        assert isinstance(logit, torch.Tensor) or isinstance(logit, list)
-        if isinstance(logit, torch.Tensor):
-            logit = [logit]
-        if 'action_mask' in output:
-            mask = output['action_mask']
-            if isinstance(mask, torch.Tensor):
-                mask = [mask]
-            logit = [l.sub_(1e8 * (1 - m)) for l, m in zip(logit, mask)]
-        else:
-            mask = None
-        action = []
-        for i, l in enumerate(logit):
-            if np.random.random() > eps[i]:
-                action.append(l.argmax(dim=-1))
-            else:
-                if mask:
-                    action.append(sample_action(prob=mask[i].float()))
-                else:
-                    action.append(torch.randint(0, l.shape[-1], size=l.shape[:-1]))
-        if len(action) == 1:
-            action, logit = action[0], logit[0]
-        output['action'] = action
-        return output
-
-
-<<<<<<< HEAD
-class EpsGreedySampleWrapperSql(IModelWrapper):
-=======
-class EpsGreedyMultinomialSampleWrapper(IModelWrapper):
->>>>>>> 62d61b5b
-    r"""
-    Overview:
-        Epsilon greedy sampler coupled with multinomial sample used in collector_model
-        to help balance exploration and exploitation.
-    Interfaces:
-        register
-    """
-
-    def forward(self, *args, **kwargs):
-        eps = kwargs.pop('eps')
-<<<<<<< HEAD
-        alpha = kwargs.pop('alpha')
-=======
-        if 'alpha' in kwargs.keys():
-            alpha = kwargs.pop('alpha')
-        else:
-            alpha = None
->>>>>>> 62d61b5b
-        output = self._model.forward(*args, **kwargs)
-        assert isinstance(output, dict), "model output must be dict, but find {}".format(type(output))
-        logit = output['logit']
-        assert isinstance(logit, torch.Tensor) or isinstance(logit, list)
-        if isinstance(logit, torch.Tensor):
-            logit = [logit]
-        if 'action_mask' in output:
-            mask = output['action_mask']
-            if isinstance(mask, torch.Tensor):
-                mask = [mask]
-            logit = [l.sub_(1e8 * (1 - m)) for l, m in zip(logit, mask)]
-        else:
-            mask = None
-        action = []
-        for i, l in enumerate(logit):
-            if np.random.random() > eps:
-<<<<<<< HEAD
-                prob = torch.softmax(output['logit'] / alpha, dim=-1)
-                prob = prob / torch.sum(prob, 1, keepdims=True)
-                pi_action = torch.zeros(prob.shape)
-                pi_action = Categorical(prob)
-                pi_action = pi_action.sample()
-                action.append(pi_action)
-=======
-                if alpha is None:
-                    action = [sample_action(logit=l) for l in logit]
-                else:
-                    # Note that if alpha is passed in here, we will divide logit by alpha.
-                    action = [sample_action(logit=l / alpha) for l in logit]
-            else:
-                if mask:
-                    action.append(sample_action(prob=mask[i].float()))
-                else:
-                    action.append(torch.randint(0, l.shape[-1], size=l.shape[:-1]))
-        if len(action) == 1:
-            action, logit = action[0], logit[0]
-        output['action'] = action
-        return output
-
-
-class HybridEpsGreedySampleWrapper(IModelWrapper):
-    r"""
-    Overview:
-        Epsilon greedy sampler used in collector_model to help balance exploration and exploitation.
-        In hybrid action space, i.e.{'action_type': discrete, 'action_args', continuous}
-    Interfaces:
-        register, forward
-    """
-
-    def forward(self, *args, **kwargs):
-        eps = kwargs.pop('eps')
-        output = self._model.forward(*args, **kwargs)
-        assert isinstance(output, dict), "model output must be dict, but find {}".format(type(output))
-        logit = output['logit']
-        assert isinstance(logit, torch.Tensor) or isinstance(logit, list)
-        if isinstance(logit, torch.Tensor):
-            logit = [logit]
-        if 'action_mask' in output:
-            mask = output['action_mask']
-            if isinstance(mask, torch.Tensor):
-                mask = [mask]
-            logit = [l.sub_(1e8 * (1 - m)) for l, m in zip(logit, mask)]
-        else:
-            mask = None
-        action = []
-        for i, l in enumerate(logit):
-            if np.random.random() > eps:
-                action.append(l.argmax(dim=-1))
-            else:
-                if mask:
-                    action.append(sample_action(prob=mask[i].float()))
-                else:
-                    action.append(torch.randint(0, l.shape[-1], size=l.shape[:-1]))
-        if len(action) == 1:
-            action, logit = action[0], logit[0]
-        output = {'action': {'action_type': action, 'action_args': output['action_args']}, 'logit': logit}
-        return output
-
-
 class HybridEpsGreedyMultinomialSampleWrapper(IModelWrapper):
     """
     Overview:
@@ -936,7 +741,6 @@
         for i, l in enumerate(logit):
             if np.random.random() > eps[i]:
                 action.append(l.argmax(dim=-1))
->>>>>>> 62d61b5b
             else:
                 if mask:
                     action.append(sample_action(prob=mask[i].float()))
@@ -1091,12 +895,6 @@
     'hybrid_argmax_sample': HybridArgmaxSampleWrapper,
     'eps_greedy_sample': EpsGreedySampleWrapper,
     'eps_greedy_sample_ngu': EpsGreedySampleNGUWrapper,
-<<<<<<< HEAD
-    'eps_greedy_sample_sql': EpsGreedySampleWrapperSql,
-    'eps_greedy_multinomial_sample': EpsGreedyMultinomialSampleWrapper,
-    'hybrid_eps_greedy_sample': HybridEpsGreedySampleWrapper,
-    'hybrid_eps_greedy_multinomial_sample': HybridEpsGreedyMultinomialSampleWrapper,
-=======
     'eps_greedy_multinomial_sample': EpsGreedyMultinomialSampleWrapper,
     'deterministic_sample': DeterministicSample,
     'reparam_sample': ReparamSample,
@@ -1104,7 +902,6 @@
     'hybrid_eps_greedy_multinomial_sample': HybridEpsGreedyMultinomialSampleWrapper,
     'hybrid_reparam_multinomial_sample': HybridReparamMultinomialSampleWrapper,
     'hybrid_deterministic_argmax_sample': HybridDeterministicArgmaxSampleWrapper,
->>>>>>> 62d61b5b
     'multinomial_sample': MultinomialSampleWrapper,
     'action_noise': ActionNoiseWrapper,
     'transformer_input': TransformerInputWrapper,

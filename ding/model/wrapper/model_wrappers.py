from typing import Any, Tuple, Callable, Optional, List
from abc import ABC

import numpy as np
import torch
from ding.torch_utils import get_tensor_data
from ding.rl_utils import create_noise_generator
<<<<<<< HEAD
from torch.distributions import Categorical, Independent, Normal
=======
>>>>>>> 954d3100


class IModelWrapper(ABC):
    r"""
    Overview:
        the base class of Model Wrappers
    Interfaces:
        register
    """

    def __init__(self, model: Any) -> None:
        self._model = model

    def __getattr__(self, key: str) -> Any:
        r"""
        Overview:
            Get the attrbute in model.
        Arguments:
            - key (:obj:`str`): The key to query.
        Returns:
            - ret (:obj:`Any`): The queried attribute.
        """
        return getattr(self._model, key)

    def info(self, attr_name):
        r"""
        Overview:
            get info of attr_name
        """
        if attr_name in dir(self):
            if isinstance(self._model, IModelWrapper):
                return '{} {}'.format(self.__class__.__name__, self._model.info(attr_name))
            else:
                if attr_name in dir(self._model):
                    return '{} {}'.format(self.__class__.__name__, self._model.__class__.__name__)
                else:
                    return '{}'.format(self.__class__.__name__)
        else:
            if isinstance(self._model, IModelWrapper):
                return '{}'.format(self._model.info(attr_name))
            else:
                return '{}'.format(self._model.__class__.__name__)


class BaseModelWrapper(IModelWrapper):
    r"""
    Overview:
        the base class of Model Wrappers
    Interfaces:
        register
    """

    def reset(self, data_id: List[int] = None) -> None:
        r"""
        Overview
            the reset function that the Model Wrappers with states should implement
            used to reset the stored states
        """
        pass


class HiddenStateWrapper(IModelWrapper):

    def __init__(
            self, model: Any, state_num: int, save_prev_state: bool = False, init_fn: Callable = lambda: None
    ) -> None:
        """
        Overview:
            Maintain the hidden state for RNN-base model. Each sample in a batch has its own state. \
            Init the maintain state and state function; Then wrap the ``model.forward`` method with auto \
            saved data ['prev_state'] input, and create the ``model.reset`` method.
        Arguments:
            - model(:obj:`Any`): Wrapped model class, should contain forward method.
            - state_num (:obj:`int`): Number of states to process.
            - save_prev_state (:obj:`bool`): Whether to output the prev state in output['prev_state'].
            - init_fn (:obj:`Callable`): The function which is used to init every hidden state when init and reset. \
                Default return None for hidden states.
        .. note::
            1. This helper must deal with an actual batch with some parts of samples, e.g: 6 samples of state_num 8.
            2. This helper must deal with the single sample state reset.
        """
        super().__init__(model)
        self._state_num = state_num
        # This is to maintain hidden states （when it comes to this wrapper, \
        # map self._state into data['prev_value] and update next_state, store in self._state)
        self._state = {i: init_fn() for i in range(state_num)}
        self._save_prev_state = save_prev_state
        self._init_fn = init_fn

    def forward(self, data, **kwargs):
        state_id = kwargs.pop('data_id', None)
        valid_id = kwargs.pop('valid_id', None)  # None, not used in any code in DI-engine
        data, state_info = self.before_forward(data, state_id)  # update data['prev_state'] with self._state
        output = self._model.forward(data, **kwargs)
        h = output.pop('next_state', None)
        if h is not None:
            self.after_forward(h, state_info, valid_id)  # this is to store the 'next hidden state' for each time step
        if self._save_prev_state:
            prev_state = get_tensor_data(data['prev_state'])
            output['prev_state'] = prev_state
        return output

    def reset(self, *args, **kwargs):
        state = kwargs.pop('state', None)
        state_id = kwargs.get('data_id', None)
        self.reset_state(state, state_id)
        if hasattr(self._model, 'reset'):
            return self._model.reset(*args, **kwargs)

    def reset_state(self, state: Optional[list] = None, state_id: Optional[list] = None) -> None:
        if state_id is None:
            state_id = [i for i in range(self._state_num)]
        if state is None:
            state = [self._init_fn() for i in range(len(state_id))]
        assert len(state) == len(state_id), '{}/{}'.format(len(state), len(state_id))
        for idx, s in zip(state_id, state):
            self._state[idx] = s

    def before_forward(self, data: dict, state_id: Optional[list]) -> Tuple[dict, dict]:
        if state_id is None:
            state_id = [i for i in range(self._state_num)]

        state_info = {idx: self._state[idx] for idx in state_id}
        data['prev_state'] = list(state_info.values())
        return data, state_info

    def after_forward(self, h: Any, state_info: dict, valid_id: Optional[list] = None) -> None:
        assert len(h) == len(state_info), '{}/{}'.format(len(h), len(state_info))
        for i, idx in enumerate(state_info.keys()):
            if valid_id is None:
                self._state[idx] = h[i]
            else:
                if idx in valid_id:
                    self._state[idx] = h[i]


def sample_action(logit=None, prob=None):
    if prob is None:
        prob = torch.softmax(logit, dim=-1)
    shape = prob.shape
    prob += 1e-8
    prob = prob.view(-1, shape[-1])
    # prob can also be treated as weight in multinomial sample
    action = torch.multinomial(prob, 1).squeeze(-1)
    action = action.view(*shape[:-1])
    return action


class ArgmaxSampleWrapper(IModelWrapper):
    r"""
    Overview:
        Used to help the model to sample argmax action
    """

    def forward(self, *args, **kwargs):
        output = self._model.forward(*args, **kwargs)
        assert isinstance(output, dict), "model output must be dict, but find {}".format(type(output))
        logit = output['logit']
        assert isinstance(logit, torch.Tensor) or isinstance(logit, list)
        if isinstance(logit, torch.Tensor):
            logit = [logit]
        if 'action_mask' in output:
            mask = output['action_mask']
            if isinstance(mask, torch.Tensor):
                mask = [mask]
            logit = [l.sub_(1e8 * (1 - m)) for l, m in zip(logit, mask)]
        action = [l.argmax(dim=-1) for l in logit]
        if len(action) == 1:
            action, logit = action[0], logit[0]
        output['action'] = action
        return output


class HybridArgmaxSampleWrapper(IModelWrapper):
    r"""
    Overview:
        Used to help the model to sample argmax action in hybrid action space,
        i.e.{'action_type': discrete, 'action_args', continuous}
    """

    def forward(self, *args, **kwargs):
        output = self._model.forward(*args, **kwargs)
        assert isinstance(output, dict), "model output must be dict, but find {}".format(type(output))
        if 'logit' not in output:
            return output
        logit = output['logit']
        assert isinstance(logit, torch.Tensor) or isinstance(logit, list)
        if isinstance(logit, torch.Tensor):
            logit = [logit]
        if 'action_mask' in output:
            mask = output['action_mask']
            if isinstance(mask, torch.Tensor):
                mask = [mask]
            logit = [l.sub_(1e8 * (1 - m)) for l, m in zip(logit, mask)]
        action = [l.argmax(dim=-1) for l in logit]
        if len(action) == 1:
            action, logit = action[0], logit[0]
        output = {'action': {'action_type': action, 'action_args': output['action_args']}, 'logit': logit}
        return output


class MultinomialSampleWrapper(IModelWrapper):
    r"""
    Overview:
        Used to help the model get the corresponding action from the output['logits']
    Interfaces:
        register
    """

    def forward(self, *args, **kwargs):
        if 'alpha' in kwargs.keys():
            alpha = kwargs.pop('alpha')
        else:
            alpha = None
        output = self._model.forward(*args, **kwargs)
        assert isinstance(output, dict), "model output must be dict, but find {}".format(type(output))
        logit = output['logit']
        assert isinstance(logit, torch.Tensor) or isinstance(logit, list)
        if isinstance(logit, torch.Tensor):
            logit = [logit]
        if 'action_mask' in output:
            mask = output['action_mask']
            if isinstance(mask, torch.Tensor):
                mask = [mask]
            logit = [l.sub_(1e8 * (1 - m)) for l, m in zip(logit, mask)]
        if alpha is None:
            action = [sample_action(logit=l) for l in logit]
        else:
            # Note that if alpha is passed in here, we will divide logit by alpha.
            action = [sample_action(logit=l / alpha) for l in logit]
        if len(action) == 1:
            action, logit = action[0], logit[0]
        output['action'] = action
        return output


class EpsGreedySampleWrapper(IModelWrapper):
    r"""
    Overview:
        Epsilon greedy sampler used in collector_model to help balance exploration and exploitation.
    Interfaces:
        register
    """

    def forward(self, *args, **kwargs):
        eps = kwargs.pop('eps')
        output = self._model.forward(*args, **kwargs)
        assert isinstance(output, dict), "model output must be dict, but find {}".format(type(output))
        logit = output['logit']
        assert isinstance(logit, torch.Tensor) or isinstance(logit, list)
        if isinstance(logit, torch.Tensor):
            logit = [logit]
        if 'action_mask' in output:
            mask = output['action_mask']
            if isinstance(mask, torch.Tensor):
                mask = [mask]
            logit = [l.sub_(1e8 * (1 - m)) for l, m in zip(logit, mask)]
        else:
            mask = None
        action = []
        for i, l in enumerate(logit):
            if np.random.random() > eps:
                action.append(l.argmax(dim=-1))
            else:
                if mask:
                    action.append(sample_action(prob=mask[i].float()))
                else:
                    action.append(torch.randint(0, l.shape[-1], size=l.shape[:-1]))
        if len(action) == 1:
            action, logit = action[0], logit[0]
        output['action'] = action
        return output


class EpsGreedyMultinomialSampleWrapper(IModelWrapper):
    r"""
    Overview:
        Epsilon greedy sampler coupled with multinomial sample used in collector_model
        to help balance exploration and exploitation.
    Interfaces:
        register
    """

    def forward(self, *args, **kwargs):
        eps = kwargs.pop('eps')
        if 'alpha' in kwargs.keys():
            alpha = kwargs.pop('alpha')
        else:
            alpha = None
        output = self._model.forward(*args, **kwargs)
        assert isinstance(output, dict), "model output must be dict, but find {}".format(type(output))
        logit = output['logit']
        assert isinstance(logit, torch.Tensor) or isinstance(logit, list)
        if isinstance(logit, torch.Tensor):
            logit = [logit]
        if 'action_mask' in output:
            mask = output['action_mask']
            if isinstance(mask, torch.Tensor):
                mask = [mask]
            logit = [l.sub_(1e8 * (1 - m)) for l, m in zip(logit, mask)]
        else:
            mask = None
        action = []
        for i, l in enumerate(logit):
            if np.random.random() > eps:
                if alpha is None:
                    action = [sample_action(logit=l) for l in logit]
                else:
                    # Note that if alpha is passed in here, we will divide logit by alpha.
                    action = [sample_action(logit=l / alpha) for l in logit]
            else:
                if mask:
                    action.append(sample_action(prob=mask[i].float()))
                else:
                    action.append(torch.randint(0, l.shape[-1], size=l.shape[:-1]))
        if len(action) == 1:
            action, logit = action[0], logit[0]
        output['action'] = action
        return output


class HybridEpsGreedySampleWrapper(IModelWrapper):
    r"""
    Overview:
        Epsilon greedy sampler used in collector_model to help balance exploration and exploitation.
        In hybrid action space, i.e.{'action_type': discrete, 'action_args', continuous}
    Interfaces:
        register, forward
    """

    def forward(self, *args, **kwargs):
        eps = kwargs.pop('eps')
        output = self._model.forward(*args, **kwargs)
        assert isinstance(output, dict), "model output must be dict, but find {}".format(type(output))
        logit = output['logit']
        assert isinstance(logit, torch.Tensor) or isinstance(logit, list)
        if isinstance(logit, torch.Tensor):
            logit = [logit]
        if 'action_mask' in output:
            mask = output['action_mask']
            if isinstance(mask, torch.Tensor):
                mask = [mask]
            logit = [l.sub_(1e8 * (1 - m)) for l, m in zip(logit, mask)]
        else:
            mask = None
        action = []
        for i, l in enumerate(logit):
            if np.random.random() > eps:
                action.append(l.argmax(dim=-1))
            else:
                if mask:
                    action.append(sample_action(prob=mask[i].float()))
                else:
                    action.append(torch.randint(0, l.shape[-1], size=l.shape[:-1]))
        if len(action) == 1:
            action, logit = action[0], logit[0]
        output = {'action': {'action_type': action, 'action_args': output['action_args']}, 'logit': logit}
        return


class HybridEpsGreedyMultinomialSampleWrapper(IModelWrapper):
    """
    Overview:
        Epsilon greedy sampler coupled with multinomial sample used in collector_model
        to help balance exploration and exploitation.
        In hybrid action space, i.e.{'action_type': discrete, 'action_args', continuous}
    Interfaces:
        register
    """

    def forward(self, *args, **kwargs):
        eps = kwargs.pop('eps')
        output = self._model.forward(*args, **kwargs)
        assert isinstance(output, dict), "model output must be dict, but find {}".format(type(output))
        if 'logit' not in output:
            return output

        logit = output['logit']
        assert isinstance(logit, torch.Tensor) or isinstance(logit, list)
        if isinstance(logit, torch.Tensor):
            logit = [logit]
        if 'action_mask' in output:
            mask = output['action_mask']
            if isinstance(mask, torch.Tensor):
                mask = [mask]
            logit = [l.sub_(1e8 * (1 - m)) for l, m in zip(logit, mask)]
        else:
            mask = None
        action = []
        for i, l in enumerate(logit):
            if np.random.random() > eps:
                action = [sample_action(logit=l) for l in logit]
            else:
                if mask:
                    action.append(sample_action(prob=mask[i].float()))
                else:
                    action.append(torch.randint(0, l.shape[-1], size=l.shape[:-1]))
        if len(action) == 1:
            action, logit = action[0], logit[0]
        output = {'action': {'action_type': action, 'action_args': output['action_args']}, 'logit': logit}
        return output


class HybridReparamMultinomialSampleWrapper(IModelWrapper):
    """
    Overview:
        Reparameterization sampler coupled with multinomial sample used in collector_model
        to help balance exploration and exploitation.
        In hybrid action space, i.e.{'action_type': discrete, 'action_args', continuous}
    Interfaces:
        forward
    """

    def forward(self, *args, **kwargs):
        output = self._model.forward(*args, **kwargs)
        assert isinstance(output, dict), "model output must be dict, but find {}".format(type(output))

        logit = output['logit']  # logit: {'action_type': action_type_logit, 'action_args': action_args_logit}
        # discrete part
        action_type_logit = logit['action_type']
        prob = torch.softmax(action_type_logit, dim=-1)
        pi_action = Categorical(prob)
        action_type = pi_action.sample()
        # continuous part
        mu, sigma = logit['action_args']['mu'], logit['action_args']['sigma']
        dist = Independent(Normal(mu, sigma), 1)
        action_args = dist.sample()
        action = {'action_type': action_type, 'action_args': action_args}
        output['action'] = action
        return output


class HybridDeterministicArgmaxSampleWrapper(IModelWrapper):
    """
    Overview:
        Deterministic sampler coupled with argmax sample used in eval_model.
        In hybrid action space, i.e.{'action_type': discrete, 'action_args', continuous}
    Interfaces:
        forward
    """

    def forward(self, *args, **kwargs):
        output = self._model.forward(*args, **kwargs)
        assert isinstance(output, dict), "model output must be dict, but find {}".format(type(output))
        logit = output['logit']  # logit: {'action_type': action_type_logit, 'action_args': action_args_logit}
        # discrete part
        action_type_logit = logit['action_type']
        action_type = action_type_logit.argmax(dim=-1)
        # continuous part
        mu = logit['action_args']['mu']
        action_args = mu
        action = {'action_type': action_type, 'action_args': action_args}
        output['action'] = action
        return output


class DeterministicSample(IModelWrapper):
    """
    Overview:
        Deterministic sampler (just use mu directly) used in eval_model.
    Interfaces:
        forward
    """

    def forward(self, *args, **kwargs):
        output = self._model.forward(*args, **kwargs)
        assert isinstance(output, dict), "model output must be dict, but find {}".format(type(output))
        output['action'] = output['logit']['mu']
        return output


class ReparamSample(IModelWrapper):
    """
    Overview:
        Reparameterization gaussian sampler used in collector_model.
    Interfaces:
        forward
    """

    def forward(self, *args, **kwargs):
        output = self._model.forward(*args, **kwargs)
        assert isinstance(output, dict), "model output must be dict, but find {}".format(type(output))
        mu, sigma = output['logit']['mu'], output['logit']['sigma']
        dist = Independent(Normal(mu, sigma), 1)
        output['action'] = dist.sample()
        return output


class EpsGreedySampleNGUWrapper(IModelWrapper):
    r"""
    Overview:
        eps is a dict n_env
        Epsilon greedy sampler used in collector_model to help balance exploratin and exploitation.
    Interfaces:
        register
    """

    def forward(self, *args, **kwargs):
        kwargs.pop('eps')
        eps = {i: 0.4 ** (1 + 8 * i / (args[0]['obs'].shape[0] - 1)) for i in range(args[0]['obs'].shape[0])}
        output = self._model.forward(*args, **kwargs)
        assert isinstance(output, dict), "model output must be dict, but find {}".format(type(output))
        logit = output['logit']
        assert isinstance(logit, torch.Tensor) or isinstance(logit, list)
        if isinstance(logit, torch.Tensor):
            logit = [logit]
        if 'action_mask' in output:
            mask = output['action_mask']
            if isinstance(mask, torch.Tensor):
                mask = [mask]
            logit = [l.sub_(1e8 * (1 - m)) for l, m in zip(logit, mask)]
        else:
            mask = None
        action = []
        for i, l in enumerate(logit):
            if np.random.random() > eps[i]:
                action.append(l.argmax(dim=-1))
            else:
                if mask:
                    action.append(sample_action(prob=mask[i].float()))
                else:
                    action.append(torch.randint(0, l.shape[-1], size=l.shape[:-1]))
        if len(action) == 1:
            action, logit = action[0], logit[0]
        output['action'] = action
        return output


class ActionNoiseWrapper(IModelWrapper):
    r"""
    Overview:
        Add noise to collector's action output; Do clips on both generated noise and action after adding noise.
    Interfaces:
        register, __init__, add_noise, reset
    Arguments:
        - model (:obj:`Any`): Wrapped model class. Should contain ``forward`` method.
        - noise_type (:obj:`str`): The type of noise that should be generated, support ['gauss', 'ou'].
        - noise_kwargs (:obj:`dict`): Keyword args that should be used in noise init. Depends on ``noise_type``.
        - noise_range (:obj:`Optional[dict]`): Range of noise, used for clipping.
        - action_range (:obj:`Optional[dict]`): Range of action + noise, used for clip, default clip to [-1, 1].
    """

    def __init__(
            self,
            model: Any,
            noise_type: str = 'gauss',
            noise_kwargs: dict = {},
            noise_range: Optional[dict] = None,
            action_range: Optional[dict] = {
                'min': -1,
                'max': 1
            }
    ) -> None:
        super().__init__(model)
        self.noise_generator = create_noise_generator(noise_type, noise_kwargs)
        self.noise_range = noise_range
        self.action_range = action_range

    def forward(self, *args, **kwargs):
        output = self._model.forward(*args, **kwargs)
        assert isinstance(output, dict), "model output must be dict, but find {}".format(type(output))
        if 'action' in output or 'action_args' in output:
            key = 'action' if 'action' in output else 'action_args'
            action = output[key]
            assert isinstance(action, torch.Tensor)
            action = self.add_noise(action)
            output[key] = action
        return output

    def add_noise(self, action: torch.Tensor) -> torch.Tensor:
        r"""
        Overview:
            Generate noise and clip noise if needed. Add noise to action and clip action if needed.
        Arguments:
            - action (:obj:`torch.Tensor`): Model's action output.
        Returns:
            - noised_action (:obj:`torch.Tensor`): Action processed after adding noise and clipping.
        """
        noise = self.noise_generator(action.shape, action.device)
        if self.noise_range is not None:
            noise = noise.clamp(self.noise_range['min'], self.noise_range['max'])
        action += noise
        if self.action_range is not None:
            action = action.clamp(self.action_range['min'], self.action_range['max'])
        return action

    def reset(self) -> None:
        r"""
        Overview:
            Reset noise generator.
        """
        pass


class TargetNetworkWrapper(IModelWrapper):
    r"""
    Overview:
        Maintain and update the target network
    Interfaces:
        update, reset
    """

    def __init__(self, model: Any, update_type: str, update_kwargs: dict):
        super().__init__(model)
        assert update_type in ['momentum', 'assign']
        self._update_type = update_type
        self._update_kwargs = update_kwargs
        self._update_count = 0

    def reset(self, *args, **kwargs):
        target_update_count = kwargs.pop('target_update_count', None)
        self.reset_state(target_update_count)
        if hasattr(self._model, 'reset'):
            return self._model.reset(*args, **kwargs)

    def update(self, state_dict: dict, direct: bool = False) -> None:
        r"""
        Overview:
            Update the target network state dict

        Arguments:
            - state_dict (:obj:`dict`): the state_dict from learner model
            - direct (:obj:`bool`): whether to update the target network directly, \
                if true then will simply call the load_state_dict method of the model
        """
        if direct:
            self._model.load_state_dict(state_dict, strict=True)
            self._update_count = 0
        else:
            if self._update_type == 'assign':
                if (self._update_count + 1) % self._update_kwargs['freq'] == 0:
                    self._model.load_state_dict(state_dict, strict=True)
                self._update_count += 1
            elif self._update_type == 'momentum':
                theta = self._update_kwargs['theta']
                for name, p in self._model.named_parameters():
                    # default theta = 0.001
                    p.data = (1 - theta) * p.data + theta * state_dict[name]

    def reset_state(self, target_update_count: int = None) -> None:
        r"""
        Overview:
            Reset the update_count
        Arguments:
            target_update_count (:obj:`int`): reset target update count value.
        """
        if target_update_count is not None:
            self._update_count = target_update_count


class TeacherNetworkWrapper(IModelWrapper):
    r"""
    Overview:
        Set the teacher Network. Set the model's model.teacher_cfg to the input teacher_cfg

    Interfaces:
        register
    """

    def __init__(self, model, teacher_cfg):
        super().__init__(model)
        self._model._teacher_cfg = teacher_cfg


wrapper_name_map = {
    'base': BaseModelWrapper,
    'hidden_state': HiddenStateWrapper,
    'argmax_sample': ArgmaxSampleWrapper,
    'hybrid_argmax_sample': HybridArgmaxSampleWrapper,
    'eps_greedy_sample': EpsGreedySampleWrapper,
    'eps_greedy_sample_ngu': EpsGreedySampleNGUWrapper,
    'eps_greedy_multinomial_sample': EpsGreedyMultinomialSampleWrapper,
    'deterministic_sample': DeterministicSample,
    'reparam_sample': ReparamSample,
    'hybrid_eps_greedy_sample': HybridEpsGreedySampleWrapper,
    'hybrid_eps_greedy_multinomial_sample': HybridEpsGreedyMultinomialSampleWrapper,
    'hybrid_reparam_multinomial_sample': HybridReparamMultinomialSampleWrapper,
    'hybrid_deterministic_argmax_sample': HybridDeterministicArgmaxSampleWrapper,
    'multinomial_sample': MultinomialSampleWrapper,
    'action_noise': ActionNoiseWrapper,
    # model wrapper
    'target': TargetNetworkWrapper,
    'teacher': TeacherNetworkWrapper,
}


def model_wrap(model, wrapper_name: str = None, **kwargs):
    if wrapper_name in wrapper_name_map:
        if not isinstance(model, IModelWrapper):
            model = wrapper_name_map['base'](model)
        model = wrapper_name_map[wrapper_name](model, **kwargs)
    else:
        raise TypeError("not support model_wrapper type: {}".format(wrapper_name))
    return model


def register_wrapper(name: str, wrapper_type: type):
    r"""
    Overview:
        Register new wrapper to wrapper_name_map
    Arguments:
        - name (:obj:`str`): the name of the wrapper
        - wrapper_type (subclass of :obj:`IModelWrapper`): the wrapper class added to the plguin_name_map
    """
    assert isinstance(name, str)
    assert issubclass(wrapper_type, IModelWrapper)
    wrapper_name_map[name] = wrapper_type<|MERGE_RESOLUTION|>--- conflicted
+++ resolved
@@ -5,10 +5,7 @@
 import torch
 from ding.torch_utils import get_tensor_data
 from ding.rl_utils import create_noise_generator
-<<<<<<< HEAD
 from torch.distributions import Categorical, Independent, Normal
-=======
->>>>>>> 954d3100
 
 
 class IModelWrapper(ABC):

from typing import Any, Tuple, Callable, Optional, List
from abc import ABC

import numpy as np
import torch
from ding.torch_utils import get_tensor_data
from ding.rl_utils import create_noise_generator
from ding.torch_utils.math_helper import OrnsteinUhlenbeckProcess
from torch.distributions import Categorical


class IModelWrapper(ABC):
    r"""
    Overview:
        the base class of Model Wrappers
    Interfaces:
        register
    """

    def __init__(self, model: Any) -> None:
        self._model = model

    def __getattr__(self, key: str) -> Any:
        r"""
        Overview:
            Get the attrbute in model.
        Arguments:
            - key (:obj:`str`): The key to query.
        Returns:
            - ret (:obj:`Any`): The queried attribute.
        """
        return getattr(self._model, key)

    def info(self, attr_name):
        r"""
        Overview:
            get info of attr_name
        """
        if attr_name in dir(self):
            if isinstance(self._model, IModelWrapper):
                return '{} {}'.format(self.__class__.__name__, self._model.info(attr_name))
            else:
                if attr_name in dir(self._model):
                    return '{} {}'.format(self.__class__.__name__, self._model.__class__.__name__)
                else:
                    return '{}'.format(self.__class__.__name__)
        else:
            if isinstance(self._model, IModelWrapper):
                return '{}'.format(self._model.info(attr_name))
            else:
                return '{}'.format(self._model.__class__.__name__)


class BaseModelWrapper(IModelWrapper):
    r"""
    Overview:
        the base class of Model Wrappers
    Interfaces:
        register
    """

    def reset(self, data_id: List[int] = None) -> None:
        r"""
        Overview
            the reset function that the Model Wrappers with states should implement
            used to reset the stored states
        """
        pass


class HiddenStateWrapper(IModelWrapper):

    def __init__(
            self, model: Any, state_num: int, save_prev_state: bool = False, init_fn: Callable = lambda: None
    ) -> None:
        """
        Overview:
            Maintain the hidden state for RNN-base model. Each sample in a batch has its own state. \
            Init the maintain state and state function; Then wrap the ``model.forward`` method with auto \
            saved data ['prev_state'] input, and create the ``model.reset`` method.
        Arguments:
            - model(:obj:`Any`): Wrapped model class, should contain forward method.
            - state_num (:obj:`int`): Number of states to process.
            - save_prev_state (:obj:`bool`): Whether to output the prev state in output['prev_state'].
            - init_fn (:obj:`Callable`): The function which is used to init every hidden state when init and reset. \
                Default return None for hidden states.
        .. note::
            1. This helper must deal with an actual batch with some parts of samples, e.g: 6 samples of state_num 8.
            2. This helper must deal with the single sample state reset.
        """
        super().__init__(model)
        self._state_num = state_num
        self._state = {i: init_fn() for i in range(state_num)}
        self._save_prev_state = save_prev_state
        self._init_fn = init_fn

    def forward(self, data, **kwargs):
        state_id = kwargs.pop('data_id', None)
        valid_id = kwargs.pop('valid_id', None)
        data, state_info = self.before_forward(data, state_id)
        output = self._model.forward(data, **kwargs)
        h = output.pop('next_state', None)
        if h:
            self.after_forward(h, state_info, valid_id)
        if self._save_prev_state:
            prev_state = get_tensor_data(data['prev_state'])
            output['prev_state'] = prev_state
        return output

    def reset(self, *args, **kwargs):
        state = kwargs.pop('state', None)
        state_id = kwargs.get('data_id', None)
        self.reset_state(state, state_id)
        if hasattr(self._model, 'reset'):
            return self._model.reset(*args, **kwargs)

    def reset_state(self, state: Optional[list] = None, state_id: Optional[list] = None) -> None:
        if state_id is None:
            state_id = [i for i in range(self._state_num)]
        if state is None:
            state = [self._init_fn() for i in range(len(state_id))]
        assert len(state) == len(state_id), '{}/{}'.format(len(state), len(state_id))
        for idx, s in zip(state_id, state):
            self._state[idx] = s

    def before_forward(self, data: dict, state_id: Optional[list]) -> Tuple[dict, dict]:
        if state_id is None:
            state_id = [i for i in range(self._state_num)]

        state_info = {idx: self._state[idx] for idx in state_id}
        data['prev_state'] = list(state_info.values())
        return data, state_info

    def after_forward(self, h: Any, state_info: dict, valid_id: Optional[list] = None) -> None:
        assert len(h) == len(state_info), '{}/{}'.format(len(h), len(state_info))
        for i, idx in enumerate(state_info.keys()):
            if valid_id is None:
                self._state[idx] = h[i]
            else:
                if idx in valid_id:
                    self._state[idx] = h[i]


def sample_action(logit=None, prob=None):
    if prob is None:
        prob = torch.softmax(logit, dim=-1)
    shape = prob.shape
    prob += 1e-8
    prob = prob.view(-1, shape[-1])
    # prob can also be treated as weight in multinomial sample
    action = torch.multinomial(prob, 1).squeeze(-1)
    action = action.view(*shape[:-1])
    return action


class ArgmaxSampleWrapper(IModelWrapper):
    r"""
    Overview:
        Used to help the model to sample argmax action
    """

    def forward(self, *args, **kwargs):
        output = self._model.forward(*args, **kwargs)
        assert isinstance(output, dict), "model output must be dict, but find {}".format(type(output))
        logit = output['logit']
        assert isinstance(logit, torch.Tensor) or isinstance(logit, list)
        if isinstance(logit, torch.Tensor):
            logit = [logit]
        if 'action_mask' in output:
            mask = output['action_mask']
            if isinstance(mask, torch.Tensor):
                mask = [mask]
            logit = [l.sub_(1e8 * (1 - m)) for l, m in zip(logit, mask)]
        action = [l.argmax(dim=-1) for l in logit]
        if len(action) == 1:
            action, logit = action[0], logit[0]
        output['action'] = action
        return output

class TanhSampleWrapper(IModelWrapper):
    r"""
    Overview:
        Used to help the model to sample action via tanh funtion
    """

    def forward(self, *args, **kwargs):
        output = self._model.forward(*args, **kwargs)
        assert isinstance(output, dict), "model output must be dict, but find {}".format(type(output))
        (mu, sigma) = output['logit']
        action = torch.tanh(mu)  # deterministic_eval
        output['action'] = action
        return output
<<<<<<< HEAD
=======

class MuSampleWrapper(IModelWrapper):
    r"""
    Overview:
        Used to help the model to sample action via tanh funtion
    """

    def forward(self, *args, **kwargs):
        output = self._model.forward(*args, **kwargs)
        assert isinstance(output, dict), "model output must be dict, but find {}".format(type(output))
        (mu, sigma) = output['logit']
        # action = torch.tanh(mu)  # deterministic_eval
        output['action'] = mu
        return output
>>>>>>> c5e632a4

class HybridArgmaxSampleWrapper(IModelWrapper):
    r"""
    Overview:
        Used to help the model to sample argmax action in hybrid action space,
        i.e.{'action_type': discrete, 'action_args', continuous}
    """

    def forward(self, *args, **kwargs):
        output = self._model.forward(*args, **kwargs)
        assert isinstance(output, dict), "model output must be dict, but find {}".format(type(output))
        if 'logit' not in output:
            return output
        logit = output['logit']
        assert isinstance(logit, torch.Tensor) or isinstance(logit, list)
        if isinstance(logit, torch.Tensor):
            logit = [logit]
        if 'action_mask' in output:
            mask = output['action_mask']
            if isinstance(mask, torch.Tensor):
                mask = [mask]
            logit = [l.sub_(1e8 * (1 - m)) for l, m in zip(logit, mask)]
        action = [l.argmax(dim=-1) for l in logit]
        if len(action) == 1:
            action, logit = action[0], logit[0]
        output = {'action': {'action_type': action, 'action_args': output['action_args']}, 'logit': logit}
        return output


class MultinomialSampleWrapper(IModelWrapper):
    r"""
    Overview:
        Used to helper the model get the corresponding action from the output['logits']
    Interfaces:
        register
    """

    def forward(self, *args, **kwargs):
        output = self._model.forward(*args, **kwargs)
        assert isinstance(output, dict), "model output must be dict, but find {}".format(type(output))
        logit = output['logit']
        assert isinstance(logit, torch.Tensor) or isinstance(logit, list)
        if isinstance(logit, torch.Tensor):
            logit = [logit]
        if 'action_mask' in output:
            mask = output['action_mask']
            if isinstance(mask, torch.Tensor):
                mask = [mask]
            logit = [l.sub_(1e8 * (1 - m)) for l, m in zip(logit, mask)]
        action = [sample_action(logit=l) for l in logit]
        if len(action) == 1:
            action, logit = action[0], logit[0]
        output['action'] = action
        return output

class NormalNoisySampleWrapper(IModelWrapper):
    
    r"""
    Overview:
        Used to helper the model get the corresponding action from the output['mu','sigma']
    Interfaces:
        register
    """
    def forward(self, noise_ratio: float = 0.1, *args, **kwargs):
        output = self._model.forward(*args, **kwargs)
        assert isinstance(output, dict), "model output must be dict, but find {}".format(type(output))
        (mu, sigma) = output['logit']
        OUProcessNoise = OrnsteinUhlenbeckProcess()
        batch_size = mu.shape[0]
        action_size = mu.shape[1]
        action_sample = torch.normal(mu, sigma)
        noise = OUProcessNoise.sample((batch_size,action_size)) # size (B, action_size)
        # noise_action_sample size (B, action_size)
        noise_action_sample = noise_ratio * noise + (1. - noise_ratio) * action_sample
<<<<<<< HEAD
        # scaled_action_sample size (B, action_size)
        scaled_action_sample = -1 + 2*torch.sigmoid(noise_action_sample)
        output['action'] = scaled_action_sample
=======

        # # scaled_action_sample size (B, action_size)
        # scaled_action_sample = -1 + 2*torch.sigmoid(noise_action_sample) # (-1,1) wrong should be [-2,2]
        # output['action'] = scaled_action_sample
        # return output

        output['action'] = noise_action_sample
>>>>>>> c5e632a4
        return output


class EpsGreedySampleWrapper(IModelWrapper):
    r"""
    Overview:
        Epsilon greedy sampler used in collector_model to help balance exploration and exploitation.
    Interfaces:
        register
    """

    def forward(self, *args, **kwargs):
        eps = kwargs.pop('eps')
        output = self._model.forward(*args, **kwargs)
        assert isinstance(output, dict), "model output must be dict, but find {}".format(type(output))
        logit = output['logit']
        assert isinstance(logit, torch.Tensor) or isinstance(logit, list)
        if isinstance(logit, torch.Tensor):
            logit = [logit]
        if 'action_mask' in output:
            mask = output['action_mask']
            if isinstance(mask, torch.Tensor):
                mask = [mask]
            logit = [l.sub_(1e8 * (1 - m)) for l, m in zip(logit, mask)]
        else:
            mask = None
        action = []
        for i, l in enumerate(logit):
            if np.random.random() > eps:
                action.append(l.argmax(dim=-1))
            else:
                if mask:
                    action.append(sample_action(prob=mask[i].float()))
                else:
                    action.append(torch.randint(0, l.shape[-1], size=l.shape[:-1]))
        if len(action) == 1:
            action, logit = action[0], logit[0]
        output['action'] = action
        return output


class HybridEpsGreedySampleWrapper(IModelWrapper):
    r"""
    Overview:
        Epsilon greedy sampler used in collector_model to help balance exploration and exploitation.
        In hybrid action space, i.e.{'action_type': discrete, 'action_args', continuous}
    Interfaces:
        register, forward
    """

    def forward(self, *args, **kwargs):
        eps = kwargs.pop('eps')
        output = self._model.forward(*args, **kwargs)
        assert isinstance(output, dict), "model output must be dict, but find {}".format(type(output))
        logit = output['logit']
        assert isinstance(logit, torch.Tensor) or isinstance(logit, list)
        if isinstance(logit, torch.Tensor):
            logit = [logit]
        if 'action_mask' in output:
            mask = output['action_mask']
            if isinstance(mask, torch.Tensor):
                mask = [mask]
            logit = [l.sub_(1e8 * (1 - m)) for l, m in zip(logit, mask)]
        else:
            mask = None
        action = []
        for i, l in enumerate(logit):
            if np.random.random() > eps:
                action.append(l.argmax(dim=-1))
            else:
                if mask:
                    action.append(sample_action(prob=mask[i].float()))
                else:
                    action.append(torch.randint(0, l.shape[-1], size=l.shape[:-1]))
        if len(action) == 1:
            action, logit = action[0], logit[0]
        output = {'action': {'action_type': action, 'action_args': output['action_args']}, 'logit': logit}
        return output


class EpsGreedyMultinomialSampleWrapper(IModelWrapper):
    r"""
    Overview:
        Epsilon greedy sampler coupled with multinomial sample used in collector_model
        to help balance exploration and exploitation.
    Interfaces:
        register
    """

    def forward(self, *args, **kwargs):
        eps = kwargs.pop('eps')
        alpha = kwargs.pop('alpha')
        output = self._model.forward(*args, **kwargs)
        assert isinstance(output, dict), "model output must be dict, but find {}".format(type(output))
        logit = output['logit']
        assert isinstance(logit, torch.Tensor) or isinstance(logit, list)
        if isinstance(logit, torch.Tensor):
            logit = [logit]
        if 'action_mask' in output:
            mask = output['action_mask']
            if isinstance(mask, torch.Tensor):
                mask = [mask]
            logit = [l.sub_(1e8 * (1 - m)) for l, m in zip(logit, mask)]
        else:
            mask = None
        action = []
        for i, l in enumerate(logit):
            if np.random.random() > eps:
                prob = torch.softmax(output['logit'] / alpha, dim=-1)
                prob = prob / torch.sum(prob, 1, keepdims=True)
                pi_action = torch.zeros(prob.shape)
                pi_action = Categorical(prob)
                pi_action = pi_action.sample()
                action.append(pi_action)
            else:
                if mask:
                    action.append(sample_action(prob=mask[i].float()))
                else:
                    action.append(torch.randint(0, l.shape[-1], size=l.shape[:-1]))
        if len(action) == 1:
            action, logit = action[0], logit[0]
        output['action'] = action
        return output


class HybridEpsGreedyMultinomialSampleWrapper(IModelWrapper):
    """
    Overview:
        Epsilon greedy sampler coupled with multinomial sample used in collector_model
        to help balance exploration and exploitation.
        In hybrid action space, i.e.{'action_type': discrete, 'action_args', continuous}
    Interfaces:
        register
    """

    def forward(self, *args, **kwargs):
        eps = kwargs.pop('eps')
        output = self._model.forward(*args, **kwargs)
        assert isinstance(output, dict), "model output must be dict, but find {}".format(type(output))
        if 'logit' not in output:
            return output

        logit = output['logit']
        assert isinstance(logit, torch.Tensor) or isinstance(logit, list)
        if isinstance(logit, torch.Tensor):
            logit = [logit]
        if 'action_mask' in output:
            mask = output['action_mask']
            if isinstance(mask, torch.Tensor):
                mask = [mask]
            logit = [l.sub_(1e8 * (1 - m)) for l, m in zip(logit, mask)]
        else:
            mask = None
        action = []
        for i, l in enumerate(logit):
            if np.random.random() > eps:
                prob = torch.softmax(l, dim=-1)
                prob = prob / torch.sum(prob, 1, keepdims=True)
                pi_action = Categorical(prob)
                pi_action = pi_action.sample()
                action.append(pi_action)
            else:
                if mask:
                    action.append(sample_action(prob=mask[i].float()))
                else:
                    action.append(torch.randint(0, l.shape[-1], size=l.shape[:-1]))
        if len(action) == 1:
            action, logit = action[0], logit[0]
        output = {'action': {'action_type': action, 'action_args': output['action_args']}, 'logit': logit}
        return output


class EpsGreedySampleNGUWrapper(IModelWrapper):
    r"""
    Overview:
        eps is a dict n_env
        Epsilon greedy sampler used in collector_model to help balance exploratin and exploitation.
    Interfaces:
        register
    """

    def forward(self, *args, **kwargs):
        kwargs.pop('eps')
        eps = {i: 0.4 ** (1 + 8 * i / (args[0]['obs'].shape[0] - 1)) for i in range(args[0]['obs'].shape[0])}  # TODO
        output = self._model.forward(*args, **kwargs)
        assert isinstance(output, dict), "model output must be dict, but find {}".format(type(output))
        logit = output['logit']
        assert isinstance(logit, torch.Tensor) or isinstance(logit, list)
        if isinstance(logit, torch.Tensor):
            logit = [logit]
        if 'action_mask' in output:
            mask = output['action_mask']
            if isinstance(mask, torch.Tensor):
                mask = [mask]
            logit = [l.sub_(1e8 * (1 - m)) for l, m in zip(logit, mask)]
        else:
            mask = None
        action = []
        for i, l in enumerate(logit):
            if np.random.random() > eps[i]:
                action.append(l.argmax(dim=-1))
            else:
                if mask:
                    action.append(sample_action(prob=mask[i].float()))
                else:
                    action.append(torch.randint(0, l.shape[-1], size=l.shape[:-1]))
        if len(action) == 1:
            action, logit = action[0], logit[0]
        output['action'] = action
        return output


class EpsGreedySampleWrapperSql(IModelWrapper):
    r"""
    Overview:
        Epsilon greedy sampler coupled with multinomial sample used in collector_model
        to help balance exploration and exploitation.
    Interfaces:
        register
    """

    def forward(self, *args, **kwargs):
        eps = kwargs.pop('eps')
        alpha = kwargs.pop('alpha')
        output = self._model.forward(*args, **kwargs)
        assert isinstance(output, dict), "model output must be dict, but find {}".format(type(output))
        logit = output['logit']
        assert isinstance(logit, torch.Tensor) or isinstance(logit, list)
        if isinstance(logit, torch.Tensor):
            logit = [logit]
        if 'action_mask' in output:
            mask = output['action_mask']
            if isinstance(mask, torch.Tensor):
                mask = [mask]
            logit = [l.sub_(1e8 * (1 - m)) for l, m in zip(logit, mask)]
        else:
            mask = None
        action = []
        for i, l in enumerate(logit):
            if np.random.random() > eps:
                prob = torch.softmax(output['logit'] / alpha, dim=-1)
                prob = prob / torch.sum(prob, 1, keepdims=True)
                pi_action = torch.zeros(prob.shape)
                pi_action = Categorical(prob)
                pi_action = pi_action.sample()
                action.append(pi_action)
            else:
                if mask:
                    action.append(sample_action(prob=mask[i].float()))
                else:
                    action.append(torch.randint(0, l.shape[-1], size=l.shape[:-1]))
        if len(action) == 1:
            action, logit = action[0], logit[0]
        output['action'] = action
        return output


class ActionNoiseWrapper(IModelWrapper):
    r"""
    Overview:
        Add noise to collector's action output; Do clips on both generated noise and action after adding noise.
    Interfaces:
        register, __init__, add_noise, reset
    Arguments:
        - model (:obj:`Any`): Wrapped model class. Should contain ``forward`` method.
        - noise_type (:obj:`str`): The type of noise that should be generated, support ['gauss', 'ou'].
        - noise_kwargs (:obj:`dict`): Keyword args that should be used in noise init. Depends on ``noise_type``.
        - noise_range (:obj:`Optional[dict]`): Range of noise, used for clipping.
        - action_range (:obj:`Optional[dict]`): Range of action + noise, used for clip, default clip to [-1, 1].
    """

    def __init__(
            self,
            model: Any,
            noise_type: str = 'gauss',
            noise_kwargs: dict = {},
            noise_range: Optional[dict] = None,
            action_range: Optional[dict] = {
                'min': -1,
                'max': 1
            }
    ) -> None:
        super().__init__(model)
        self.noise_generator = create_noise_generator(noise_type, noise_kwargs)
        self.noise_range = noise_range
        self.action_range = action_range

    def forward(self, *args, **kwargs):
        output = self._model.forward(*args, **kwargs)
        assert isinstance(output, dict), "model output must be dict, but find {}".format(type(output))
        if 'action' in output or 'action_args' in output:
            key = 'action' if 'action' in output else 'action_args'
            action = output[key]
            assert isinstance(action, torch.Tensor)
            action = self.add_noise(action)
            output[key] = action
        return output

    def add_noise(self, action: torch.Tensor) -> torch.Tensor:
        r"""
        Overview:
            Generate noise and clip noise if needed. Add noise to action and clip action if needed.
        Arguments:
            - action (:obj:`torch.Tensor`): Model's action output.
        Returns:
            - noised_action (:obj:`torch.Tensor`): Action processed after adding noise and clipping.
        """
        noise = self.noise_generator(action.shape, action.device)
        if self.noise_range is not None:
            noise = noise.clamp(self.noise_range['min'], self.noise_range['max'])
        action += noise
        if self.action_range is not None:
            action = action.clamp(self.action_range['min'], self.action_range['max'])
        return action

    def reset(self) -> None:
        r"""
        Overview:
            Reset noise generator.
        """
        pass


class TargetNetworkWrapper(IModelWrapper):
    r"""
    Overview:
        Maintain and update the target network
    Interfaces:
        update, reset
    """

    def __init__(self, model: Any, update_type: str, update_kwargs: dict):
        super().__init__(model)
        assert update_type in ['momentum', 'assign']
        self._update_type = update_type
        self._update_kwargs = update_kwargs
        self._update_count = 0

    def reset(self, *args, **kwargs):
        target_update_count = kwargs.pop('target_update_count', None)
        self.reset_state(target_update_count)
        if hasattr(self._model, 'reset'):
            return self._model.reset(*args, **kwargs)

    def update(self, state_dict: dict, direct: bool = False) -> None:
        r"""
        Overview:
            Update the target network state dict

        Arguments:
            - state_dict (:obj:`dict`): the state_dict from learner model
            - direct (:obj:`bool`): whether to update the target network directly, \
                if true then will simply call the load_state_dict method of the model
        """
        if direct:
            self._model.load_state_dict(state_dict, strict=True)
            self._update_count = 0
        else:
            if self._update_type == 'assign':
                if (self._update_count + 1) % self._update_kwargs['freq'] == 0:
                    self._model.load_state_dict(state_dict, strict=True)
                self._update_count += 1
            elif self._update_type == 'momentum':
                theta = self._update_kwargs['theta']
                for name, p in self._model.named_parameters():
                    # default theta = 0.001
                    p.data = (1 - theta) * p.data + theta * state_dict[name]

    def reset_state(self, target_update_count: int = None) -> None:
        r"""
        Overview:
            Reset the update_count
        Arguments:
            target_update_count (:obj:`int`): reset target update count value.
        """
        if target_update_count is not None:
            self._update_count = target_update_count


class TeacherNetworkWrapper(IModelWrapper):
    r"""
    Overview:
        Set the teacher Network. Set the model's model.teacher_cfg to the input teacher_cfg

    Interfaces:
        register
    """

    def __init__(self, model, teacher_cfg):
        super().__init__(model)
        self._model._teacher_cfg = teacher_cfg

wrapper_name_map = {
    'base': BaseModelWrapper,
    'hidden_state': HiddenStateWrapper,
    'argmax_sample': ArgmaxSampleWrapper,
    'tanh_sample': TanhSampleWrapper,
<<<<<<< HEAD
=======
    'mu_sample': MuSampleWrapper,
>>>>>>> c5e632a4
    'hybrid_argmax_sample': HybridArgmaxSampleWrapper,
    'eps_greedy_sample': EpsGreedySampleWrapper,
    'eps_greedy_sample_ngu': EpsGreedySampleNGUWrapper,
    'eps_greedy_sample_sql': EpsGreedySampleWrapperSql,
    'eps_greedy_multinomial_sample': EpsGreedyMultinomialSampleWrapper,
    'hybrid_eps_greedy_sample': HybridEpsGreedySampleWrapper,
    'hybrid_eps_greedy_multinomial_sample': HybridEpsGreedyMultinomialSampleWrapper,
    'multinomial_sample': MultinomialSampleWrapper,
    'action_noise': ActionNoiseWrapper,
    'normal_noisy_sample': NormalNoisySampleWrapper,
    # model wrapper
    'target': TargetNetworkWrapper,
    'teacher': TeacherNetworkWrapper,
}


def model_wrap(model, wrapper_name: str = None, **kwargs):
    if wrapper_name in wrapper_name_map:
        if not isinstance(model, IModelWrapper):
            model = wrapper_name_map['base'](model)
        model = wrapper_name_map[wrapper_name](model, **kwargs)
    return model


def register_wrapper(name: str, wrapper_type: type):
    r"""
    Overview:
        Register new wrapper to wrapper_name_map
    Arguments:
        - name (:obj:`str`): the name of the wrapper
        - wrapper_type (subclass of :obj:`IModelWrapper`): the wrapper class added to the plguin_name_map
    """
    assert isinstance(name, str)
    assert issubclass(wrapper_type, IModelWrapper)
    wrapper_name_map[name] = wrapper_type<|MERGE_RESOLUTION|>--- conflicted
+++ resolved
@@ -190,8 +190,6 @@
         action = torch.tanh(mu)  # deterministic_eval
         output['action'] = action
         return output
-<<<<<<< HEAD
-=======
 
 class MuSampleWrapper(IModelWrapper):
     r"""
@@ -206,7 +204,6 @@
         # action = torch.tanh(mu)  # deterministic_eval
         output['action'] = mu
         return output
->>>>>>> c5e632a4
 
 class HybridArgmaxSampleWrapper(IModelWrapper):
     r"""
@@ -281,11 +278,6 @@
         noise = OUProcessNoise.sample((batch_size,action_size)) # size (B, action_size)
         # noise_action_sample size (B, action_size)
         noise_action_sample = noise_ratio * noise + (1. - noise_ratio) * action_sample
-<<<<<<< HEAD
-        # scaled_action_sample size (B, action_size)
-        scaled_action_sample = -1 + 2*torch.sigmoid(noise_action_sample)
-        output['action'] = scaled_action_sample
-=======
 
         # # scaled_action_sample size (B, action_size)
         # scaled_action_sample = -1 + 2*torch.sigmoid(noise_action_sample) # (-1,1) wrong should be [-2,2]
@@ -293,7 +285,6 @@
         # return output
 
         output['action'] = noise_action_sample
->>>>>>> c5e632a4
         return output
 
 
@@ -691,10 +682,7 @@
     'hidden_state': HiddenStateWrapper,
     'argmax_sample': ArgmaxSampleWrapper,
     'tanh_sample': TanhSampleWrapper,
-<<<<<<< HEAD
-=======
     'mu_sample': MuSampleWrapper,
->>>>>>> c5e632a4
     'hybrid_argmax_sample': HybridArgmaxSampleWrapper,
     'eps_greedy_sample': EpsGreedySampleWrapper,
     'eps_greedy_sample_ngu': EpsGreedySampleNGUWrapper,

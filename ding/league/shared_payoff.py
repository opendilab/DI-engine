--- conflicted
+++ resolved
@@ -91,11 +91,7 @@
                 naive_win_rate = (v['wins'] + v['draws'] / 2) / (v['wins'] + v['losses'] + v['draws'] + 1e-8)
                 data.append([k1[0], k1[1], v['wins'], v['draws'], v['losses'], naive_win_rate])
         data = sorted(data, key=lambda x: x[0])
-<<<<<<< HEAD
-        s = tabulate(data, headers=headers, tablefmt='grid')
-=======
         s = tabulate(data, headers=headers, tablefmt='pipe')
->>>>>>> 62d61b5b
         return s
 
     def __getitem__(self, players: tuple) -> np.ndarray:
@@ -206,17 +202,6 @@
             except Exception as e:
                 print("[ERROR] invalid job_info: {}\n\tError reason is: {}".format(job_info, e))
                 return False
-<<<<<<< HEAD
-            key, reverse = self.get_key(home_id, away_id)
-            # Update with decay
-            for j in job_info_result:
-                for i in j:
-                    # All categories should decay
-                    self._data[key] *= self._decay
-                    self._data[key]['games'] += 1
-                    result = _win_loss_reverse(i, reverse)
-                    self._data[key][result] += 1
-=======
             if home_id == away_id:  # self-play
                 key, reverse = self.get_key(home_id, away_id)
                 self._data[key]['draws'] += 1  # self-play defaults to draws
@@ -233,7 +218,6 @@
                         self._data[key]['games'] += 1
                         result = _win_loss_reverse(one_episode_result_per_env, reverse)
                         self._data[key][result] += 1
->>>>>>> 62d61b5b
             return True
 
     def get_key(self, home: str, away: str) -> Tuple[str, bool]:

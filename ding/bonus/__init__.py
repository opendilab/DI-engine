--- conflicted
+++ resolved
@@ -1,15 +1,8 @@
 from .a2c import A2CAgent
 from .ppof import PPOF
-<<<<<<< HEAD
-from .td3 import TD3OffPolicyAgent
 from .c51 import C51Agent
-from .dqn import DQNOffpolicyAgent
-from .sac import SACOffPolicyAgent
-from .impala import IMPALAOffPolicyAgent
-=======
 from .td3 import TD3Agent
 from .ddpg import DDPGAgent
 from .dqn import DQNAgent
 from .sac import SACAgent
-from .impala import IMPALAAgent
->>>>>>> dc5aa8c5
+from .impala import IMPALAAgent
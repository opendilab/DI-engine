--- conflicted
+++ resolved
@@ -4,12 +4,8 @@
 from ding.envs import BaseEnv, DingEnvWrapper
 from ding.envs.env_wrappers import MaxAndSkipWrapper, WarpFrameWrapper, ScaledFloatFrameWrapper, FrameStackWrapper, \
     EvalEpisodeReturnEnv, TransposeWrapper, TimeLimitWrapper, FlatObsWrapper, GymToGymnasiumWrapper
-<<<<<<< HEAD
-from ding.policy import PPOFPolicy, A2CPolicy ,TD3Policy, DDPGPolicy, SACPolicy, DQNPolicy, IMPALAPolicy, C51Policy
-=======
 from ding.policy import PPOFPolicy, A2CPolicy, TD3Policy, DDPGPolicy, SACPolicy, DQNPolicy, IMPALAPolicy, \
-    PGPolicy
->>>>>>> fdc64080
+    PGPolicy, C51Policy
 
 
 def get_instance_config(env: str, algorithm: str) -> EasyDict:
@@ -1382,11 +1378,7 @@
     elif env == 'bipedalwalker':
         return DingEnvWrapper(gym.make('BipedalWalker-v3'), cfg={'act_scale': True})
     elif env == 'pendulum':
-<<<<<<< HEAD
         return DingEnvWrapper(gym.make('Pendulum-v1'), cfg={'act_scale': True})
-=======
-        return DingEnvWrapper(gym.make('Pendulum-v1'))
->>>>>>> fdc64080
     elif env == 'acrobot':
         return DingEnvWrapper(gym.make('Acrobot-v1'))
     elif env == 'rocket_landing':

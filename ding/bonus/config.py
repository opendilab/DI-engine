--- conflicted
+++ resolved
@@ -7,7 +7,6 @@
 from ding.policy import PPOFPolicy, TD3Policy
 
 
-<<<<<<< HEAD
 def get_instance_config(env: str, algorithm: str) -> EasyDict:
     if algorithm == 'PPO':
         cfg = PPOFPolicy.default_config()
@@ -78,6 +77,17 @@
                 encoder_hidden_size_list=[64, 128, 256],
                 critic_head_hidden_size=256,
                 actor_head_hidden_size=256,
+            )
+        elif env in ['atari_qbert', 'atari_kangaroo', 'atari_bowling']:
+            cfg.n_sample = 1024
+            cfg.batch_size = 128
+            cfg.epoch_per_collect = 10
+            cfg.learning_rate = 0.0001
+            cfg.model = dict(
+                encoder_hidden_size_list=[32, 64, 64, 128],
+                actor_head_hidden_size=128,
+                critic_head_hidden_size=128,
+                critic_head_layer_num=2,
             )
         else:
             raise KeyError("not supported env type: {}".format(env))
@@ -142,89 +152,6 @@
             )
         else:
             raise KeyError("not supported env type: {}".format(env))
-=======
-def get_instance_config(env: str) -> EasyDict:
-    cfg = PPOFPolicy.default_config()
-    if env == 'lunarlander_discrete':
-        cfg.n_sample = 400
-    elif env == 'lunarlander_continuous':
-        cfg.action_space = 'continuous'
-        cfg.n_sample = 400
-    elif env == 'bipedalwalker':
-        cfg.learning_rate = 1e-3
-        cfg.action_space = 'continuous'
-        cfg.n_sample = 1024
-    elif env == 'rocket_landing':
-        cfg.n_sample = 2048
-        cfg.adv_norm = False
-        cfg.model = dict(
-            encoder_hidden_size_list=[64, 64, 128],
-            actor_head_hidden_size=128,
-            critic_head_hidden_size=128,
-        )
-    elif env == 'drone_fly':
-        cfg.action_space = 'continuous'
-        cfg.adv_norm = False
-        cfg.epoch_per_collect = 5
-        cfg.learning_rate = 5e-5
-        cfg.n_sample = 640
-    elif env == 'hybrid_moving':
-        cfg.action_space = 'hybrid'
-        cfg.n_sample = 3200
-        cfg.entropy_weight = 0.03
-        cfg.batch_size = 320
-        cfg.adv_norm = False
-        cfg.model = dict(
-            encoder_hidden_size_list=[256, 128, 64, 64],
-            sigma_type='fixed',
-            fixed_sigma_value=0.3,
-            bound_type='tanh',
-        )
-    elif env == 'evogym_carrier':
-        cfg.action_space = 'continuous'
-        cfg.n_sample = 2048
-        cfg.batch_size = 256
-        cfg.epoch_per_collect = 10
-        cfg.learning_rate = 3e-3
-    elif env == 'mario':
-        cfg.n_sample = 256
-        cfg.batch_size = 64
-        cfg.epoch_per_collect = 2
-        cfg.learning_rate = 1e-3
-        cfg.model = dict(
-            encoder_hidden_size_list=[64, 64, 128],
-            critic_head_hidden_size=128,
-            actor_head_hidden_size=128,
-        )
-    elif env == 'di_sheep':
-        cfg.n_sample = 3200
-        cfg.batch_size = 320
-        cfg.epoch_per_collect = 10
-        cfg.learning_rate = 3e-4
-        cfg.adv_norm = False
-        cfg.entropy_weight = 0.001
-    elif env == 'procgen_bigfish':
-        cfg.n_sample = 16384
-        cfg.batch_size = 16384
-        cfg.epoch_per_collect = 10
-        cfg.learning_rate = 5e-4
-        cfg.model = dict(
-            encoder_hidden_size_list=[64, 128, 256],
-            critic_head_hidden_size=256,
-            actor_head_hidden_size=256,
-        )
-    elif env in ['atari_qbert', 'atari_kangaroo', 'atari_bowling']:
-        cfg.n_sample = 1024
-        cfg.batch_size = 128
-        cfg.epoch_per_collect = 10
-        cfg.learning_rate = 0.0001
-        cfg.model = dict(
-            encoder_hidden_size_list=[32, 64, 64, 128],
-            actor_head_hidden_size=128,
-            critic_head_hidden_size=128,
-            critic_head_layer_num=2,
-        )
->>>>>>> b7ce2587
     else:
         raise KeyError("not supported algorithm type: {}".format(algorithm))
 
@@ -301,16 +228,13 @@
             },
             seed_api=False,
         )
-<<<<<<< HEAD
     elif env == 'hopper':
-
         from dizoo.mujoco.envs import MujocoEnv
         cfg = EasyDict(
             env_id='Hopper-v3',
             env_wrapper='mujoco_default',
         )
         return DingEnvWrapper(cfg=cfg)
-=======
     elif env in ['atari_qbert', 'atari_kangaroo', 'atari_bowling']:
         from dizoo.atari.envs.atari_env import AtariEnv
         atari_env_list = {
@@ -326,7 +250,6 @@
         ding_env_atari.enable_save_replay(env + '_log/')
         obs = ding_env_atari.reset()
         return ding_env_atari
->>>>>>> b7ce2587
     else:
         raise KeyError("not supported env type: {}".format(env))
 

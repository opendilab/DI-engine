--- conflicted
+++ resolved
@@ -11,13 +11,9 @@
     if algorithm == 'PPOF':
         cfg = PPOFPolicy.default_config()
         if env == 'lunarlander_discrete':
-<<<<<<< HEAD
-            cfg.n_sample = 400
+            cfg.n_sample = 512
             cfg.value_norm = 'popart'
-=======
-            cfg.n_sample = 512
             cfg.entropy_weight = 1e-3
->>>>>>> 30594797
         elif env == 'lunarlander_continuous':
             cfg.action_space = 'continuous'
             cfg.n_sample = 400

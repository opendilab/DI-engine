--- conflicted
+++ resolved
@@ -3,8 +3,7 @@
 import gym
 from ding.envs import BaseEnv, DingEnvWrapper
 from ding.envs.env_wrappers import MaxAndSkipWrapper, WarpFrameWrapper, ScaledFloatFrameWrapper, FrameStackWrapper, \
-<<<<<<< HEAD
-    EvalEpisodeReturnEnv, TransposeWrapper, TimeLimitWrapper
+    EvalEpisodeReturnEnv, TransposeWrapper, TimeLimitWrapper, FlatObsWrapper, GymToGymnasiumWrapper
 from ding.policy import PPOFPolicy, TD3Policy
 
 
@@ -20,6 +19,9 @@
             cfg.learning_rate = 1e-3
             cfg.action_space = 'continuous'
             cfg.n_sample = 1024
+        elif env == 'acrobot':
+            cfg.learning_rate = 1e-4
+            cfg.n_sample = 400
         elif env == 'rocket_landing':
             cfg.n_sample = 2048
             cfg.adv_norm = False
@@ -82,6 +84,25 @@
         elif env in ['atari_qbert', 'atari_kangaroo', 'atari_bowling']:
             cfg.n_sample = 1024
             cfg.batch_size = 128
+            cfg.epoch_per_collect = 10
+            cfg.learning_rate = 0.0001
+            cfg.model = dict(
+                encoder_hidden_size_list=[32, 64, 64, 128],
+                actor_head_hidden_size=128,
+                critic_head_hidden_size=128,
+                critic_head_layer_num=2,
+            )
+        elif env == 'minigrid_fourroom':
+            cfg.n_sample = 3200
+            cfg.batch_size = 320
+            cfg.learning_rate = 3e-4
+            cfg.epoch_per_collect = 10
+            cfg.entropy_weight = 0.001
+        elif env == 'metadrive':
+            cfg.learning_rate = 3e-4
+            cfg.action_space = 'continuous'
+            cfg.entropy_weight = 0.001
+            cfg.n_sample = 3000
             cfg.epoch_per_collect = 10
             cfg.learning_rate = 0.0001
             cfg.model = dict(
@@ -134,115 +155,6 @@
             )
         else:
             raise KeyError("not supported env type: {}".format(env))
-=======
-    EvalEpisodeReturnEnv, TransposeWrapper, TimeLimitWrapper, FlatObsWrapper, GymToGymnasiumWrapper
-from ding.policy import PPOFPolicy
-
-
-def get_instance_config(env: str) -> EasyDict:
-    cfg = PPOFPolicy.default_config()
-    if env == 'lunarlander_discrete':
-        cfg.n_sample = 400
-    elif env == 'lunarlander_continuous':
-        cfg.action_space = 'continuous'
-        cfg.n_sample = 400
-    elif env == 'bipedalwalker':
-        cfg.learning_rate = 1e-3
-        cfg.action_space = 'continuous'
-        cfg.n_sample = 1024
-    elif env == 'acrobot':
-        cfg.learning_rate = 1e-4
-        cfg.n_sample = 400
-    elif env == 'rocket_landing':
-        cfg.n_sample = 2048
-        cfg.adv_norm = False
-        cfg.model = dict(
-            encoder_hidden_size_list=[64, 64, 128],
-            actor_head_hidden_size=128,
-            critic_head_hidden_size=128,
-        )
-    elif env == 'drone_fly':
-        cfg.action_space = 'continuous'
-        cfg.adv_norm = False
-        cfg.epoch_per_collect = 5
-        cfg.learning_rate = 5e-5
-        cfg.n_sample = 640
-    elif env == 'hybrid_moving':
-        cfg.action_space = 'hybrid'
-        cfg.n_sample = 3200
-        cfg.entropy_weight = 0.03
-        cfg.batch_size = 320
-        cfg.adv_norm = False
-        cfg.model = dict(
-            encoder_hidden_size_list=[256, 128, 64, 64],
-            sigma_type='fixed',
-            fixed_sigma_value=0.3,
-            bound_type='tanh',
-        )
-    elif env == 'evogym_carrier':
-        cfg.action_space = 'continuous'
-        cfg.n_sample = 2048
-        cfg.batch_size = 256
-        cfg.epoch_per_collect = 10
-        cfg.learning_rate = 3e-3
-    elif env == 'mario':
-        cfg.n_sample = 256
-        cfg.batch_size = 64
-        cfg.epoch_per_collect = 2
-        cfg.learning_rate = 1e-3
-        cfg.model = dict(
-            encoder_hidden_size_list=[64, 64, 128],
-            critic_head_hidden_size=128,
-            actor_head_hidden_size=128,
-        )
-    elif env == 'di_sheep':
-        cfg.n_sample = 3200
-        cfg.batch_size = 320
-        cfg.epoch_per_collect = 10
-        cfg.learning_rate = 3e-4
-        cfg.adv_norm = False
-        cfg.entropy_weight = 0.001
-    elif env == 'procgen_bigfish':
-        cfg.n_sample = 16384
-        cfg.batch_size = 16384
-        cfg.epoch_per_collect = 10
-        cfg.learning_rate = 5e-4
-        cfg.model = dict(
-            encoder_hidden_size_list=[64, 128, 256],
-            critic_head_hidden_size=256,
-            actor_head_hidden_size=256,
-        )
-    elif env in ['atari_qbert', 'atari_kangaroo', 'atari_bowling']:
-        cfg.n_sample = 1024
-        cfg.batch_size = 128
-        cfg.epoch_per_collect = 10
-        cfg.learning_rate = 0.0001
-        cfg.model = dict(
-            encoder_hidden_size_list=[32, 64, 64, 128],
-            actor_head_hidden_size=128,
-            critic_head_hidden_size=128,
-            critic_head_layer_num=2,
-        )
-    elif env == 'minigrid_fourroom':
-        cfg.n_sample = 3200
-        cfg.batch_size = 320
-        cfg.learning_rate = 3e-4
-        cfg.epoch_per_collect = 10
-        cfg.entropy_weight = 0.001
-    elif env == 'metadrive':
-        cfg.learning_rate = 3e-4
-        cfg.action_space = 'continuous'
-        cfg.entropy_weight = 0.001
-        cfg.n_sample = 3000
-        cfg.epoch_per_collect = 10
-        cfg.learning_rate = 0.0001
-        cfg.model = dict(
-            encoder_hidden_size_list=[32, 64, 64, 128],
-            actor_head_hidden_size=128,
-            critic_head_hidden_size=128,
-            critic_head_layer_num=2,
-        )
->>>>>>> 275141bb
     else:
         raise KeyError("not supported algorithm type: {}".format(algorithm))
 

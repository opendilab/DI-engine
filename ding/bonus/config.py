--- conflicted
+++ resolved
@@ -4,11 +4,7 @@
 from ding.envs import BaseEnv, DingEnvWrapper
 from ding.envs.env_wrappers import MaxAndSkipWrapper, WarpFrameWrapper, ScaledFloatFrameWrapper, FrameStackWrapper, \
     EvalEpisodeReturnEnv, TransposeWrapper, TimeLimitWrapper, FlatObsWrapper, GymToGymnasiumWrapper
-<<<<<<< HEAD
 from ding.policy import PPOFPolicy, A2CPolicy ,TD3Policy, DDPGPolicy, SACPolicy, DQNPolicy, IMPALAPolicy, C51Policy
-=======
-from ding.policy import PPOFPolicy, A2CPolicy, TD3Policy, DDPGPolicy, SACPolicy, DQNPolicy, IMPALAPolicy
->>>>>>> 70009aef
 
 
 def get_instance_config(env: str, algorithm: str) -> EasyDict:
@@ -721,80 +717,6 @@
             )
         else:
             raise KeyError("not supported env type: {}".format(env))
-<<<<<<< HEAD
-    elif algorithm == 'IMPALA':
-        cfg = EasyDict({"policy": IMPALAPolicy.default_config()})
-        if env == 'SpaceInvaders':
-            cfg.update(
-                dict(
-                    exp_name='SpaceInvaders-v4-IMPALA',
-                    seed=0,
-                    env=dict(
-                        collector_env_num=8,
-                        evaluator_env_num=8,
-                        n_evaluator_episode=8,
-                        stop_value=10000000000,
-                        env_id='SpaceInvaders-v4',
-                        frame_stack=4,
-                        manager=dict(shared_memory=False, )
-                    ),
-                    policy=dict(
-                        cuda=True,
-                        #unroll_len=32,
-                        random_collect_size=500,
-                        model=dict(
-                            obs_shape=[4, 84, 84],
-                            action_shape=6,
-                            encoder_hidden_size_list=[128, 128, 256, 512],
-                            critic_head_hidden_size=512,
-                            critic_head_layer_num=3,
-                            actor_head_hidden_size=512,
-                            actor_head_layer_num=3,
-                        ),
-                        learn=dict(
-                            # (int) collect n_sample data, train model update_per_collect times
-                            # here we follow impala serial pipeline
-                            update_per_collect=3,  # update_per_collect show be in [1, 10]
-                            # (int) the number of data for a train iteration
-                            batch_size=128,
-                            grad_clip_type='clip_norm',
-                            clip_value=5,
-                            learning_rate=0.0003,
-                            # (float) loss weight of the value network, the weight of policy network is set to 1
-                            value_weight=0.5,
-                            # (float) loss weight of the entropy regularization, the weight of policy network is set to 1
-                            entropy_weight=0.01,
-                            # (float) discount factor for future reward, defaults int [0, 1]
-                            discount_factor=0.99,
-                            # (float) additional discounting parameter
-                            lambda_=0.95,
-                            # (float) clip ratio of importance weights
-                            rho_clip_ratio=1.0,
-                            # (float) clip ratio of importance weights
-                            c_clip_ratio=1.0,
-                            # (float) clip ratio of importance sampling
-                            rho_pg_clip_ratio=1.0,
-                        ),
-                        collect=dict(
-                            unroll_len=32,
-                            # (int) collect n_sample data, train model n_iteration times
-                            n_sample=16,
-                            collector=dict(collect_print_freq=1000, ),
-                        ),
-                        eval=dict(evaluator=dict(eval_freq=5000, )),
-                        other=dict(replay_buffer=dict(replay_buffer_size=10000, ), ),
-                    ),
-                    wandb_logger=dict(
-                        gradient_logger=True,
-                        video_logger=True,
-                        plot_logger=True,
-                        action_logger=True,
-                        return_logger=False
-                    ),
-                )
-            )
-        else:
-            raise KeyError("not supported env type: {}".format(env))
     elif algorithm == 'C51':
         cfg = EasyDict({"policy": C51Policy.default_config()})
         if env == 'lunarlander_discrete':
@@ -851,8 +773,6 @@
             )
         else:
             raise KeyError("not supported env type: {}".format(env))
-=======
->>>>>>> 70009aef
     else:
         raise KeyError("not supported algorithm type: {}".format(algorithm))
 

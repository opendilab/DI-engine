--- conflicted
+++ resolved
@@ -179,11 +179,6 @@
     #         print('np.isnan(s) or s > sm!:',s.max(),s.min())
     #         return torch.tensor(0)  # todo
     #     return torch.tensor(1 / s)
-<<<<<<< HEAD
-
-=======
-    
->>>>>>> c79d470b
     def _compute_intrinsic_reward(
             self,
             episodic_memory: List,
@@ -194,7 +189,6 @@
             c=0.001,
             sm=8,
     ) -> torch.Tensor:  #kernel_epsilon=0.0001
-<<<<<<< HEAD
         state_dist = torch.cdist(current_controllable_state.unsqueeze(0), episodic_memory, p=2).squeeze(0).sort()[0][:k]
 
         self._running_mean_std_episodic_dist.update(state_dist.cpu().numpy())  # TODO
@@ -208,21 +202,6 @@
             print('np.isnan(s) or s > sm!:', s.max(), s.min())
             return torch.tensor(0)  # todo
         return 1 / s  # torch.tensor(1 / s)
-=======
-        state_dist   = torch.cdist(current_controllable_state.unsqueeze(0),episodic_memory,p=2).squeeze(0).sort()[0][:k]
-
-        self._running_mean_std_episodic_dist.update( state_dist.cpu().numpy()) # TODO
-        state_dist  =  state_dist  / self._running_mean_std_episodic_dist.mean  # TODO
-
-        # dist = np.max(dist - kernel_cluster_distance, 0) #TODO
-        kernel = kernel_epsilon / ( state_dist  + kernel_epsilon)
-        s = torch.sqrt(torch.clip(torch.sum(kernel), 0, None)) + c
-
-        if torch.isnan(s) or s > sm:
-            print('np.isnan(s) or s > sm!:',s.max(),s.min())
-            return torch.tensor(0)  # todo
-        return 1 / s # torch.tensor(1 / s)
->>>>>>> c79d470b
 
     def estimate(self, data: list) -> None:
         """
@@ -262,17 +241,10 @@
                         episodic_reward[i].append(torch.tensor(0.))
                     else:
                         episodic_memory = cur_obs_embedding[i][:j]
-<<<<<<< HEAD
                         reward = self._compute_intrinsic_reward(episodic_memory,
                                                                 cur_obs_embedding[i][j]).to(self.device)
                         episodic_reward[i].append(reward)
 
-=======
-                        reward = self._compute_intrinsic_reward(episodic_memory, cur_obs_embedding[i][j]).to(self.device)
-                        episodic_reward[i].append(reward)
-
-            
->>>>>>> c79d470b
             # 32,42,1  list(list(tensor)) - > tensor
             tmp = [torch.stack(episodic_reward_tmp, dim=0) for episodic_reward_tmp in episodic_reward]
             # stack batch dim
@@ -280,7 +252,6 @@
             episodic_reward = episodic_reward.view(-1)  #torch.Size([32, 42]) -> torch.Size([32*42]
 
             self.estimate_cnt_episodic += 1
-<<<<<<< HEAD
             self.tb_logger.add_scalar(
                 'episodic_reward/episodic_reward_max', episodic_reward.max(), self.estimate_cnt_episodic
             )
@@ -290,11 +261,6 @@
             self.tb_logger.add_scalar(
                 'episodic_reward/episodic_reward_min', episodic_reward.min(), self.estimate_cnt_episodic
             )
-=======
-            self.tb_logger.add_scalar('episodic_reward/episodic_reward_max', episodic_reward.max(), self.estimate_cnt_episodic)
-            self.tb_logger.add_scalar('episodic_reward/episodic_reward_mean', episodic_reward.mean(), self.estimate_cnt_episodic)
-            self.tb_logger.add_scalar('episodic_reward/episodic_reward_min', episodic_reward.min(), self.estimate_cnt_episodic)
->>>>>>> c79d470b
             # episodic_reward = (episodic_reward - episodic_reward.min()) / (episodic_reward.max() - episodic_reward.min() + 1e-8)
             # self._running_mean_std_episodic_reward.update(episodic_reward.cpu().numpy()) #.cpu().numpy() # TODO
             # episodic_reward =  episodic_reward / self._running_mean_std_episodic_reward.mean  # TODO

--- conflicted
+++ resolved
@@ -14,7 +14,7 @@
 from ding.torch_utils.data_helper import to_tensor
 
 
-def collect_states(iterator):
+def collect_states(iterator):  # get total_states
     res = []
     for item in iterator:
         state = item['obs']
@@ -57,11 +57,6 @@
         batch_size=64,
         hidden_size_list=[64, 64, 128],
         update_per_collect=100,
-        obs_norm=True,
-        obs_norm_clamp_min=-1,
-        obs_norm_clamp_max=1,
-        extrinsic_reward_scale=1,
-        extrinsic_reward_weight=1,
     )
 
     def __init__(self, config: EasyDict, device: str, tb_logger: 'SummaryWriter') -> None:  # noqa
@@ -74,20 +69,15 @@
         self.reward_model.to(self.device)
         self.intrinsic_reward_type = config.intrinsic_reward_type
         assert self.intrinsic_reward_type in ['add', 'new', 'assign']
-        self.train_obs = []
+        self.train_data = []
         self.opt = optim.Adam(self.reward_model.predictor.parameters(), config.learning_rate)
-<<<<<<< HEAD
         self._running_mean_std_rnd = RunningMeanStd(epsilon=1e-4)
-=======
-        self._running_mean_std_rnd_reward = RunningMeanStd(epsilon=1e-4)
->>>>>>> 8a108c7c
         self.estimate_cnt_rnd = 0
         self._running_mean_std_rnd_obs = RunningMeanStd(epsilon=1e-4)  # TODO(pu)
 
     def _train(self) -> None:
-        train_data: list = random.sample(self.train_obs, self.cfg.batch_size)
+        train_data: list = random.sample(self.train_data, self.cfg.batch_size)
         train_data: torch.Tensor = torch.stack(train_data).to(self.device)
-<<<<<<< HEAD
 
         # TODO(pu): observation normalization:  transform to mean 0, std 1
         self._running_mean_std_rnd_obs.update(train_data.cpu().numpy())
@@ -95,15 +85,6 @@
             self._running_mean_std_rnd_obs.std
         ).to(self.device)
         train_data = torch.clamp(train_data, min=-5, max=5)
-=======
-        if self.cfg.obs_norm:
-            # TODO(pu): observation normalization:  transform to mean 0, std 1
-            self._running_mean_std_rnd_obs.update(train_data.cpu().numpy())
-            train_data = (train_data - to_tensor(self._running_mean_std_rnd_obs.mean).to(self.device)) / to_tensor(
-                self._running_mean_std_rnd_obs.std
-            ).to(self.device)
-            train_data = torch.clamp(train_data, min=self.cfg.obs_norm_clamp_min, max=self.cfg.obs_norm_clamp_max)
->>>>>>> 8a108c7c
 
         predict_feature, target_feature = self.reward_model(train_data)
         loss = F.mse_loss(predict_feature, target_feature.detach())
@@ -122,18 +103,10 @@
         """
         obs = collect_states(data)
         obs = torch.stack(obs).to(self.device)
-<<<<<<< HEAD
         # TODO(pu): observation normalization:  transform to mean 0, std 1
         obs = (obs - to_tensor(self._running_mean_std_rnd_obs.mean
                                ).to(self.device)) / to_tensor(self._running_mean_std_rnd_obs.std).to(self.device)
         obs = torch.clamp(obs, min=-5, max=5)
-=======
-        if self.cfg.obs_norm:
-            # TODO(pu): observation normalization:  transform to mean 0, std 1
-            obs = (obs - to_tensor(self._running_mean_std_rnd_obs.mean
-                                   ).to(self.device)) / to_tensor(self._running_mean_std_rnd_obs.std).to(self.device)
-            obs = torch.clamp(obs, min=self.cfg.obs_norm_clamp_min, max=self.cfg.obs_norm_clamp_max)
->>>>>>> 8a108c7c
 
         with torch.no_grad():
             predict_feature, target_feature = self.reward_model(obs)
@@ -141,21 +114,11 @@
             # TODO(pu): transform to [0,1], for episodic reward normalization in NGU
             # reward = (reward - reward.min()) / (reward.max() - reward.min() + 1e-11)
 
-<<<<<<< HEAD
             self._running_mean_std_rnd.update(reward.cpu().numpy())
             # TODO(pu): reward normalization: transform to (mean 0, std 1), lm0std1
             # empirically we found this normalization way works well
             # than only dividing the self._running_mean_std_rnd.std
             # reward = (reward - self._running_mean_std_rnd.mean) / (self._running_mean_std_rnd.std + 1e-11)
-=======
-            self._running_mean_std_rnd_reward.update(reward.cpu().numpy())
-
-            # TODO(pu): reward normalization: transform to (mean 0, std 1), lm0std1
-            # empirically we found this normalization way works well
-            # than only dividing the self._running_mean_std_rnd_reward.std
-            # reward = (reward - self._running_mean_std_rnd_reward.mean)
-            # / (self._running_mean_std_rnd_reward.std + 1e-11)
->>>>>>> 8a108c7c
 
             # TODO(pu): transform to [0,1]: b01
             rnd_reward = (reward - reward.min()) / (reward.max() - reward.min() + 1e-11)
@@ -169,16 +132,9 @@
             rnd_reward = torch.chunk(rnd_reward, rnd_reward.shape[0], dim=0)
         for item, rnd_rew in zip(data, rnd_reward):
             if self.intrinsic_reward_type == 'add':
-<<<<<<< HEAD
                 if item['reward'] > 0 and item['reward'] <= 1:
                     item['reward'] = 1000 * item['reward'] + rnd_rew  # TODO(pu) avarage episode length
                     # item['reward'] = item['reward'] + rnd_rew # TODO(pu) avarage episode length
-=======
-                if item['reward'] > 0 and item['reward'] <= self.cfg.extrinsic_reward_scale:
-                    item['reward'] = self.cfg.extrinsic_reward_weight * item[
-                        'reward'] + rnd_rew  # TODO(pu) avarage episode length
-                    # item['reward'] = item['reward'] + rnd_rew
->>>>>>> 8a108c7c
                 else:
                     item['reward'] += rnd_rew
             elif self.intrinsic_reward_type == 'new':
@@ -187,7 +143,7 @@
                 item['reward'] = rnd_rew
 
     def collect_data(self, data: list) -> None:
-        self.train_obs.extend(collect_states(data))
+        self.train_data.extend(collect_states(data))
 
     def clear_data(self) -> None:
-        self.train_obs.clear()+        self.train_data.clear()
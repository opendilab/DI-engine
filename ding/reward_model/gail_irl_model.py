--- conflicted
+++ resolved
@@ -185,17 +185,6 @@
         with open(self.cfg.expert_data_path, 'rb') as f:
             self.expert_data_loader: list = pickle.load(f)
         self.expert_data = self.concat_state_action_pairs(self.expert_data_loader)
-<<<<<<< HEAD
-
-    def state_dict(self) -> Dict[str, Any]:
-        return {
-            'model': self.reward_model.state_dict(),
-        }
-
-    def load_state_dict(self, state_dict: Dict[str, Any]) -> None:
-        self.reward_model.load_state_dict(state_dict['model'])
-=======
->>>>>>> 8a108c7c
 
     def state_dict(self) -> Dict[str, Any]:
         return {

from typing import Any, Union, Callable, List, Dict, Optional, Tuple
import time
import copy
import logging
from functools import partial
from easydict import EasyDict
from collections import namedtuple

from ding.torch_utils import CountVar, auto_checkpoint, build_log_buffer
from ding.utils import build_logger, EasyTimer, import_module, LEARNER_REGISTRY, get_rank, get_world_size
from ding.utils.autolog import LoggedValue, LoggedModel, TickTime
from ding.utils.data import AsyncDataLoader
from .learner_hook import build_learner_hook_by_cfg, add_learner_hook, merge_hooks, LearnerHook
logging.info('')  # necessary


@LEARNER_REGISTRY.register('base')
class BaseLearner(object):
    r"""
    Overview:
        Base class for policy learning.
    Interface:
        train, call_hook, register_hook, save_checkpoint, start, setup_dataloader, close
    Property:
        learn_info, priority_info, last_iter, train_iter, rank, world_size, policy
        monitor, log_buffer, logger, tb_logger, ckpt_name, exp_name, instance_name
    """

    @classmethod
    def default_config(cls: type) -> EasyDict:
        cfg = EasyDict(copy.deepcopy(cls.config))
        cfg.cfg_type = cls.__name__ + 'Dict'
        return cfg

    config = dict(
        train_iterations=int(1e9),
        dataloader=dict(num_workers=0, ),
        log_policy=True,
        # --- Hooks ---
        hook=dict(
            load_ckpt_before_run='',
            log_show_after_iter=100,
            save_ckpt_after_iter=10000,
            save_ckpt_after_run=True,
        ),
    )

    _name = "BaseLearner"  # override this variable for sub-class learner

    def __init__(
            self,
            cfg: EasyDict,
            policy: namedtuple = None,
            tb_logger: Optional['SummaryWriter'] = None,  # noqa
            dist_info: Tuple[int, int] = None,
            exp_name: Optional[str] = 'default_experiment',
            instance_name: Optional[str] = 'learner',
    ) -> None:
        """
        Overview:
            Initialization method, build common learner components according to cfg, such as hook, wrapper and so on.
        Arguments:
            - cfg (:obj:`EasyDict`): Learner config, you can refer cls.config for details.
            - policy (:obj:`namedtuple`): A collection of policy function of learn mode. And policy can also be \
                initialized when runtime.
            - tb_logger (:obj:`SummaryWriter`): Tensorboard summary writer.
            - dist_info (:obj:`Tuple[int, int]`): Multi-GPU distributed training information.
            - exp_name (:obj:`str`): Experiment name, which is used to indicate output directory.
            - instance_name (:obj:`str`): Instance name, which should be unique among different learners.
        Notes:
            If you want to debug in sync CUDA mode, please add the following code at the beginning of ``__init__``.

            .. code:: python

                os.environ['CUDA_LAUNCH_BLOCKING'] = "1"  # for debug async CUDA
        """
        self._cfg = cfg
        self._exp_name = exp_name
        self._instance_name = instance_name
        self._ckpt_name = None
        self._timer = EasyTimer()

        # These 2 attributes are only used in parallel mode.
        self._end_flag = False
        self._learner_done = False
        if dist_info is None:
            self._rank = get_rank()
            self._world_size = get_world_size()
        else:
            # Learner rank. Used to discriminate which GPU it uses.
            self._rank, self._world_size = dist_info
        if self._world_size > 1:
            self._cfg.hook.log_reduce_after_iter = True

        # Logger (Monitor will be initialized in policy setter)
        # Only rank == 0 learner needs monitor and tb_logger, others only need text_logger to display terminal output.
        if self._rank == 0:
            if tb_logger is not None:
                self._logger, _ = build_logger(
                    './{}/log/{}'.format(self._exp_name, self._instance_name), self._instance_name, need_tb=False
                )
                self._tb_logger = tb_logger
            else:
                self._logger, self._tb_logger = build_logger(
                    './{}/log/{}'.format(self._exp_name, self._instance_name), self._instance_name
                )
        else:
            self._logger, _ = build_logger(
                './{}/log/{}'.format(self._exp_name, self._instance_name), self._instance_name, need_tb=False
            )
            self._tb_logger = None
        self._log_buffer = {
            'scalar': build_log_buffer(),
            'scalars': build_log_buffer(),
            'histogram': build_log_buffer(),
        }

        # Setup policy
        if policy is not None:
            self.policy = policy

        # Learner hooks. Used to do specific things at specific time point. Will be set in ``_setup_hook``
        self._hooks = {'before_run': [], 'before_iter': [], 'after_iter': [], 'after_run': []}
        # Last iteration. Used to record current iter.
        self._last_iter = CountVar(init_val=0)

        # Setup time wrapper and hook.
        self._setup_wrapper()
        self._setup_hook()

    def _setup_hook(self) -> None:
        """
        Overview:
            Setup hook for base_learner. Hook is the way to implement some functions at specific time point
            in base_learner. You can refer to ``learner_hook.py``.
        """
        if hasattr(self, '_hooks'):
            self._hooks = merge_hooks(self._hooks, build_learner_hook_by_cfg(self._cfg.hook))
        else:
            self._hooks = build_learner_hook_by_cfg(self._cfg.hook)

    def _setup_wrapper(self) -> None:
        """
        Overview:
            Use ``_time_wrapper`` to get ``train_time``.
        Note:
            ``data_time`` is wrapped in ``setup_dataloader``.
        """
        self._wrapper_timer = EasyTimer()
        self.train = self._time_wrapper(self.train, 'scalar', 'train_time')

    def _time_wrapper(self, fn: Callable, var_type: str, var_name: str) -> Callable:
        """
        Overview:
            Wrap a function and record the time it used in ``_log_buffer``.
        Arguments:
            - fn (:obj:`Callable`): Function to be time_wrapped.
            - var_type (:obj:`str`): Variable type, e.g. ['scalar', 'scalars', 'histogram'].
            - var_name (:obj:`str`): Variable name, e.g. ['cur_lr', 'total_loss'].
        Returns:
             - wrapper (:obj:`Callable`): The wrapper to acquire a function's time.
        """

        def wrapper(*args, **kwargs) -> Any:
            with self._wrapper_timer:
                ret = fn(*args, **kwargs)
            self._log_buffer[var_type][var_name] = self._wrapper_timer.value
            return ret

        return wrapper

    def register_hook(self, hook: LearnerHook) -> None:
        """
        Overview:
            Add a new learner hook.
        Arguments:
            - hook (:obj:`LearnerHook`): The hook to be addedr.
        """
        add_learner_hook(self._hooks, hook)

    def train(self, data: dict, envstep: int = -1) -> None:
        """
        Overview:
            Given training data, implement network update for one iteration and update related variables.
            Learner's API for serial entry.
            Also called in ``start`` for each iteration's training.
        Arguments:
            - data (:obj:`dict`): Training data which is retrieved from repaly buffer.

        .. note::

            ``_policy`` must be set before calling this method.

            ``_policy.forward`` method contains: forward, backward, grad sync(if in multi-gpu mode) and
            parameter update.

            ``before_iter`` and ``after_iter`` hooks are called at the beginning and ending.
        """
        assert hasattr(self, '_policy'), "please set learner policy"
        self.call_hook('before_iter')

        # Forward
        log_vars = self._policy.forward(data)

        # Update replay buffer's priority info
        if isinstance(log_vars, dict):
            priority = log_vars.pop('priority', None)
        elif isinstance(log_vars, list):
            priority = log_vars[-1].pop('priority', None)
        else:
            raise TypeError("not support type for log_vars: {}".format(type(log_vars)))
        if priority is not None:
            replay_buffer_idx = [d.get('replay_buffer_idx', None) for d in data]
            replay_unique_id = [d.get('replay_unique_id', None) for d in data]
            self.priority_info = {
                'priority': priority,
                'replay_buffer_idx': replay_buffer_idx,
                'replay_unique_id': replay_unique_id,
            }
        # Discriminate vars in scalar, scalars and histogram type
        # Regard a var as scalar type by default. For scalars and histogram type, must annotate by prefix "[xxx]"
        self._collector_envstep = envstep
        if isinstance(log_vars, dict):
            log_vars = [log_vars]
        for elem in log_vars:
            scalars_vars, histogram_vars = {}, {}
            for k in list(elem.keys()):
                if "[scalars]" in k:
                    new_k = k.split(']')[-1]
                    scalars_vars[new_k] = elem.pop(k)
                elif "[histogram]" in k:
                    new_k = k.split(']')[-1]
                    histogram_vars[new_k] = elem.pop(k)
            # Update log_buffer
            self._log_buffer['scalar'].update(elem)
            self._log_buffer['scalars'].update(scalars_vars)
            self._log_buffer['histogram'].update(histogram_vars)

            self.call_hook('after_iter')
            self._last_iter.add(1)
<<<<<<< HEAD
=======

        return log_vars
>>>>>>> 8a108c7c

    @auto_checkpoint
    def start(self) -> None:
        """
        Overview:
            [Only Used In Parallel Mode] Learner's API for parallel entry.
            For each iteration, learner will get data through ``_next_data`` and call ``train`` to train.

        .. note::

            ``before_run`` and ``after_run`` hooks are called at the beginning and ending.
        """
        self._end_flag = False
        self._learner_done = False
        # before run hook
        self.call_hook('before_run')

        for i in range(self._cfg.train_iterations):
            data = self._next_data()
            if self._end_flag:
                break
            self.train(data)

        self._learner_done = True
        # after run hook
        self.call_hook('after_run')

    def setup_dataloader(self) -> None:
        """
        Overview:
            [Only Used In Parallel Mode] Setup learner's dataloader.

        .. note::

            Only in parallel mode will we use attributes ``get_data`` and ``_dataloader`` to get data from file system;
            Instead, in serial version, we can fetch data from memory directly.

            In parallel mode, ``get_data`` is set by ``LearnerCommHelper``, and should be callable.
            Users don't need to know the related details if not necessary.
        """
        cfg = self._cfg.dataloader
        batch_size = self._policy.get_attribute('batch_size')
        device = self._policy.get_attribute('device')
        chunk_size = cfg.chunk_size if 'chunk_size' in cfg else batch_size
        self._dataloader = AsyncDataLoader(
            self.get_data, batch_size, device, chunk_size, collate_fn=lambda x: x, num_workers=cfg.num_workers
        )
        self._next_data = self._time_wrapper(self._next_data, 'scalar', 'data_time')

    def _next_data(self) -> Any:
        """
        Overview:
            [Only Used In Parallel Mode] Call ``_dataloader``'s ``__next__`` method to return next training data.
        Returns:
            - data (:obj:`Any`): Next training data from dataloader.
        """
        return next(self._dataloader)

    def close(self) -> None:
        """
        Overview:
            [Only Used In Parallel Mode] Close the related resources, e.g. dataloader, tensorboard logger, etc.
        """
        if self._end_flag:
            return
        self._end_flag = True
        if hasattr(self, '_dataloader'):
            self._dataloader.close()
        if self._tb_logger:
            self._tb_logger.flush()
            self._tb_logger.close()

    def __del__(self) -> None:
        self.close()

    def call_hook(self, name: str) -> None:
        """
        Overview:
            Call the corresponding hook plugins according to position name.
        Arguments:
            - name (:obj:`str`): Hooks in which position to call, \
                should be in ['before_run', 'after_run', 'before_iter', 'after_iter'].
        """
        for hook in self._hooks[name]:
            hook(self)

    def info(self, s: str) -> None:
        """
        Overview:
            Log string info by ``self._logger.info``.
        Arguments:
            - s (:obj:`str`): The message to add into the logger.
        """
        self._logger.info('[RANK{}]: {}'.format(self._rank, s))

    def debug(self, s: str) -> None:
        self._logger.debug('[RANK{}]: {}'.format(self._rank, s))

    def save_checkpoint(self, ckpt_name: str = None) -> None:
        """
        Overview:
            Directly call ``save_ckpt_after_run`` hook to save checkpoint.
        Note:
            Must guarantee that "save_ckpt_after_run" is registered in "after_run" hook.
            This method is called in:

                - ``auto_checkpoint`` (``torch_utils/checkpoint_helper.py``), which is designed for \
                    saving checkpoint whenever an exception raises.
                - ``serial_pipeline`` (``entry/serial_entry.py``). Used to save checkpoint when reaching \
                    new highest evaluation reward.
        """
        if ckpt_name is not None:
            self.ckpt_name = ckpt_name
        names = [h.name for h in self._hooks['after_run']]
        assert 'save_ckpt_after_run' in names
        idx = names.index('save_ckpt_after_run')
        self._hooks['after_run'][idx](self)
        self.ckpt_name = None

    @property
    def learn_info(self) -> dict:
        """
        Overview:
            Get current info dict, which will be sent to commander, e.g. replay buffer priority update,
            current iteration, hyper-parameter adjustment, whether task is finished, etc.
        Returns:
            - info (:obj:`dict`): Current learner info dict.
        """
        ret = {
            'learner_step': self._last_iter.val,
            'priority_info': self.priority_info,
            'learner_done': self._learner_done
        }
        return ret

    @property
    def last_iter(self) -> CountVar:
        return self._last_iter

    @property
    def train_iter(self) -> int:
        return self._last_iter.val

    @property
    def monitor(self) -> 'TickMonitor':  # noqa
        return self._monitor

    @property
    def log_buffer(self) -> dict:  # LogDict
        return self._log_buffer

    @log_buffer.setter
    def log_buffer(self, _log_buffer: Dict[str, Dict[str, Any]]) -> None:
        self._log_buffer = _log_buffer

    @property
    def logger(self) -> logging.Logger:
        return self._logger

    @property
    def tb_logger(self) -> 'TensorBoradLogger':  # noqa
        return self._tb_logger

    @property
    def exp_name(self) -> str:
        return self._exp_name

    @property
    def instance_name(self) -> str:
        return self._instance_name

    @property
    def rank(self) -> int:
        return self._rank

    @property
    def world_size(self) -> int:
        return self._world_size

    @property
    def policy(self) -> 'Policy':  # noqa
        return self._policy

    @policy.setter
    def policy(self, _policy: 'Policy') -> None:  # noqa
        """
        Note:
            Policy variable monitor is set alongside with policy, because variables are determined by specific policy.
        """
        self._policy = _policy
        if self._rank == 0:
            self._monitor = get_simple_monitor_type(self._policy.monitor_vars())(TickTime(), expire=10)
        if self._cfg.log_policy:
            self.info(self._policy.info())

    @property
    def priority_info(self) -> dict:
        if not hasattr(self, '_priority_info'):
            self._priority_info = {}
        return self._priority_info

    @priority_info.setter
    def priority_info(self, _priority_info: dict) -> None:
        self._priority_info = _priority_info

    @property
    def ckpt_name(self) -> str:
        return self._ckpt_name

    @ckpt_name.setter
    def ckpt_name(self, _ckpt_name: str) -> None:
        self._ckpt_name = _ckpt_name


def create_learner(cfg: EasyDict, **kwargs) -> BaseLearner:
    """
    Overview:
        Given the key(learner_name), create a new learner instance if in learner_mapping's values,
        or raise an KeyError. In other words, a derived learner must first register, then can call ``create_learner``
        to get the instance.
    Arguments:
        - cfg (:obj:`EasyDict`): Learner config. Necessary keys: [learner.import_module, learner.learner_type].
    Returns:
        - learner (:obj:`BaseLearner`): The created new learner, should be an instance of one of \
            learner_mapping's values.
    """
    import_module(cfg.get('import_names', []))
    return LEARNER_REGISTRY.build(cfg.type, cfg=cfg, **kwargs)


class TickMonitor(LoggedModel):
    """
    Overview:
        TickMonitor is to monitor related info during training.
        Info includes: cur_lr, time(data, train, forward, backward), loss(total,...)
        These info variables are firstly recorded in ``log_buffer``, then in ``LearnerHook`` will vars in
        in this monitor be updated by``log_buffer``, finally printed to text logger and tensorboard logger.
    Interface:
        __init__, fixed_time, current_time, freeze, unfreeze, register_attribute_value, __getattr__
    Property:
        time, expire
    """
    data_time = LoggedValue(float)
    train_time = LoggedValue(float)
    total_collect_step = LoggedValue(float)
    total_step = LoggedValue(float)
    total_episode = LoggedValue(float)
    total_sample = LoggedValue(float)
    total_duration = LoggedValue(float)

    def __init__(self, time_: 'BaseTime', expire: Union[int, float]):  # noqa
        LoggedModel.__init__(self, time_, expire)
        self.__register()

    def __register(self):

        def __avg_func(prop_name: str) -> float:
            records = self.range_values[prop_name]()
            _list = [_value for (_begin_time, _end_time), _value in records]
            return sum(_list) / len(_list) if len(_list) != 0 else 0

        def __val_func(prop_name: str) -> float:
            records = self.range_values[prop_name]()
            return records[-1][1]

        for k in getattr(self, '_LoggedModel__properties'):
            self.register_attribute_value('avg', k, partial(__avg_func, prop_name=k))
            self.register_attribute_value('val', k, partial(__val_func, prop_name=k))


def get_simple_monitor_type(properties: List[str] = []) -> TickMonitor:
    """
    Overview:
        Besides basic training variables provided in ``TickMonitor``, many policies have their own customized
        ones to record and monitor. This function can return a customized tick monitor.
        Compared with ``TickMonitor``, ``SimpleTickMonitor`` can record extra ``properties`` passed in by a policy.
    Argumenst:
         - properties (:obj:`List[str]`): Customized properties to monitor.
    Returns:
        - simple_tick_monitor (:obj:`SimpleTickMonitor`): A simple customized tick monitor.
    """
    if len(properties) == 0:
        return TickMonitor
    else:
        attrs = {}
        properties = [
            'data_time', 'train_time', 'sample_count', 'total_collect_step', 'total_step', 'total_sample',
            'total_episode', 'total_duration'
        ] + properties
        for p_name in properties:
            attrs[p_name] = LoggedValue(float)
        return type('SimpleTickMonitor', (TickMonitor, ), attrs)<|MERGE_RESOLUTION|>--- conflicted
+++ resolved
@@ -238,11 +238,8 @@
 
             self.call_hook('after_iter')
             self._last_iter.add(1)
-<<<<<<< HEAD
-=======
 
         return log_vars
->>>>>>> 8a108c7c
 
     @auto_checkpoint
     def start(self) -> None:

--- conflicted
+++ resolved
@@ -238,11 +238,8 @@
 
             self.call_hook('after_iter')
             self._last_iter.add(1)
-<<<<<<< HEAD
-=======
 
         return log_vars
->>>>>>> 62d61b5b
 
     @auto_checkpoint
     def start(self) -> None:

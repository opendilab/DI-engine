--- conflicted
+++ resolved
@@ -27,18 +27,13 @@
         self._episode_step_base = cfg.get('episode_step', 200)
         self._reset_time = cfg.get('reset_time', 0.)
         self._step_time = cfg.get('step_time', 0.)
-<<<<<<< HEAD
+        self.reset()
+        # gym attribute
+        self.metadata = {'render.modes': ['human', 'rgb_array'], 'video.frames_per_second': 1}
         self._observation_space = gym.spaces.Box(low=-1.0, high=1.0, shape=(self._obs_dim, ), dtype=np.float32)
         self._action_space = gym.spaces.Box(low=-2.0, high=2.0, shape=(self._action_dim, ), dtype=np.float32)
         self._reward_space = gym.spaces.Box(low=-1.0, high=1.0, shape=(1, ), dtype=np.float32)
         self._init_flag = True
-=======
-        self.reset()
-        # gym attribute
-        self.metadata = {'render.modes': ['human', 'rgb_array'], 'video.frames_per_second': 1}
-        self.observation_space = gym.spaces.Box(-1, 1, (self._obs_dim, ))
-        self.action_space = gym.spaces.Discrete(self._action_dim)
->>>>>>> e6cc0604
 
     def reset(self) -> np.ndarray:
         if hasattr(self, '_seed'):
@@ -46,11 +41,7 @@
         self._episode_step = int(random_change(self._episode_step_base))
         env_sleep(random_change(self._reset_time))
         self._step_count = 0
-<<<<<<< HEAD
         self._final_eval_reward = 0.
-=======
-        self._final_eval_reward = 0
->>>>>>> e6cc0604
         obs = np.random.randn(self._obs_dim).astype(np.float32)
         return obs
 

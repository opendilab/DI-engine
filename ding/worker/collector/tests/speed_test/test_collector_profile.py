--- conflicted
+++ resolved
@@ -3,29 +3,19 @@
 import copy
 import pytest
 import numpy as np
-<<<<<<< HEAD
-=======
 import gym
->>>>>>> 62d61b5b
 from easydict import EasyDict
 from functools import partial
 
 from ding.worker import SampleSerialCollector, NaiveReplayBuffer
 from ding.envs import get_vec_env_setting, create_env_manager, AsyncSubprocessEnvManager, SyncSubprocessEnvManager,\
-<<<<<<< HEAD
-    BaseEnvManager, get_env_manager_cls
-=======
     BaseEnvManager, get_env_manager_cls, DingEnvWrapper
->>>>>>> 62d61b5b
 from ding.utils import deep_merge_dicts, set_pkg_seed, pretty_print
 
 from ding.worker.collector.tests.speed_test.fake_policy import FakePolicy
 from ding.worker.collector.tests.speed_test.fake_env import FakeEnv
 
-<<<<<<< HEAD
-=======
 n_sample = 80
->>>>>>> 62d61b5b
 env_policy_cfg_dict = dict(
     # Small env and policy, such as Atari/Mujoco
     small=dict(
@@ -69,10 +59,6 @@
         ),
         policy=dict(forward_time=0.02)
     ),
-<<<<<<< HEAD
-)
-
-=======
     # cartpole env
     cartpole=dict(
         size='cartpole',
@@ -111,7 +97,6 @@
     return gym.make('CartPole-v0')
 
 
->>>>>>> 62d61b5b
 # SLOW MODE: used in normal test
 #   - Repeat 3 times; Collect 300 times;
 #   - Test on small + middle + big env
@@ -125,16 +110,6 @@
 FAST_MODE = True
 if FAST_MODE:
     # Note: 'base' takes approximately 6 times longer than 'subprocess'
-<<<<<<< HEAD
-    test_env_manager_list = ['base', 'subprocess']
-    test_env_policy_cfg_dict = {'small': env_policy_cfg_dict['small']}
-    env_reset_ratio_list = [1]
-    repeat_times_per_test = 1
-    collect_times_per_repeat = 50
-    n_sample = 80
-else:
-    test_env_manager_list = ['base', 'subprocess', 'sync_subprocess']
-=======
     test_env_manager_list = ['base', 'subprocess', 'gym_vector']
     test_env_policy_cfg_dict = {'small': env_policy_cfg_dict['small'], 'cartpole': env_policy_cfg_dict['cartpole']}
     env_reset_ratio_list = [1]
@@ -142,24 +117,15 @@
     collect_times_per_repeat = 50
 else:
     test_env_manager_list = ['base', 'subprocess', 'sync_subprocess', 'gym_vector']
->>>>>>> 62d61b5b
     test_env_policy_cfg_dict = env_policy_cfg_dict
     env_reset_ratio_list = [1, 5]
     repeat_times_per_test = 3
     collect_times_per_repeat = 300
-<<<<<<< HEAD
-    n_sample = 80
-=======
->>>>>>> 62d61b5b
 
 
 def compare_test(cfg: EasyDict, seed: int, test_name: str) -> None:
     print('=' * 100 + '\nTest Name: {}\nCfg:'.format(test_name))
-<<<<<<< HEAD
-    pretty_print(cfg)
-=======
     # pretty_print(cfg)
->>>>>>> 62d61b5b
 
     duration_list = []
     total_collected_sample = n_sample * collect_times_per_repeat
@@ -167,9 +133,6 @@
         # create collector_env
         collector_env_cfg = copy.deepcopy(cfg.env)
         collector_env_num = collector_env_cfg.collector_env_num
-<<<<<<< HEAD
-        collector_env_fns = [partial(FakeEnv, cfg=collector_env_cfg) for _ in range(collector_env_num)]
-=======
         if cfg.size == 'cartpole':
             if cfg.env.manager.type == 'gym_vector':
                 collector_env_fns = [wrapped_gym_cartpole_env for _ in range(collector_env_num)]
@@ -177,7 +140,6 @@
                 collector_env_fns = [wrapped_cartpole_env for _ in range(collector_env_num)]
         else:
             collector_env_fns = [partial(FakeEnv, cfg=collector_env_cfg) for _ in range(collector_env_num)]
->>>>>>> 62d61b5b
 
         collector_env = create_env_manager(cfg.env.manager, collector_env_fns)
         collector_env.seed(seed)
@@ -238,12 +200,8 @@
                     NaiveReplayBuffer.default_config(), copy_cfg.policy.other.replay_buffer
                 )
                 copy_cfg.env.reset_time *= env_reset_ratio
-<<<<<<< HEAD
-                copy_cfg.env.manager = get_env_manager_cls(env_manager_cfg).default_config()
-=======
                 manager_cfg = get_env_manager_cls(env_manager_cfg).default_config()
                 copy_cfg.env.manager = deep_merge_dicts(manager_cfg, copy_cfg.env.manager)
->>>>>>> 62d61b5b
                 copy_cfg.env.manager.type = env_manager_type
 
                 compare_test(copy_cfg, seed, test_name)
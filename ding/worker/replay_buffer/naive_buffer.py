--- conflicted
+++ resolved
@@ -78,11 +78,7 @@
             )
         # Periodic thruput. Here by default, monitor range is 60 seconds. You can modify it for free.
         self._periodic_thruput_monitor = PeriodicThruputMonitor(
-<<<<<<< HEAD
-            self._instance_name, EasyDict(seconds=60), self._logger, self._tb_logger
-=======
             self._instance_name, EasyDict(seconds=self._cfg.periodic_thruput_seconds), self._logger, self._tb_logger
->>>>>>> 62d61b5b
         )
 
     def start(self) -> None:
@@ -390,10 +386,7 @@
         deepcopy=False,
         # default `False` for serial pipeline
         enable_track_used_data=False,
-<<<<<<< HEAD
-=======
         periodic_thruput_seconds=60,
->>>>>>> 62d61b5b
     )
 
     def __init__(

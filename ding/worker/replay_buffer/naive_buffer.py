import copy
from typing import Union, Any, Optional, List
import numpy as np
from easydict import EasyDict

from ding.worker.replay_buffer import IBuffer
from ding.utils import LockContext, LockContextType, BUFFER_REGISTRY, build_logger
from .utils import UsedDataRemover, PeriodicThruputMonitor


@BUFFER_REGISTRY.register('naive')
class NaiveReplayBuffer(IBuffer):
    r"""
    Overview:
        Naive replay buffer, can store and sample data.
        An naive implementation of replay buffer with no priority or any other advanced features.
        This buffer refers to multi-thread/multi-process and guarantees thread-safe, which means that methods like
        ``sample``, ``push``, ``clear`` are all mutual to each other.
    Interface:
        start, close, push, update, sample, clear, count, state_dict, load_state_dict, default_config
    Property:
        replay_buffer_size, push_count
    """

    config = dict(
        type='naive',
        replay_buffer_size=10000,
        deepcopy=False,
        # default `False` for serial pipeline
        enable_track_used_data=False,
        periodic_thruput_seconds=60,
    )

    def __init__(
            self,
            cfg: 'EasyDict',  # noqa
            tb_logger: Optional['SummaryWriter'] = None,  # noqa
            exp_name: Optional[str] = 'default_experiment',
            instance_name: Optional[str] = 'buffer',
    ) -> None:
        """
        Overview:
            Initialize the buffer
        Arguments:
            - cfg (:obj:`dict`): Config dict.
            - tb_logger (:obj:`Optional['SummaryWriter']`): Outer tb logger. Usually get this argument in serial mode.
            - exp_name (:obj:`Optional[str]`): Name of this experiment.
            - instance_name (:obj:`Optional[str]`): Name of this instance.
        """
        self._exp_name = exp_name
        self._instance_name = instance_name
        self._cfg = cfg
        self._replay_buffer_size = self._cfg.replay_buffer_size
        self._deepcopy = self._cfg.deepcopy
        # ``_data`` is a circular queue to store data (full data or meta data)
        self._data = [None for _ in range(self._replay_buffer_size)]
        # Current valid data count, indicating how many elements in ``self._data`` is valid.
        self._valid_count = 0
        # How many pieces of data have been pushed into this buffer, should be no less than ``_valid_count``.
        self._push_count = 0
        # Point to the tail position where next data can be inserted, i.e. latest inserted data's next position.
        self._tail = 0
        # Lock to guarantee thread safe
        self._lock = LockContext(type_=LockContextType.THREAD_LOCK)
        self._end_flag = False
        self._enable_track_used_data = self._cfg.enable_track_used_data
        if self._enable_track_used_data:
            self._used_data_remover = UsedDataRemover()
        if tb_logger is not None:
            self._logger, _ = build_logger(
                './{}/log/{}'.format(self._exp_name, self._instance_name), self._instance_name, need_tb=False
            )
            self._tb_logger = tb_logger
        else:
            self._logger, self._tb_logger = build_logger(
                './{}/log/{}'.format(self._exp_name, self._instance_name),
                self._instance_name,
            )
        # Periodic thruput. Here by default, monitor range is 60 seconds. You can modify it for free.
        self._periodic_thruput_monitor = PeriodicThruputMonitor(
            self._instance_name, EasyDict(seconds=self._cfg.periodic_thruput_seconds), self._logger, self._tb_logger
        )

    def start(self) -> None:
        """
        Overview:
            Start the buffer's used_data_remover thread if enables track_used_data.
        """
        if self._enable_track_used_data:
            self._used_data_remover.start()

    def close(self) -> None:
        """
        Overview:
            Clear the buffer; Join the buffer's used_data_remover thread if enables track_used_data.
        """
        self.clear()
        if self._enable_track_used_data:
            self._used_data_remover.close()
        self._tb_logger.flush()
        self._tb_logger.close()

    def push(self, data: Union[List[Any], Any], cur_collector_envstep: int) -> None:
        r"""
        Overview:
            Push a data into buffer.
        Arguments:
            - data (:obj:`Union[List[Any], Any]`): The data which will be pushed into buffer. Can be one \
                (in `Any` type), or many(int `List[Any]` type).
            - cur_collector_envstep (:obj:`int`): Collector's current env step. \
                Not used in naive buffer, but preserved for compatibility.
        """
        if isinstance(data, list):
            self._extend(data, cur_collector_envstep)
            self._periodic_thruput_monitor.push_data_count += len(data)
        else:
            self._append(data, cur_collector_envstep)
            self._periodic_thruput_monitor.push_data_count += 1

    def sample(self,
               size: int,
               cur_learner_iter: int,
               sample_range: slice = None,
               replace: bool = False) -> Optional[list]:
        """
        Overview:
            Sample data with length ``size``.
        Arguments:
            - size (:obj:`int`): The number of the data that will be sampled.
            - cur_learner_iter (:obj:`int`): Learner's current iteration. \
                Not used in naive buffer, but preserved for compatibility.
            - sample_range (:obj:`slice`): Buffer slice for sampling, such as `slice(-10, None)`, which \
                means only sample among the last 10 data
            - replace (:obj:`bool`): Whether sample with replacement
        Returns:
            - sample_data (:obj:`list`): A list of data with length ``size``.
        """
        if size == 0:
            return []
        can_sample = self._sample_check(size, replace)
        if not can_sample:
            return None
        with self._lock:
            indices = self._get_indices(size, sample_range, replace)
            sample_data = self._sample_with_indices(indices, cur_learner_iter)
        self._periodic_thruput_monitor.sample_data_count += len(sample_data)
        return sample_data

    def _append(self, ori_data: Any, cur_collector_envstep: int = -1) -> None:
        r"""
        Overview:
            Append a data item into ``self._data``.
        Arguments:
            - ori_data (:obj:`Any`): The data which will be inserted.
            - cur_collector_envstep (:obj:`int`): Not used in this method, but preserved for compatibility.
        """
        with self._lock:
            if self._deepcopy:
                data = copy.deepcopy(ori_data)
            else:
                data = ori_data
            self._push_count += 1
            if self._data[self._tail] is None:
                self._valid_count += 1
                self._periodic_thruput_monitor.valid_count = self._valid_count
            elif self._enable_track_used_data:
                self._used_data_remover.add_used_data(self._data[self._tail])
            self._data[self._tail] = data
            self._tail = (self._tail + 1) % self._replay_buffer_size

    def _extend(self, ori_data: List[Any], cur_collector_envstep: int = -1) -> None:
        r"""
        Overview:
            Extend a data list into queue.
            Add two keys in each data item, you can refer to ``_append`` for details.
        Arguments:
            - ori_data (:obj:`List[Any]`): The data list.
            - cur_collector_envstep (:obj:`int`): Not used in this method, but preserved for compatibility.
        """
        with self._lock:
            if self._deepcopy:
                data = copy.deepcopy(ori_data)
            else:
                data = ori_data
            length = len(data)
            # When updating ``_data`` and ``_use_count``, should consider two cases regarding
            # the relationship between "tail + data length" and "replay buffer size" to check whether
            # data will exceed beyond buffer's max length limitation.
            if self._tail + length <= self._replay_buffer_size:
                if self._valid_count != self._replay_buffer_size:
                    self._valid_count += length
                    self._periodic_thruput_monitor.valid_count = self._valid_count
                elif self._enable_track_used_data:
                    for i in range(length):
                        self._used_data_remover.add_used_data(self._data[self._tail + i])
                self._push_count += length
                self._data[self._tail:self._tail + length] = data
            else:
                new_tail = self._tail
                data_start = 0
                residual_num = len(data)
                while True:
                    space = self._replay_buffer_size - new_tail
                    L = min(space, residual_num)
                    if self._valid_count != self._replay_buffer_size:
                        self._valid_count += L
                        self._periodic_thruput_monitor.valid_count = self._valid_count
                    elif self._enable_track_used_data:
                        for i in range(L):
                            self._used_data_remover.add_used_data(self._data[new_tail + i])
                    self._push_count += L
                    self._data[new_tail:new_tail + L] = data[data_start:data_start + L]
                    residual_num -= L
                    assert residual_num >= 0
                    if residual_num == 0:
                        break
                    else:
                        new_tail = 0
                        data_start += L
            # Update ``tail`` and ``next_unique_id`` after the whole list is pushed into buffer.
            self._tail = (self._tail + length) % self._replay_buffer_size

    def _sample_check(self, size: int, replace: bool = False) -> bool:
        r"""
        Overview:
            Check whether this buffer has more than `size` datas to sample.
        Arguments:
            - size (:obj:`int`): Number of data that will be sampled.
            - replace (:obj:`bool`): Whether sample with replacement.
        Returns:
            - can_sample (:obj:`bool`): Whether this buffer can sample enough data.
        """
        if self._valid_count == 0:
            print("The buffer is empty")
            return False
        if self._valid_count < size and not replace:
            print(
                "No enough elements for sampling without replacement (expect: {} / current: {})".format(
                    size, self._valid_count
                )
            )
            return False
        else:
            return True

    def update(self, info: dict) -> None:
        r"""
        Overview:
            Naive Buffer does not need to update any info, but this method is preserved for compatibility.
        """
        print(
            '[BUFFER WARNING] Naive Buffer does not need to update any info, \
                but `update` method is preserved for compatibility.'
        )

    def clear(self) -> None:
        """
        Overview:
            Clear all the data and reset the related variables.
        """
        with self._lock:
            for i in range(len(self._data)):
                if self._data[i] is not None:
                    if self._enable_track_used_data:
                        self._used_data_remover.add_used_data(self._data[i])
                    self._data[i] = None
            self._valid_count = 0
            self._periodic_thruput_monitor.valid_count = self._valid_count
            self._push_count = 0
            self._tail = 0

    def __del__(self) -> None:
        """
        Overview:
            Call ``close`` to delete the object.
        """
        self.close()

    def _get_indices(self, size: int, sample_range: slice = None, replace: bool = False) -> list:
        r"""
        Overview:
            Get the sample index list.
        Arguments:
            - size (:obj:`int`): The number of the data that will be sampled
            - sample_range (:obj:`slice`): Buffer slice for sampling, such as `slice(-10, None)`, which \
                means only sample among the last 10 data
        Returns:
            - index_list (:obj:`list`): A list including all the sample indices, whose length should equal to ``size``.
        """
        assert self._valid_count <= self._replay_buffer_size
        if self._valid_count == self._replay_buffer_size:
            tail = self._replay_buffer_size
        else:
            tail = self._tail
        if sample_range is None:
            indices = list(np.random.choice(a=tail, size=size, replace=replace))
        else:
            indices = list(range(tail))[sample_range]
            indices = list(np.random.choice(indices, size=size, replace=replace))
        return indices

    def _sample_with_indices(self, indices: List[int], cur_learner_iter: int) -> list:
        r"""
        Overview:
            Sample data with ``indices``.
        Arguments:
            - indices (:obj:`List[int]`): A list including all the sample indices.
            - cur_learner_iter (:obj:`int`): Not used in this method, but preserved for compatibility.
        Returns:
            - data (:obj:`list`) Sampled data.
        """
        data = []
        for idx in indices:
            assert self._data[idx] is not None, idx
            if self._deepcopy:
                copy_data = copy.deepcopy(self._data[idx])
            else:
                copy_data = self._data[idx]
            data.append(copy_data)
        return data

    def count(self) -> int:
        """
        Overview:
            Count how many valid datas there are in the buffer.
        Returns:
            - count (:obj:`int`): Number of valid data.
        """
        return self._valid_count

    def state_dict(self) -> dict:
        """
        Overview:
            Provide a state dict to keep a record of current buffer.
        Returns:
            - state_dict (:obj:`Dict[str, Any]`): A dict containing all important values in the buffer. \
                With the dict, one can easily reproduce the buffer.
        """
        return {
            'data': self._data,
            'tail': self._tail,
            'valid_count': self._valid_count,
            'push_count': self._push_count,
        }

    def load_state_dict(self, _state_dict: dict) -> None:
        """
        Overview:
            Load state dict to reproduce the buffer.
        Returns:
            - state_dict (:obj:`Dict[str, Any]`): A dict containing all important values in the buffer.
        """
        assert 'data' in _state_dict
        if set(_state_dict.keys()) == set(['data']):
            self._extend(_state_dict['data'])
        else:
            for k, v in _state_dict.items():
                setattr(self, '_{}'.format(k), v)

    @property
    def replay_buffer_size(self) -> int:
        return self._replay_buffer_size

    @property
    def push_count(self) -> int:
        return self._push_count


@BUFFER_REGISTRY.register('elastic')
class ElasticReplayBuffer(NaiveReplayBuffer):
    r"""
    Overview:
        Elastic replay buffer, it stores data and support dynamically change the buffer size.
        An naive implementation of replay buffer with no priority or any other advanced features.
        This buffer refers to multi-thread/multi-process and guarantees thread-safe, which means that methods like
        ``sample``, ``push``, ``clear`` are all mutual to each other.
    Interface:
        start, close, push, update, sample, clear, count, state_dict, load_state_dict, default_config
    Property:
        replay_buffer_size, push_count
    """

    config = dict(
        type='elastic',
        replay_buffer_size=10000,
        deepcopy=False,
        # default `False` for serial pipeline
        enable_track_used_data=False,
<<<<<<< HEAD
=======
        periodic_thruput_seconds=60,
>>>>>>> 8a108c7c
    )

    def __init__(
            self,
            cfg: 'EasyDict',  # noqa
            tb_logger: Optional['SummaryWriter'] = None,  # noqa
            exp_name: Optional[str] = 'default_experiment',
            instance_name: Optional[str] = 'buffer',
    ) -> None:
        """
        Overview:
            Initialize the buffer
        Arguments:
            - cfg (:obj:`dict`): Config dict.
            - tb_logger (:obj:`Optional['SummaryWriter']`): Outer tb logger. Usually get this argument in serial mode.
            - exp_name (:obj:`Optional[str]`): Name of this experiment.
            - instance_name (:obj:`Optional[str]`): Name of this instance.
        """
        super().__init__(cfg, tb_logger, exp_name, instance_name)
        self._set_buffer_size = self._cfg.set_buffer_size
        self._current_buffer_size = self._set_buffer_size(0)  # Set the buffer size at the 0-th envstep.
        # The variable 'current_buffer_size' restricts how many samples the buffer can use for sampling

    def _sample_check(self, size: int, replace: bool = False) -> bool:
        r"""
        Overview:
            Check whether this buffer has more than `size` datas to sample.
        Arguments:
            - size (:obj:`int`): Number of data that will be sampled.
            - replace (:obj:`bool`): Whether sample with replacement.
        Returns:
            - can_sample (:obj:`bool`): Whether this buffer can sample enough data.
        """
        valid_count = min(self._valid_count, self._current_buffer_size)
        if valid_count == 0:
            print("The buffer is empty")
            return False
        if valid_count < size and not replace:
            print(
                "No enough elements for sampling without replacement (expect: {} / current: {})".format(
                    size, self._valid_count
                )
            )
            return False
        else:
            return True

    def _get_indices(self, size: int, sample_range: slice = None, replace: bool = False) -> list:
        r"""
        Overview:
            Get the sample index list.
        Arguments:
            - size (:obj:`int`): The number of the data that will be sampled.
            - replace (:obj:`bool`): Whether sample with replacement.
        Returns:
            - index_list (:obj:`list`): A list including all the sample indices, whose length should equal to ``size``.
        """
        assert self._valid_count <= self._replay_buffer_size
        assert sample_range is None  # not support
        range = min(self._valid_count, self._current_buffer_size)
        indices = list(
            (self._tail - 1 - np.random.choice(a=range, size=size, replace=replace)) % self._replay_buffer_size
        )
        return indices

    def update(self, envstep):
        self._current_buffer_size = self._set_buffer_size(envstep)<|MERGE_RESOLUTION|>--- conflicted
+++ resolved
@@ -386,10 +386,7 @@
         deepcopy=False,
         # default `False` for serial pipeline
         enable_track_used_data=False,
-<<<<<<< HEAD
-=======
         periodic_thruput_seconds=60,
->>>>>>> 8a108c7c
     )
 
     def __init__(

--- conflicted
+++ resolved
@@ -17,10 +17,7 @@
 REWARD_MODEL_REGISTRY = Registry()
 DATASET_REGISTRY = Registry()
 SERIAL_EVALUATOR_REGISTRY = Registry()
-<<<<<<< HEAD
-=======
 MQ_REGISTRY = Registry()
->>>>>>> 62d61b5b
 
 registries = {
     'policy': POLICY_REGISTRY,
@@ -40,8 +37,5 @@
     'buffer': BUFFER_REGISTRY,
     'dataset': DATASET_REGISTRY,
     'serial_evaluator': SERIAL_EVALUATOR_REGISTRY,
-<<<<<<< HEAD
-=======
     'message_queue': MQ_REGISTRY,
->>>>>>> 62d61b5b
 }
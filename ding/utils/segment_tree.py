--- conflicted
+++ resolved
@@ -5,40 +5,28 @@
 import numpy as np
 
 import ding
-<<<<<<< HEAD
-try:
-    if ding.enable_numba:
-        import numba
-        from numba import njit
-        version = numba.__version__
-        middle_version = version.split(".")[1]
-        if int(middle_version) < 53:
-            njit = partial  # noqa
-            logging.warning(
-                "Due to your numba version <= 0.53.0, DI-engine disables it. And you can install \
-                numba==0.53.0 if you want to speed up something"
-            )
-    else:
-        njit = partial
-except ImportError:
-    logging.warning("If you want to use numba to speed up segment tree, please install numba first")
-    njit = partial
-=======
 
 
 @lru_cache()
 def njit():
     try:
         if ding.enable_numba:
+            import numba
             from numba import njit as _njit
+            version = numba.__version__
+            middle_version = version.split(".")[1]
+            if int(middle_version) < 53:
+                _njit = partial  # noqa
+                logging.warning(
+                    "Due to your numba version <= 0.53.0, DI-engine disables it. And you can install \
+                    numba==0.53.0 if you want to speed up something"
+                )
         else:
             _njit = partial
     except ImportError:
         logging.warning("If you want to use numba to speed up segment tree, please install numba first")
         _njit = partial
-
     return _njit
->>>>>>> 7ca6a5e4
 
 
 class SegmentTree:

from collections.abc import Sequence, Mapping
from typing import List, Dict, Union, Any

import torch
import re
from torch._six import string_classes
import collections.abc as container_abcs
<<<<<<< HEAD
=======
from ding.compatibility import torch_gt_131
>>>>>>> 62d61b5b

int_classes = int
np_str_obj_array_pattern = re.compile(r'[SaUO]')

default_collate_err_msg_format = (
    "default_collate: batch must contain tensors, numpy arrays, numbers, "
    "dicts or lists; found {}"
)


def default_collate(batch: Sequence,
                    cat_1dim: bool = True,
                    ignore_prefix: list = ['collate_ignore']) -> Union[torch.Tensor, Mapping, Sequence]:
    """
    Overview:
        Put each data field into a tensor with outer dimension batch size.
    Example:
        >>> # a list with B tensors shaped (m, n) -->> a tensor shaped (B, m, n)
        >>> a = [torch.zeros(2,3) for _ in range(4)]
        >>> default_collate(a).shape
        torch.Size([4, 2, 3])
        >>>
        >>> # a list with B lists, each list contains m elements -->> a list of m tensors, each with shape (B, )
        >>> a = [[0 for __ in range(3)] for _ in range(4)]
        >>> default_collate(a)
        [tensor([0, 0, 0, 0]), tensor([0, 0, 0, 0]), tensor([0, 0, 0, 0])]
        >>>
        >>> # a list with B dicts, whose values are tensors shaped :math:`(m, n)` -->>
        >>> # a dict whose values are tensors with shape :math:`(B, m, n)`
        >>> a = [{i: torch.zeros(i,i+1) for i in range(2, 4)} for _ in range(4)]
        >>> print(a[0][2].shape, a[0][3].shape)
        torch.Size([2, 3]) torch.Size([3, 4])
        >>> b = default_collate(a)
        >>> print(b[2].shape, b[3].shape)
        torch.Size([4, 2, 3]) torch.Size([4, 3, 4])
    Arguments:
        - batch (:obj:`Sequence`): a data sequence, whose length is batch size, whose element is one piece of data
    Returns:
        - ret (:obj:`Union[torch.Tensor, Mapping, Sequence]`): the collated data, with batch size into each data field.\
            the return dtype depends on the original element dtype, can be [torch.Tensor, Mapping, Sequence].
    """
    elem = batch[0]
    elem_type = type(elem)
    if isinstance(elem, torch.Tensor):
        out = None
        if torch_gt_131() and torch.utils.data.get_worker_info() is not None:
            # If we're in a background process, directly concatenate into a
            # shared memory tensor to avoid an extra copy
            numel = sum([x.numel() for x in batch])
            storage = elem.storage()._new_shared(numel)
            out = elem.new(storage)
        if elem.shape == (1, ) and cat_1dim:
            # reshape (B, 1) -> (B)
            return torch.cat(batch, 0, out=out)
            # return torch.stack(batch, 0, out=out)
        else:
            return torch.stack(batch, 0, out=out)
    elif elem_type.__module__ == 'numpy' and elem_type.__name__ != 'str_' \
            and elem_type.__name__ != 'string_':
        if elem_type.__name__ == 'ndarray':
            # array of string classes and object
            if np_str_obj_array_pattern.search(elem.dtype.str) is not None:
                raise TypeError(default_collate_err_msg_format.format(elem.dtype))
            return default_collate([torch.as_tensor(b) for b in batch], cat_1dim=cat_1dim)
        elif elem.shape == ():  # scalars
            return torch.as_tensor(batch)
    elif isinstance(elem, float):
        return torch.tensor(batch, dtype=torch.float32)
    elif isinstance(elem, int_classes):
        dtype = torch.bool if isinstance(elem, bool) else torch.int64
        return torch.tensor(batch, dtype=dtype)
    elif isinstance(elem, string_classes):
        return batch
    elif isinstance(elem, container_abcs.Mapping):
        ret = {}
        for key in elem:
            if any([key.startswith(t) for t in ignore_prefix]):
                ret[key] = [d[key] for d in batch]
            else:
                ret[key] = default_collate([d[key] for d in batch], cat_1dim=cat_1dim)
        return ret
    elif isinstance(elem, tuple) and hasattr(elem, '_fields'):  # namedtuple
        return elem_type(*(default_collate(samples, cat_1dim=cat_1dim) for samples in zip(*batch)))
    elif isinstance(elem, container_abcs.Sequence):
        transposed = zip(*batch)
        return [default_collate(samples, cat_1dim=cat_1dim) for samples in transposed]

    raise TypeError(default_collate_err_msg_format.format(elem_type))


def timestep_collate(batch: List[Dict[str, Any]]) -> Dict[str, Union[torch.Tensor, list]]:
    """
    Overview:
        Put each timestepped data field into a tensor with outer dimension batch size using ``default_collate``.
        For short, this process can be represented by:
        [len=B, ele={dict_key: [len=T, ele=Tensor(any_dims)]}] -> {dict_key: Tensor([T, B, any_dims])}
    Arguments:
        - batch (:obj:`List[Dict[str, Any]]`): a list of dicts with length B, each element is {some_key: some_seq} \
            ('prev_state' should be a key in the dict); \
            some_seq is a sequence with length T, each element is a torch.Tensor with any shape.
    Returns:
        - ret (:obj:`Dict[str, Union[torch.Tensor, list]]`): the collated data, with timestep and batch size \
            into each data field. By using ``default_collate``, timestep would come to the first dim. \
            So the final shape is :math:`(T, B, dim1, dim2, ...)`
    """

    def stack(data):
        if isinstance(data, container_abcs.Mapping):
            return {k: stack(data[k]) for k in data}
        elif isinstance(data, container_abcs.Sequence) and isinstance(data[0], torch.Tensor):
            return torch.stack(data)
        else:
            return data

    elem = batch[0]
    assert isinstance(elem, container_abcs.Mapping), type(elem)
    prev_state = [b.pop('prev_state') for b in batch]
    batch_data = default_collate(batch)  # -> {some_key: T lists}, each list is [B, some_dim]
    batch_data = stack(batch_data)  # -> {some_key: [T, B, some_dim]}
    batch_data['prev_state'] = list(zip(*prev_state))  # permute batch size dim with sequence len dim
    # append back prev_state, avoiding multi batch share the same data bug
    for i in range(len(batch)):
        batch[i]['prev_state'] = prev_state[i]
    return batch_data


def diff_shape_collate(batch: Sequence) -> Union[torch.Tensor, Mapping, Sequence]:
    """
    Overview:
        Similar to ``default_collate``, put each data field into a tensor with outer dimension batch size.
        The main difference is that, ``diff_shape_collate`` allows tensors in the batch have `None`,
        which is quite common StarCraft observation.
    Arguments:
        - batch (:obj:`Sequence`): a data sequence, whose length is batch size, whose element is one piece of data
    Returns:
        - ret (:obj:`Union[torch.Tensor, Mapping, Sequence]`): the collated data, with batch size into each data field.\
            the return dtype depends on the original element dtype, can be [torch.Tensor, Mapping, Sequence].
    """
    elem = batch[0]
    elem_type = type(elem)
    if any([isinstance(elem, type(None)) for elem in batch]):
        return batch
    elif isinstance(elem, torch.Tensor):
        shapes = [e.shape for e in batch]
        if len(set(shapes)) != 1:
            return batch
        else:
            return torch.stack(batch, 0)
    elif elem_type.__module__ == 'numpy' and elem_type.__name__ != 'str_' \
            and elem_type.__name__ != 'string_':
        if elem_type.__name__ == 'ndarray':
            return diff_shape_collate([torch.as_tensor(b) for b in batch])  # todo
        elif elem.shape == ():  # scalars
            return torch.as_tensor(batch)
    elif isinstance(elem, float):
        return torch.tensor(batch, dtype=torch.float32)
    elif isinstance(elem, int_classes):
        dtype = torch.bool if isinstance(elem, bool) else torch.int64
        return torch.tensor(batch, dtype=dtype)
    elif isinstance(elem, Mapping):
        return {key: diff_shape_collate([d[key] for d in batch]) for key in elem}
    elif isinstance(elem, tuple) and hasattr(elem, '_fields'):  # namedtuple
        return elem_type(*(diff_shape_collate(samples) for samples in zip(*batch)))
    elif isinstance(elem, Sequence):
        transposed = zip(*batch)
        return [diff_shape_collate(samples) for samples in transposed]

    raise TypeError('not support element type: {}'.format(elem_type))


def default_decollate(
        batch: Union[torch.Tensor, Sequence, Mapping],
        ignore: List[str] = ['prev_state', 'prev_actor_state', 'prev_critic_state']
) -> List[Any]:
    """
    Overview:
        Drag out batch_size collated data's batch size to decollate it,
        which is the reverse operation of ``default_collate``.
    Arguments:
        - batch (:obj:`Union[torch.Tensor, Sequence, Mapping]`): can refer to the Returns of ``default_collate``
        - ignore(:obj:`List[str]`): a list of names to be ignored, only function if input ``batch`` is a dict. \
            If key is in this list, its value would stay the same with no decollation.
    Returns:
        - ret (:obj:`List[Any]`): a list with B elements.
    """
    if isinstance(batch, torch.Tensor):
        batch = torch.split(batch, 1, dim=0)
        # squeeze if original batch's shape is like (B, dim1, dim2, ...);
        # otherwise directly return the list.
        if len(batch[0].shape) > 1:
            batch = [elem.squeeze(0) for elem in batch]
        return list(batch)
    elif isinstance(batch, Sequence):
        return list(zip(*[default_decollate(e) for e in batch]))
    elif isinstance(batch, Mapping):
        tmp = {k: v if k in ignore else default_decollate(v) for k, v in batch.items()}
        B = len(list(tmp.values())[0])
        return [{k: tmp[k][i] for k in tmp.keys()} for i in range(B)]

    raise TypeError("not support batch type: {}".format(type(batch)))<|MERGE_RESOLUTION|>--- conflicted
+++ resolved
@@ -5,10 +5,7 @@
 import re
 from torch._six import string_classes
 import collections.abc as container_abcs
-<<<<<<< HEAD
-=======
 from ding.compatibility import torch_gt_131
->>>>>>> 62d61b5b
 
 int_classes = int
 np_str_obj_array_pattern = re.compile(r'[SaUO]')

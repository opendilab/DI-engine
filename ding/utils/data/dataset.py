from typing import List, Dict, Tuple
from ditk import logging
from copy import deepcopy
from easydict import EasyDict
from torch.utils.data import Dataset
from dataclasses import dataclass

import pickle
import easydict
import torch
import numpy as np

<<<<<<< HEAD
from ding.utils import DATASET_REGISTRY, import_module, DatasetNormalizer
=======
from ding.utils.bfs_helper import get_vi_sequence
from ding.utils import DATASET_REGISTRY, import_module
>>>>>>> 342b872c
from ding.rl_utils import discount_cumsum


@dataclass
class DatasetStatistics:
    mean: np.ndarray  # obs
    std: np.ndarray  # obs
    action_bounds: np.ndarray


@DATASET_REGISTRY.register('naive')
class NaiveRLDataset(Dataset):

    def __init__(self, cfg) -> None:
        assert type(cfg) in [str, EasyDict], "invalid cfg type: {}".format(type(cfg))
        if isinstance(cfg, EasyDict):
            self._data_path = cfg.policy.collect.data_path
        elif isinstance(cfg, str):
            self._data_path = cfg
        with open(self._data_path, 'rb') as f:
            self._data: List[Dict[str, torch.Tensor]] = pickle.load(f)

    def __len__(self) -> int:
        return len(self._data)

    def __getitem__(self, idx: int) -> Dict[str, torch.Tensor]:
        return self._data[idx]


@DATASET_REGISTRY.register('d4rl')
class D4RLDataset(Dataset):

    def __init__(self, cfg: dict) -> None:
        import gym
        try:
            import d4rl  # register d4rl enviroments with open ai gym
        except ImportError:
            import sys
            logging.warning("not found d4rl env, please install it, refer to https://github.com/rail-berkeley/d4rl")
            sys.exit(1)

        # Init parameters
        data_path = cfg.policy.collect.get('data_path', None)
        env_id = cfg.env.env_id

        # Create the environment
        if data_path:
            d4rl.set_dataset_path(data_path)
        env = gym.make(env_id)
        dataset = d4rl.qlearning_dataset(env)
        self._cal_statistics(dataset, env)
        try:
            if cfg.env.norm_obs.use_norm and cfg.env.norm_obs.offline_stats.use_offline_stats:
                dataset = self._normalize_states(dataset)
        except (KeyError, AttributeError):
            # do not normalize
            pass
        self._data = []
        self._load_d4rl(dataset)

    def __len__(self) -> int:
        return len(self._data)

    def __getitem__(self, idx: int) -> Dict[str, torch.Tensor]:
        return self._data[idx]

    def _load_d4rl(self, dataset: Dict[str, np.ndarray]) -> None:
        for i in range(len(dataset['observations'])):
            trans_data = {}
            trans_data['obs'] = torch.from_numpy(dataset['observations'][i])
            trans_data['next_obs'] = torch.from_numpy(dataset['next_observations'][i])
            trans_data['action'] = torch.from_numpy(dataset['actions'][i])
            trans_data['reward'] = torch.tensor(dataset['rewards'][i])
            trans_data['done'] = dataset['terminals'][i]
            self._data.append(trans_data)

    def _cal_statistics(self, dataset, env, eps=1e-3, add_action_buffer=True):
        self._mean = dataset['observations'].mean(0)
        self._std = dataset['observations'].std(0) + eps
        action_max = dataset['actions'].max(0)
        action_min = dataset['actions'].min(0)
        if add_action_buffer:
            action_buffer = 0.05 * (action_max - action_min)
            action_max = (action_max + action_buffer).clip(max=env.action_space.high)
            action_min = (action_min - action_buffer).clip(min=env.action_space.low)
        self._action_bounds = np.stack([action_min, action_max], axis=0)

    def _normalize_states(self, dataset):
        dataset['observations'] = (dataset['observations'] - self._mean) / self._std
        dataset['next_observations'] = (dataset['next_observations'] - self._mean) / self._std
        return dataset

    @property
    def mean(self):
        return self._mean

    @property
    def std(self):
        return self._std

    @property
    def action_bounds(self) -> np.ndarray:
        return self._action_bounds

    @property
    def statistics(self) -> dict:
        return DatasetStatistics(mean=self.mean, std=self.std, action_bounds=self.action_bounds)


@DATASET_REGISTRY.register('hdf5')
class HDF5Dataset(Dataset):

    def __init__(self, cfg: dict) -> None:
        try:
            import h5py
        except ImportError:
            import sys
            logging.warning("not found h5py package, please install it trough `pip install h5py ")
            sys.exit(1)
        data_path = cfg.policy.collect.get('data_path', None)
        data = h5py.File(data_path, 'r')
        self._load_data(data)
        self._cal_statistics()
        try:
            if cfg.env.norm_obs.use_norm and cfg.env.norm_obs.offline_stats.use_offline_stats:
                self._normalize_states()
        except (KeyError, AttributeError):
            # do not normalize
            pass

    def __len__(self) -> int:
        return len(self._data['obs'])

    def __getitem__(self, idx: int) -> Dict[str, torch.Tensor]:
        return {k: self._data[k][idx] for k in self._data.keys()}

    def _load_data(self, dataset: Dict[str, np.ndarray]) -> None:
        self._data = {}
        for k in dataset.keys():
            logging.info(f'Load {k} data.')
            self._data[k] = dataset[k][:]

    def _cal_statistics(self, eps=1e-3):
        self._mean = self._data['obs'].mean(0)
        self._std = self._data['obs'].std(0) + eps
        action_max = self._data['action'].max(0)
        action_min = self._data['action'].min(0)
        buffer = 0.05 * (action_max - action_min)
        action_max = action_max.astype(float) + buffer
        action_min = action_max.astype(float) - buffer
        self._action_bounds = np.stack([action_min, action_max], axis=0)

    def _normalize_states(self):
        self._data['obs'] = (self._data['obs'] - self._mean) / self._std
        self._data['next_obs'] = (self._data['next_obs'] - self._mean) / self._std

    @property
    def mean(self):
        return self._mean

    @property
    def std(self):
        return self._std

    @property
    def action_bounds(self) -> np.ndarray:
        return self._action_bounds

    @property
    def statistics(self) -> dict:
        return DatasetStatistics(mean=self.mean, std=self.std, action_bounds=self.action_bounds)


@DATASET_REGISTRY.register('d4rl_trajectory')
class D4RLTrajectoryDataset(Dataset):

    # from infos.py from official d4rl github repo
    REF_MIN_SCORE = {
        'halfcheetah': -280.178953,
        'walker2d': 1.629008,
        'hopper': -20.272305,
    }

    REF_MAX_SCORE = {
        'halfcheetah': 12135.0,
        'walker2d': 4592.3,
        'hopper': 3234.3,
    }

    # calculated from d4rl datasets
    D4RL_DATASET_STATS = {
        'halfcheetah-medium-v2': {
            'state_mean': [
                -0.06845773756504059, 0.016414547339081764, -0.18354906141757965, -0.2762460708618164,
                -0.34061527252197266, -0.09339715540409088, -0.21321271359920502, -0.0877423882484436,
                5.173007488250732, -0.04275195300579071, -0.036108363419771194, 0.14053793251514435,
                0.060498327016830444, 0.09550975263118744, 0.06739100068807602, 0.005627387668937445,
                0.013382787816226482
            ],
            'state_std': [
                0.07472999393939972, 0.3023499846458435, 0.30207309126853943, 0.34417077898979187, 0.17619241774082184,
                0.507205605506897, 0.2567007839679718, 0.3294812738895416, 1.2574149370193481, 0.7600541710853577,
                1.9800915718078613, 6.565362453460693, 7.466367721557617, 4.472222805023193, 10.566964149475098,
                5.671932697296143, 7.4982590675354
            ]
        },
        'halfcheetah-medium-replay-v2': {
            'state_mean': [
                -0.12880703806877136, 0.3738119602203369, -0.14995987713336945, -0.23479078710079193,
                -0.2841278612613678, -0.13096535205841064, -0.20157982409000397, -0.06517726927995682,
                3.4768247604370117, -0.02785065770149231, -0.015035249292850494, 0.07697279006242752,
                0.01266712136566639, 0.027325302362442017, 0.02316424623131752, 0.010438721626996994,
                -0.015839405357837677
            ],
            'state_std': [
                0.17019015550613403, 1.284424901008606, 0.33442774415016174, 0.3672759234905243, 0.26092398166656494,
                0.4784106910228729, 0.3181420564651489, 0.33552637696266174, 2.0931615829467773, 0.8037433624267578,
                1.9044333696365356, 6.573209762573242, 7.572863578796387, 5.069749355316162, 9.10555362701416,
                6.085654258728027, 7.25300407409668
            ]
        },
        'halfcheetah-medium-expert-v2': {
            'state_mean': [
                -0.05667462572455406, 0.024369969964027405, -0.061670560389757156, -0.22351515293121338,
                -0.2675151228904724, -0.07545716315507889, -0.05809682980179787, -0.027675075456500053,
                8.110626220703125, -0.06136331334710121, -0.17986927926540375, 0.25175222754478455, 0.24186332523822784,
                0.2519369423389435, 0.5879552960395813, -0.24090635776519775, -0.030184272676706314
            ],
            'state_std': [
                0.06103534251451492, 0.36054104566574097, 0.45544400811195374, 0.38476887345314026, 0.2218363732099533,
                0.5667523741722107, 0.3196682929992676, 0.2852923572063446, 3.443821907043457, 0.6728139519691467,
                1.8616976737976074, 9.575807571411133, 10.029894828796387, 5.903450012207031, 12.128185272216797,
                6.4811787605285645, 6.378620147705078
            ]
        },
        'walker2d-medium-v2': {
            'state_mean': [
                1.218966007232666, 0.14163373410701752, -0.03704913705587387, -0.13814310729503632, 0.5138224363327026,
                -0.04719110205769539, -0.47288352251052856, 0.042254164814949036, 2.3948874473571777,
                -0.03143199160695076, 0.04466355964541435, -0.023907244205474854, -0.1013401448726654,
                0.09090937674045563, -0.004192637279629707, -0.12120571732521057, -0.5497063994407654
            ],
            'state_std': [
                0.12311358004808426, 0.3241879940032959, 0.11456084251403809, 0.2623065710067749, 0.5640279054641724,
                0.2271878570318222, 0.3837319612503052, 0.7373676896095276, 1.2387926578521729, 0.798020601272583,
                1.5664079189300537, 1.8092705011367798, 3.025604248046875, 4.062486171722412, 1.4586567878723145,
                3.7445690631866455, 5.5851287841796875
            ]
        },
        'walker2d-medium-replay-v2': {
            'state_mean': [
                1.209364652633667, 0.13264022767543793, -0.14371201395988464, -0.2046516090631485, 0.5577612519264221,
                -0.03231537342071533, -0.2784661054611206, 0.19130706787109375, 1.4701707363128662,
                -0.12504704296588898, 0.0564953051507473, -0.09991033375263214, -0.340340256690979, 0.03546293452382088,
                -0.08934258669614792, -0.2992438077926636, -0.5984178185462952
            ],
            'state_std': [
                0.11929835379123688, 0.3562574088573456, 0.25852200388908386, 0.42075422406196594, 0.5202291011810303,
                0.15685082972049713, 0.36770978569984436, 0.7161387801170349, 1.3763766288757324, 0.8632221817970276,
                2.6364643573760986, 3.0134117603302, 3.720684051513672, 4.867283821105957, 2.6681625843048096,
                3.845186948776245, 5.4768385887146
            ]
        },
        'walker2d-medium-expert-v2': {
            'state_mean': [
                1.2294334173202515, 0.16869689524173737, -0.07089081406593323, -0.16197483241558075,
                0.37101927399635315, -0.012209027074277401, -0.42461398243904114, 0.18986578285694122,
                3.162475109100342, -0.018092676997184753, 0.03496946766972542, -0.013921679928898811,
                -0.05937029421329498, -0.19549426436424255, -0.0019200450042262673, -0.062483321875333786,
                -0.27366524934768677
            ],
            'state_std': [
                0.09932824969291687, 0.25981399416923523, 0.15062759816646576, 0.24249176681041718, 0.6758718490600586,
                0.1650741547346115, 0.38140663504600525, 0.6962361335754395, 1.3501490354537964, 0.7641991376876831,
                1.534574270248413, 2.1785972118377686, 3.276582717895508, 4.766193866729736, 1.1716983318328857,
                4.039782524108887, 5.891613960266113
            ]
        },
        'hopper-medium-v2': {
            'state_mean': [
                1.311279058456421, -0.08469521254301071, -0.5382719039916992, -0.07201576232910156, 0.04932365566492081,
                2.1066856384277344, -0.15017354488372803, 0.008783451281487942, -0.2848185896873474,
                -0.18540096282958984, -0.28461286425590515
            ],
            'state_std': [
                0.17790751159191132, 0.05444620922207832, 0.21297138929367065, 0.14530418813228607, 0.6124444007873535,
                0.8517446517944336, 1.4515252113342285, 0.6751695871353149, 1.5362390279769897, 1.616074562072754,
                5.607253551483154
            ]
        },
        'hopper-medium-replay-v2': {
            'state_mean': [
                1.2305138111114502, -0.04371410980820656, -0.44542956352233887, -0.09370097517967224,
                0.09094487875699997, 1.3694725036621094, -0.19992674887180328, -0.022861352190375328,
                -0.5287045240402222, -0.14465883374214172, -0.19652697443962097
            ],
            'state_std': [
                0.1756512075662613, 0.0636928603053093, 0.3438323438167572, 0.19566889107227325, 0.5547984838485718,
                1.051029920578003, 1.158307671546936, 0.7963128685951233, 1.4802359342575073, 1.6540331840515137,
                5.108601093292236
            ]
        },
        'hopper-medium-expert-v2': {
            'state_mean': [
                1.3293815851211548, -0.09836531430482864, -0.5444297790527344, -0.10201650857925415,
                0.02277466468513012, 2.3577215671539307, -0.06349576264619827, -0.00374026270583272,
                -0.1766270101070404, -0.11862941086292267, -0.12097819894552231
            ],
            'state_std': [
                0.17012375593185425, 0.05159067362546921, 0.18141433596611023, 0.16430604457855225, 0.6023368239402771,
                0.7737284898757935, 1.4986555576324463, 0.7483318448066711, 1.7953159809112549, 2.0530025959014893,
                5.725032806396484
            ]
        },
    }

    def __init__(self, dataset_path: str, context_len: int, rtg_scale: float) -> None:

        self.context_len = context_len

        # load dataset
        with open(dataset_path, 'rb') as f:
            self.trajectories = pickle.load(f)

        if isinstance(self.trajectories[0], list):
            # for our collected dataset, e.g. cartpole/lunarlander case
            trajectories_tmp = []

            original_keys = ['obs', 'next_obs', 'action', 'reward']
            keys = ['observations', 'next_observations', 'actions', 'rewards']
            for key, o_key in zip(keys, original_keys):
                trajectories_tmp = [
                    {
                        key: np.stack(
                            [
                                self.trajectories[eps_index][transition_index][o_key]
                                for transition_index in range(len(self.trajectories[eps_index]))
                            ],
                            axis=0
                        )
                    } for eps_index in range(len(self.trajectories))
                ]
            self.trajectories = trajectories_tmp

        states = []
        for traj in self.trajectories:
            traj_len = traj['observations'].shape[0]
            states.append(traj['observations'])
            # calculate returns to go and rescale them
            traj['returns_to_go'] = discount_cumsum(traj['rewards'], 1.0) / rtg_scale

        # used for input normalization
        states = np.concatenate(states, axis=0)
        self.state_mean, self.state_std = np.mean(states, axis=0), np.std(states, axis=0) + 1e-6

        # normalize states
        for traj in self.trajectories:
            traj['observations'] = (traj['observations'] - self.state_mean) / self.state_std

    def get_state_stats(self) -> Tuple[np.ndarray, np.ndarray]:
        return deepcopy(self.state_mean), deepcopy(self.state_std)

    def get_d4rl_dataset_stats(self, env_d4rl_name: str) -> Dict[str, list]:
        return self.D4RL_DATASET_STATS[env_d4rl_name]

    def __len__(self) -> int:
        return len(self.trajectories)

    def __getitem__(self, idx: int) -> Tuple[torch.Tensor, torch.Tensor, torch.Tensor, torch.Tensor, torch.Tensor]:
        traj = self.trajectories[idx]
        traj_len = traj['observations'].shape[0]

        if traj_len >= self.context_len:
            # sample random index to slice trajectory
            si = np.random.randint(0, traj_len - self.context_len)

            states = torch.from_numpy(traj['observations'][si:si + self.context_len])
            actions = torch.from_numpy(traj['actions'][si:si + self.context_len])
            returns_to_go = torch.from_numpy(traj['returns_to_go'][si:si + self.context_len])
            timesteps = torch.arange(start=si, end=si + self.context_len, step=1)

            # all ones since no padding
            traj_mask = torch.ones(self.context_len, dtype=torch.long)

        else:
            padding_len = self.context_len - traj_len

            # padding with zeros
            states = torch.from_numpy(traj['observations'])
            states = torch.cat(
                [states, torch.zeros(([padding_len] + list(states.shape[1:])), dtype=states.dtype)], dim=0
            )

            actions = torch.from_numpy(traj['actions'])
            actions = torch.cat(
                [actions, torch.zeros(([padding_len] + list(actions.shape[1:])), dtype=actions.dtype)], dim=0
            )

            returns_to_go = torch.from_numpy(traj['returns_to_go'])
            returns_to_go = torch.cat(
                [
                    returns_to_go,
                    torch.zeros(([padding_len] + list(returns_to_go.shape[1:])), dtype=returns_to_go.dtype)
                ],
                dim=0
            )

            timesteps = torch.arange(start=0, end=self.context_len, step=1)

            traj_mask = torch.cat(
                [torch.ones(traj_len, dtype=torch.long),
                 torch.zeros(padding_len, dtype=torch.long)], dim=0
            )

        return timesteps, states, actions, returns_to_go, traj_mask


class PCDataset(Dataset):

    def __init__(self, all_data):
        self._data = all_data

    def __getitem__(self, item):
        return {'obs': self._data[0][item], 'bfs_in': self._data[1][item], 'bfs_out': self._data[2][item]}

    def __len__(self):
        return self._data[0].shape[0]


def load_bfs_datasets(train_seeds=1, test_seeds=5):
    from dizoo.maze.envs import Maze

    def load_env(seed):
        ccc = easydict.EasyDict({'size': 16})
        e = Maze(ccc)
        e.seed(seed)
        e.reset()
        return e

    envs = [load_env(i) for i in range(train_seeds + test_seeds)]

    observations_train = []
    observations_test = []
    bfs_input_maps_train = []
    bfs_input_maps_test = []
    bfs_output_maps_train = []
    bfs_output_maps_test = []
    for idx, env in enumerate(envs):
        if idx < train_seeds:
            observations = observations_train
            bfs_input_maps = bfs_input_maps_train
            bfs_output_maps = bfs_output_maps_train
        else:
            observations = observations_test
            bfs_input_maps = bfs_input_maps_test
            bfs_output_maps = bfs_output_maps_test

        start_obs = env.process_states(env._get_obs(), env.get_maze_map())
        _, track_back = get_vi_sequence(env, start_obs)
        env_observations = torch.stack([track_back[i][0] for i in range(len(track_back))], dim=0)

        for i in range(env_observations.shape[0]):
            bfs_sequence, _ = get_vi_sequence(env, env_observations[i].numpy().astype(np.int32))  # [L, W, W]
            bfs_input_map = env.n_action * np.ones([env.size, env.size], dtype=np.long)

            for j in range(bfs_sequence.shape[0]):
                bfs_input_maps.append(torch.from_numpy(bfs_input_map))
                bfs_output_maps.append(torch.from_numpy(bfs_sequence[j]))
                observations.append(env_observations[i])
                bfs_input_map = bfs_sequence[j]

    train_data = PCDataset(
        (
            torch.stack(observations_train, dim=0),
            torch.stack(bfs_input_maps_train, dim=0),
            torch.stack(bfs_output_maps_train, dim=0),
        )
    )
    test_data = PCDataset(
        (
            torch.stack(observations_test, dim=0),
            torch.stack(bfs_input_maps_test, dim=0),
            torch.stack(bfs_output_maps_test, dim=0),
        )
    )

    return train_data, test_data


@DATASET_REGISTRY.register('bco')
class BCODataset(Dataset):

    def __init__(self, data=None):
        if data is None:
            raise ValueError('Dataset can not be empty!')
        else:
            self._data = data

    def __len__(self):
        return len(self._data['obs'])

    def __getitem__(self, idx):
        return {k: self._data[k][idx] for k in self._data.keys()}

    @property
    def obs(self):
        return self._data['obs']

    @property
    def action(self):
        return self._data['action']

@DATASET_REGISTRY.register('diffuser_tarj')
class SequenceDataset(torch.utils.data.Dataset):

    def __init__(self, cfg:dict,
        normalizer='LimitsNormalizer'):
        import gym
        try:
            import d4rl  # register d4rl enviroments with open ai gym
        except ImportError:
            logging.warning("not found d4rl env, please install it, refer to https://github.com/rail-berkeley/d4rl")

        env_id = cfg.env.env_id
        data_path = cfg.policy.collect.get('data_path', None)
        env = gym.make(env_id)

        if data_path:
            d4rl.set_dataset_path(data_path)
        dataset = d4rl.qlearning_dataset(env)
        
        self.returns_scale = cfg.env.returns_scale
        self.horizon = cfg.env.horizon
        self.max_path_length = cfg.env.max_path_length
        self.discount = cfg.policy.discount
        self.discounts = self.discount ** np.arange(self.max_path_length)[:, None]
        self.use_padding = cfg.env.use_padding
        self.include_returns = cfg.env.include_returns
        itr = self.sequence_dataset(env, dataset)

        fields = {}
        for k, _ in dataset:
            fields[key] = []
        fields['path_lengths'] = []

        for i, episode in enumerate(itr):
            path_length = len(episode['observations'])
            fields['path_lengths'].append(path_length)
            for key, val in episode:
                fields[key].append(val)
            if episode['terminals'].any() and cfg.env.termination_penalty:
                assert not episode['timeouts'].any(), 'Penalized a timeout episode for early termination'
                fields['rewards'][-1][-1] += cfg.env.termination_penalty

        self.normalizer = DatasetNormalizer(fields, normalizer, path_lengths=fields['path_lengths'])
        self.indices = self.make_indices(fields.path_lengths, self.horizon)

        self.observation_dim = fields.observations.shape[-1]
        self.action_dim = fields.actions.shape[-1]
        self.fields = fields
        self.n_episodes = fields.observations.shape[0]
        self.normalize()

        # shapes = {key: val.shape for key, val in self.fields.items()}
        # print(f'[ datasets/mujoco ] Dataset fields: {shapes}')

    def sequence_dataset(self, env, dataset=None):
        N = dataset['rewards'].shape[0]
        data_ = {}

        # The newer version of the dataset adds an explicit
        # timeouts field. Keep old method for backwards compatability.
        use_timeouts = 'timeouts' in dataset

        episode_step = 0
        for i in range(N):
            done_bool = bool(dataset['terminals'][i])
            if use_timeouts:
                final_timestep = dataset['timeouts'][i]
            else:
                final_timestep = (episode_step == env._max_episode_steps - 1)

            for k in dataset:
                if 'metadata' in k: continue
                data_[k].append(dataset[k][i])

            if done_bool or final_timestep:
                episode_step = 0
                episode_data = {}
                for k in data_:
                    episode_data[k] = np.array(data_[k])
                if 'maze2d' in env.name:
                    episode_data = self.process_maze2d_episode(episode_data)
                yield episode_data
                data_ = {}

            episode_step += 1

    def process_maze2d_episode(self, episode):
        '''
            adds in `next_observations` field to episode
        '''
        assert 'next_observations' not in episode
        length = len(episode['observations'])
        next_observations = episode['observations'][1:].copy()
        for key, val in episode.items():
            episode[key] = val[:-1]
        episode['next_observations'] = next_observations
        return episode

    def normalize(self, keys=['observations', 'actions']):
        '''
            normalize fields that will be predicted by the diffusion model
        '''
        for key in keys:
            array = self.fields[key].reshape(self.n_episodes*self.max_path_length, -1)
            normed = self.normalizer(array, key)
            self.fields[f'normed_{key}'] = normed.reshape(self.n_episodes, self.max_path_length, -1)

    def make_indices(self, path_lengths, horizon):
        '''
            makes indices for sampling from dataset;
            each index maps to a datapoint
        '''
        indices = []
        for i, path_length in enumerate(path_lengths):
            max_start = min(path_length - 1, self.max_path_length - horizon)
            if not self.use_padding:
                max_start = min(max_start, path_length - horizon)
            for start in range(max_start):
                end = start + horizon
                indices.append((i, start, end))
        indices = np.array(indices)
        return indices

    def get_conditions(self, observations):
        '''
            condition on current observation for planning
        '''
        return {0: observations[0]}

    def __len__(self):
        return len(self.indices)

    def __getitem__(self, idx, eps=1e-4):
        path_ind, start, end = self.indices[idx]

        observations = self.fields.normed_observations[path_ind, start:end]
        actions = self.fields.normed_actions[path_ind, start:end]

        conditions = self.get_conditions(observations)
        trajectories = np.concatenate([actions, observations], axis=-1)

        if self.include_returns:
            rewards = self.fields.rewards[path_ind, start:]
            discounts = self.discounts[:len(rewards)]
            returns = (discounts * rewards).sum()
            returns = np.array([returns/self.returns_scale], dtype=np.float32)
            batch = {
                'trajectories': trajectories,
                'conditions': conditions,
                'returns': returns
            }
        else:
            batch = {
                'trajectories': trajectories,
                'conditions': conditions,
            }

        return batch

def hdf5_save(exp_data, expert_data_path):
    try:
        import h5py
    except ImportError:
        import sys
        logging.warning("not found h5py package, please install it trough 'pip install h5py' ")
        sys.exit(1)
    dataset = dataset = h5py.File('%s_demos.hdf5' % expert_data_path.replace('.pkl', ''), 'w')
    dataset.create_dataset('obs', data=np.array([d['obs'].numpy() for d in exp_data]), compression='gzip')
    dataset.create_dataset('action', data=np.array([d['action'].numpy() for d in exp_data]), compression='gzip')
    dataset.create_dataset('reward', data=np.array([d['reward'].numpy() for d in exp_data]), compression='gzip')
    dataset.create_dataset('done', data=np.array([d['done'] for d in exp_data]), compression='gzip')
    dataset.create_dataset('next_obs', data=np.array([d['next_obs'].numpy() for d in exp_data]), compression='gzip')


def naive_save(exp_data, expert_data_path):
    with open(expert_data_path, 'wb') as f:
        pickle.dump(exp_data, f)


def offline_data_save_type(exp_data, expert_data_path, data_type='naive'):
    globals()[data_type + '_save'](exp_data, expert_data_path)


def create_dataset(cfg, **kwargs) -> Dataset:
    cfg = EasyDict(cfg)
    import_module(cfg.get('import_names', []))
    return DATASET_REGISTRY.build(cfg.policy.collect.data_type, cfg=cfg, **kwargs)<|MERGE_RESOLUTION|>--- conflicted
+++ resolved
@@ -10,12 +10,8 @@
 import torch
 import numpy as np
 
-<<<<<<< HEAD
+from ding.utils.bfs_helper import get_vi_sequence
 from ding.utils import DATASET_REGISTRY, import_module, DatasetNormalizer
-=======
-from ding.utils.bfs_helper import get_vi_sequence
-from ding.utils import DATASET_REGISTRY, import_module
->>>>>>> 342b872c
 from ding.rl_utils import discount_cumsum
 
 

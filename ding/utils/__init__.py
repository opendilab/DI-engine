--- conflicted
+++ resolved
@@ -26,11 +26,8 @@
 from .system_helper import get_ip, get_pid, get_task_uid, PropagatingThread, find_free_port
 from .time_helper import build_time_helper, EasyTimer, WatchDog
 from .type_helper import SequenceType
-<<<<<<< HEAD
 from .render_helper import render, fps
-=======
 from .fast_copy import fastcopy
->>>>>>> 4bf0b49f
 
 if ding.enable_linklink:
     from .linklink_dist_helper import get_rank, get_world_size, dist_mode, dist_init, dist_finalize, \

--- conflicted
+++ resolved
@@ -4,11 +4,7 @@
 import numpy as np
 import yaml
 from tabulate import tabulate
-<<<<<<< HEAD
-from tensorboardX import SummaryWriter
-=======
 from .log_writer_helper import DistributedWriter
->>>>>>> 62d61b5b
 from typing import Optional, Tuple, Union, Dict, Any
 
 

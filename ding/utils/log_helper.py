import json
import logging
import os
import numpy as np
import yaml
from tabulate import tabulate
<<<<<<< HEAD
from tensorboardX import SummaryWriter
=======
from .log_writer_helper import DistributedWriter
>>>>>>> 8a108c7c
from typing import Optional, Tuple, Union, Dict, Any


def build_logger(
    path: str,
    name: Optional[str] = None,
    need_tb: bool = True,
    need_text: bool = True,
    text_level: Union[int, str] = logging.INFO
) -> Tuple[Optional[logging.Logger], Optional['SummaryWriter']]:  # noqa
    r'''
    Overview:
        Build text logger and tensorboard logger.
    Arguments:
        - path (:obj:`str`): Logger(``Textlogger`` & ``SummaryWriter``)'s saved dir
        - name (:obj:`str`): The logger file name
        - need_tb (:obj:`bool`): Whether ``SummaryWriter`` instance would be created and returned
        - need_text (:obj:`bool`): Whether ``loggingLogger`` instance would be created and returned
        - text_level (:obj:`int`` or :obj:`str`): Logging level of ``logging.Logger``, default set to ``logging.INFO``
    Returns:
        - logger (:obj:`Optional[logging.Logger]`): Logger that displays terminal output
        - tb_logger (:obj:`Optional['SummaryWriter']`): Saves output to tfboard, only return when ``need_tb``.
    '''
    if name is None:
        name = 'default'
    logger = LoggerFactory.create_logger(path, name=name) if need_text else None
    tb_name = name + '_tb_logger'
    tb_logger = TBLoggerFactory.create_logger(os.path.join(path, tb_name)) if need_tb else None
    return logger, tb_logger


class TBLoggerFactory(object):

    tb_loggers = {}

    @classmethod
    def create_logger(cls: type, logdir: str) -> DistributedWriter:
        if logdir in cls.tb_loggers:
            return cls.tb_loggers[logdir]
        tb_logger = DistributedWriter(logdir)
        cls.tb_loggers[logdir] = tb_logger
        return tb_logger


class LoggerFactory(object):

    @classmethod
    def create_logger(cls, path: str, name: str = 'default', level: Union[int, str] = logging.INFO) -> logging.Logger:
        r"""
        Overview:
            Create logger using logging
        Arguments:
            - name (:obj:`str`): Logger's name
            - path (:obj:`str`): Logger's save dir
            - level (:obj:`int` or :obj:`str`): Used to set the level. Reference: ``Logger.setLevel`` method.
        Returns:
            - (:obj:`logging.Logger`): new logging logger
        """
        name += '_logger'
        # ensure the path exists
        try:
            os.makedirs(path)
        except FileExistsError:
            pass
        logger = logging.getLogger(name)
        logger_file_path = os.path.join(path, name + '.txt')
        if not logger.handlers:
            formatter = logging.Formatter('[%(asctime)s][%(filename)15s][line:%(lineno)4d][%(levelname)8s] %(message)s')
            fh = logging.FileHandler(logger_file_path, 'a')
            fh.setFormatter(formatter)
            logger.setLevel(level)
            logger.addHandler(fh)
        logger.get_tabulate_vars = LoggerFactory.get_tabulate_vars
        logger.get_tabulate_vars_hor = LoggerFactory.get_tabulate_vars_hor
        return logger

    @staticmethod
    def get_tabulate_vars(variables: Dict[str, Any]) -> str:
        r"""
        Overview:
            Get the text description in tabular form of all vars
        Arguments:
            - variables (:obj:`List[str]`): Names of the vars to query.
        Returns:
            - string (:obj:`str`): Text description in tabular form of all vars
        """
        headers = ["Name", "Value"]
        data = []
        for k, v in variables.items():
            data.append([k, "{:.6f}".format(v)])
        s = "\n" + tabulate(data, headers=headers, tablefmt='grid')
        return s

    @staticmethod
    def get_tabulate_vars_hor(variables: Dict[str, Any]) -> str:
        datak = []
        datav = []
        datak.append("Name")
        datav.append("Value")
        for k, v in variables.items():
            datak.append(k)
            if not isinstance(v, str) and np.isscalar(v):
                datav.append("{:.6f}".format(v))
            else:
                datav.append(v)
        data = [datak, datav]
        s = "\n" + tabulate(data, tablefmt='grid')
        return s


def pretty_print(result: dict, direct_print: bool = True) -> str:
    r"""
    Overview:
        Print a dict ``result`` in a pretty way
    Arguments:
        - result (:obj:`dict`): The result to print
        - direct_print (:obj:`bool`): Whether to print directly
    Returns:
        - string (:obj:`str`): The pretty-printed result in str format
    """
    result = result.copy()
    out = {}
    for k, v in result.items():
        if v is not None:
            out[k] = v
    cleaned = json.dumps(out)
    string = yaml.safe_dump(json.loads(cleaned), default_flow_style=False)
    if direct_print:
        print(string)
    return string<|MERGE_RESOLUTION|>--- conflicted
+++ resolved
@@ -4,11 +4,7 @@
 import numpy as np
 import yaml
 from tabulate import tabulate
-<<<<<<< HEAD
-from tensorboardX import SummaryWriter
-=======
 from .log_writer_helper import DistributedWriter
->>>>>>> 8a108c7c
 from typing import Optional, Tuple, Union, Dict, Any
 
 

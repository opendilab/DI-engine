import io
import logging
import os
import pickle
import time
from functools import lru_cache
from typing import NoReturn, Union

import torch

<<<<<<< HEAD
from .import_helper import try_import_ceph, try_import_redis, try_import_rediscluster, try_import_mc
from .lock_helper import get_file_lock
=======
from .import_helper import try_import_ceph, try_import_redis, try_import_rediscluster
from .lock_helper import get_rw_lock
>>>>>>> 7ca6a5e4

global _redis_cluster, _memcached
_memcached = None
_redis_cluster = None


@lru_cache()
def get_ceph_package():
    return try_import_ceph()


@lru_cache()
def get_redis_package():
    return try_import_redis()


@lru_cache()
def get_rediscluster_package():
    return try_import_rediscluster()


# mc = try_import_mc()
mc = None
redis = try_import_redis()
rediscluster = try_import_rediscluster()


def read_from_ceph(path: str) -> object:
    """
    Overview:
        Read file from ceph
    Arguments:
        - path (:obj:`str`): File path in ceph, start with ``"s3://"``
    Returns:
        - (:obj:`data`): Deserialized data
    """
    value = get_ceph_package().Get(path)
    if not value:
        raise FileNotFoundError("File({}) doesn't exist in ceph".format(path))

    return pickle.loads(value)


@lru_cache()
def _get_redis(host='localhost', port=6379):
    """
    Overview:
        Ensures redis usage
    Arguments:
        - host (:obj:`str`): Host string
        - port (:obj:`int`): Port number
    Returns:
        - (:obj:`Redis(object)`): Redis object with given ``host``, ``port``, and ``db=0``
    """
    return redis.StrictRedis(host=host, port=port, db=0)


def read_from_redis(path: str) -> object:
    """
    Overview:
        Read file from redis
    Arguments:
        - path (:obj:`str`): Dile path in redis, could be a string key
    Returns:
        - (:obj:`data`): Deserialized data
    """
    return pickle.loads(_get_redis().get(path))


def _ensure_rediscluster(startup_nodes=[{"host": "127.0.0.1", "port": "7000"}]):
    """
    Overview:
        Ensures redis usage
    Arguments:
        - List of startup nodes (:obj:`dict`) of
            - host (:obj:`str`): Host string
            - port (:obj:`int`): Port number
    Returns:
        - (:obj:`RedisCluster(object)`): RedisCluster object with given ``host``, ``port``, \
            and ``False`` for ``decode_responses`` in default.
    """
    global _redis_cluster
    if _redis_cluster is None:
        _redis_cluster = get_rediscluster_package().RedisCluster(startup_nodes=startup_nodes, decode_responses=False)
    return


def read_from_rediscluster(path: str) -> object:
    """
    Overview:
        Read file from rediscluster
    Arguments:
        - path (:obj:`str`): Dile path in rediscluster, could be a string key
    Returns:
        - (:obj:`data`): Deserialized data
    """
    global _redis_cluster
    _ensure_rediscluster()
    value_bytes = _redis_cluster.get(path)
    value = pickle.loads(value_bytes)
    return value


def read_from_file(path: str) -> object:
    """
    Overview:
        Read file from local file system
    Arguments:
        - path (:obj:`str`): File path in local file system
    Returns:
        - (:obj:`data`): Deserialized data
    """
    with open(path, "rb") as f:
        value = pickle.load(f)

    return value


def _ensure_memcached():
    """
    Overview:
        Ensures memcache usage
    Returns:
        - (:obj:`MemcachedClient instance`): MemcachedClient's class instance built with current \
            memcached_client's ``server_list.conf`` and ``client.conf`` files
    """
    global _memcached
    if _memcached is None:
        server_list_config_file = "/mnt/lustre/share/memcached_client/server_list.conf"
        client_config_file = "/mnt/lustre/share/memcached_client/client.conf"
        _memcached = mc.MemcachedClient.GetInstance(server_list_config_file, client_config_file)
    return


def read_from_mc(path: str, flush=False) -> object:
    """
    Overview:
        Read file from memcache, file must be saved by `torch.save()`
    Arguments:
        - path (:obj:`str`): File path in local system
    Returns:
        - (:obj:`data`): Deserialized data
    """
    global _memcached
    _ensure_memcached()
    while True:
        try:
            value = mc.pyvector()
            if flush:
                _memcached.Get(path, value, mc.MC_READ_THROUGH)
                return
            else:
                _memcached.Get(path, value)
            value_buf = mc.ConvertBuffer(value)
            value_str = io.BytesIO(value_buf)
            value_str = torch.load(value_str, map_location='cpu')
            return value_str
        except:
            print('read mc failed, retry...')
            time.sleep(0.01)


def read_from_path(path: str):
    """
    Overview:
        Read file from ceph
    Arguments:
        - path (:obj:`str`): File path in ceph, start with ``"s3://"``, or use local file system
    Returns:
        - (:obj:`data`): Deserialized data
    """
    if get_ceph_package() is None:
        logging.info(
            "You do not have ceph installed! Loading local file!"
            " If you are not testing locally, something is wrong!"
        )
        return read_from_file(path)
    else:
        return read_from_ceph(path)


def save_file_ceph(path, data):
    """
    Overview:
        Save pickle dumped data file to ceph
    Arguments:
        - path (:obj:`str`): File path in ceph, start with ``"s3://"``, use file system when not
        - data (:obj:`Any`): Could be dict, list or tensor etc.
    """
    data = pickle.dumps(data)
    save_path = os.path.dirname(path)
    file_name = os.path.basename(path)
    ceph = get_ceph_package()
    if ceph is not None:
        if hasattr(ceph, 'save_from_string'):
            ceph.save_from_string(save_path, file_name, data)
        elif hasattr(ceph, 'put'):
            ceph.put(os.path.join(save_path, file_name), data)
        else:
            raise RuntimeError('ceph can not save file, check your ceph installation')
    else:
        import logging
        size = len(data)
        if save_path == 'do_not_save':
            logging.info(
                "You do not have ceph installed! ignored file {} of size {}!".format(file_name, size) +
                " If you are not testing locally, something is wrong!"
            )
            return
        p = os.path.join(save_path, file_name)
        with open(p, 'wb') as f:
            logging.info(
                "You do not have ceph installed! Saving as local file at {} of size {}!".format(p, size) +
                " If you are not testing locally, something is wrong!"
            )
            f.write(data)


def save_file_redis(path, data):
    """
    Overview:
        Save pickle dumped data file to redis
    Arguments:
        - path (:obj:`str`): File path (could be a string key) in redis
        - data (:obj:`Any`): Could be dict, list or tensor etc.
    """
    _get_redis().set(path, pickle.dumps(data))


def save_file_rediscluster(path, data):
    """
    Overview:
        Save pickle dumped data file to rediscluster
    Arguments:
        - path (:obj:`str`): File path (could be a string key) in redis
        - data (:obj:`Any`): Could be dict, list or tensor etc.
    """
    global _redis_cluster
    _ensure_rediscluster()
    data = pickle.dumps(data)
    _redis_cluster.set(path, data)
    return


def read_file(path: str, fs_type: Union[None, str] = None, use_lock: bool = False) -> object:
    r"""
    Overview:
        Read file from path
    Arguments:
        - path (:obj:`str`): The path of file to read
        - fs_type (:obj:`str` or :obj:`None`): The file system type, support ``{'normal', 'ceph'}``
        - use_lock (:obj:`bool`): Whether ``use_lock`` is in local normal file system
    """
    if fs_type is None:
        if path.lower().startswith('s3'):
            fs_type = 'ceph'
        elif mc is not None:
            fs_type = 'mc'
        else:
            fs_type = 'normal'
    assert fs_type in ['normal', 'ceph', 'mc']
    if fs_type == 'ceph':
        data = read_from_path(path)
    elif fs_type == 'normal':
        if use_lock:
            with get_file_lock(path, 'read'):
                data = torch.load(path, map_location='cpu')
        else:
            data = torch.load(path, map_location='cpu')
    elif fs_type == 'mc':
        data = read_from_mc(path)
    return data


def save_file(path: str, data: object, fs_type: Union[None, str] = None, use_lock: bool = False) -> NoReturn:
    r"""
    Overview:
        Save data to file of path
    Arguments:
        - path (:obj:`str`): The path of file to save to
        - data (:obj:`object`): The data to save
        - fs_type (:obj:`str` or :obj:`None`): The file system type, support ``{'normal', 'ceph'}``
        - use_lock (:obj:`bool`): Whether ``use_lock`` is in local normal file system
    """
    if fs_type is None:
        if path.lower().startswith('s3'):
            fs_type = 'ceph'
        elif mc is not None:
            fs_type = 'mc'
        else:
            fs_type = 'normal'
    assert fs_type in ['normal', 'ceph', 'mc']
    if fs_type == 'ceph':
        save_file_ceph(path, data)
    elif fs_type == 'normal':
        if use_lock:
            with get_file_lock(path, 'write'):
                torch.save(data, path)
        else:
            torch.save(data, path)
    elif fs_type == 'mc':
        torch.save(data, path)
        read_from_mc(path, flush=True)


def remove_file(path: str, fs_type: Union[None, str] = None) -> NoReturn:
    r"""
    Overview:
        Remove file
    Arguments:
        - path (:obj:`str`): The path of file you want to remove
        - fs_type (:obj:`str` or :obj:`None`): The file system type, support ``{'normal', 'ceph'}``
    """
    if fs_type is None:
        fs_type = 'ceph' if path.lower().startswith('s3') else 'normal'
    assert fs_type in ['normal', 'ceph']
    if fs_type == 'ceph':
        pass
        os.popen("aws s3 rm --recursive {}".format(path))
    elif fs_type == 'normal':
        os.popen("rm -rf {}".format(path))<|MERGE_RESOLUTION|>--- conflicted
+++ resolved
@@ -8,13 +8,8 @@
 
 import torch
 
-<<<<<<< HEAD
 from .import_helper import try_import_ceph, try_import_redis, try_import_rediscluster, try_import_mc
 from .lock_helper import get_file_lock
-=======
-from .import_helper import try_import_ceph, try_import_redis, try_import_rediscluster
-from .lock_helper import get_rw_lock
->>>>>>> 7ca6a5e4
 
 global _redis_cluster, _memcached
 _memcached = None
@@ -36,10 +31,9 @@
     return try_import_rediscluster()
 
 
-# mc = try_import_mc()
-mc = None
-redis = try_import_redis()
-rediscluster = try_import_rediscluster()
+@lru_cache()
+def get_mc():
+    return try_import_mc()
 
 
 def read_from_ceph(path: str) -> object:
@@ -271,7 +265,7 @@
     if fs_type is None:
         if path.lower().startswith('s3'):
             fs_type = 'ceph'
-        elif mc is not None:
+        elif get_mc() is not None:
             fs_type = 'mc'
         else:
             fs_type = 'normal'
@@ -302,7 +296,7 @@
     if fs_type is None:
         if path.lower().startswith('s3'):
             fs_type = 'ceph'
-        elif mc is not None:
+        elif get_mc() is not None:
             fs_type = 'mc'
         else:
             fs_type = 'normal'

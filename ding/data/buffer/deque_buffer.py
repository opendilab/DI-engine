import itertools
import random
import uuid
import logging
from typing import Any, Iterable, List, Optional, Tuple, Union
from collections import Counter
from collections import defaultdict, deque, OrderedDict
from ding.data.buffer import Buffer, apply_middleware, BufferedData
from ding.utils import fastcopy
from ding.torch_utils import get_null_data


class BufferIndex():
    """
    Overview:
        Save index string and offset in key value pair.
    """

    def __init__(self, maxlen: int, *args, **kwargs):
        self.maxlen = maxlen
        self.__map = OrderedDict(*args, **kwargs)
        self._last_key = next(reversed(self.__map)) if len(self) > 0 else None
        self._cumlen = len(self.__map)

    def get(self, key: str) -> int:
        value = self.__map[key]
        value = value % self._cumlen + min(0, (self.maxlen - self._cumlen))
        return value

    def __len__(self) -> int:
        return len(self.__map)

    def has(self, key: str) -> bool:
        return key in self.__map

    def append(self, key: str):
        self.__map[key] = self.__map[self._last_key] + 1 if self._last_key else 0
        self._last_key = key
        self._cumlen += 1
        if len(self) > self.maxlen:
            self.__map.popitem(last=False)

    def clear(self):
        self.__map = OrderedDict()
        self._last_key = None
        self._cumlen = 0


class DequeBuffer(Buffer):

    def __init__(self, size: int) -> None:
        super().__init__(size=size)
        self.storage = deque(maxlen=size)
        # Meta index is a dict which use deque as values
        self.indices = BufferIndex(maxlen=size)
        self.meta_index = {}

    @apply_middleware("push")
    def push(self, data: Any, meta: Optional[dict] = None) -> BufferedData:
        return self._push(data, meta)

    @apply_middleware("sample")
    def sample(
            self,
            size: Optional[int] = None,
            indices: Optional[List[str]] = None,
            replace: bool = False,
            sample_range: Optional[slice] = None,
            ignore_insufficient: bool = False,
            groupby: Optional[str] = None,
            unroll_len: Optional[int] = None
    ) -> Union[List[BufferedData], List[List[BufferedData]]]:
        storage = self.storage
        if sample_range:
            storage = list(itertools.islice(self.storage, sample_range.start, sample_range.stop, sample_range.step))

        # Size and indices
        assert size or indices, "One of size and indices must not be empty."
        if (size and indices) and (size != len(indices)):
            raise AssertionError("Size and indices length must be equal.")
        if not size:
            size = len(indices)
        # Indices and groupby
        assert not (indices and groupby), "Cannot use groupby and indicex at the same time."
        # Groupby and unroll_len
        assert not unroll_len or (
            unroll_len and groupby
        ), "Parameter unroll_len needs to be used in conjunction with groupby."

        value_error = None
        sampled_data = []
        if indices:
            indices_set = set(indices)
            hashed_data = filter(lambda item: item.index in indices_set, storage)
            hashed_data = map(lambda item: (item.index, item), hashed_data)
            hashed_data = dict(hashed_data)
            # Re-sample and return in indices order
            sampled_data = [hashed_data[index] for index in indices]
        elif groupby:
            sampled_data = self._sample_by_group(
                size=size, groupby=groupby, replace=replace, unroll_len=unroll_len, storage=storage
            )
        else:
            if replace:
                sampled_data = random.choices(storage, k=size)
            else:
                try:
                    sampled_data = random.sample(storage, k=size)
                except ValueError as e:
                    value_error = e

        if value_error or len(sampled_data) != size:
            if ignore_insufficient:
                logging.warning(
                    "Sample operation is ignored due to data insufficient, current buffer is {} while sample is {}".
                    format(self.count(), size)
                )
            else:
                raise ValueError("There are less than {} records/groups in buffer({})".format(size, self.count()))

        sampled_data = self._independence(sampled_data)

        return sampled_data

    @apply_middleware("update")
    def update(self, index: str, data: Optional[Any] = None, meta: Optional[dict] = None) -> bool:
        if not self.indices.has(index):
            return False
        i = self.indices.get(index)
        item = self.storage[i]
        if data is not None:
            item.data = data
        if meta is not None:
            item.meta = meta
            for key in self.meta_index:
                self.meta_index[key][i] = meta[key] if key in meta else None
        return True

    @apply_middleware("delete")
    def delete(self, indices: Union[str, Iterable[str]]) -> None:
        if isinstance(indices, str):
            indices = [indices]
        del_idx = []
        for index in indices:
            if self.indices.has(index):
                del_idx.append(self.indices.get(index))
        if len(del_idx) == 0:
            return
        del_idx = sorted(del_idx, reverse=True)
        for idx in del_idx:
            del self.storage[idx]
        remain_indices = [item.index for item in self.storage]
        key_value_pairs = zip(remain_indices, range(len(indices)))
        self.indices = BufferIndex(self.storage.maxlen, key_value_pairs)

    def count(self) -> int:
        return len(self.storage)

    def get(self, idx: int) -> BufferedData:
        return self.storage[idx]

    @apply_middleware("clear")
    def clear(self) -> None:
        self.storage.clear()
        self.indices.clear()
        self.meta_index = {}

    def import_data(self, data_with_meta: List[Tuple[Any, dict]]) -> None:
        for data, meta in data_with_meta:
            self._push(data, meta)

    def export_data(self) -> List[BufferedData]:
        return list(self.storage)

    def _push(self, data: Any, meta: Optional[dict] = None) -> BufferedData:
        index = uuid.uuid1().hex
        if meta is None:
            meta = {}
        buffered = BufferedData(data=data, index=index, meta=meta)
        self.storage.append(buffered)
        self.indices.append(index)
        # Add meta index
        for key in self.meta_index:
            self.meta_index[key].append(meta[key] if key in meta else None)

        return buffered

    def _independence(
        self, buffered_samples: Union[List[BufferedData], List[List[BufferedData]]]
    ) -> Union[List[BufferedData], List[List[BufferedData]]]:
        """
        Overview:
            Make sure that each record is different from each other, but remember that this function
            is different from clone_object. You may change the data in the buffer by modifying a record.
        Arguments:
            - buffered_samples (:obj:`Union[List[BufferedData], List[List[BufferedData]]]`) Sampled data,
                can be nested if groupby has been set.
        """
        if len(buffered_samples) == 0:
            return buffered_samples
        occurred = defaultdict(int)

        for i, buffered in enumerate(buffered_samples):
            if isinstance(buffered, list):
                sampled_list = buffered
                # Loop over nested samples
                for j, buffered in enumerate(sampled_list):
                    occurred[buffered.index] += 1
                    if occurred[buffered.index] > 1:
                        sampled_list[j] = fastcopy.copy(buffered)
            elif isinstance(buffered, BufferedData):
                occurred[buffered.index] += 1
                if occurred[buffered.index] > 1:
                    buffered_samples[i] = fastcopy.copy(buffered)
            else:
                raise Exception("Get unexpected buffered type {}".format(type(buffered)))
        return buffered_samples

    def _sample_by_group(
            self,
            size: int,
            groupby: str,
            replace: bool = False,
            unroll_len: Optional[int] = None,
            storage: deque = None
    ) -> List[List[BufferedData]]:
        """
        Overview:
            Sampling by `group` instead of records, the result will be a collection
            of lists with a length of `size`, but the length of each list may be different from other lists.
        """
        if storage is None:
            storage = self.storage
        if groupby not in self.meta_index:
            self._create_index(groupby)
<<<<<<< HEAD
        meta_indices = list(set(self.meta_index[groupby]))
        if unroll_len and unroll_len > 1:
            data_count = defaultdict(int)
            for buffered in storage:
                meta_value = buffered.meta[groupby] if groupby in buffered.meta else None
                data_count[buffered.meta[groupby]] += 1
            meta_indices = [k for k, v in data_count.items() if v >= unroll_len]
=======

        def filter_by_unroll_len():
            "Filter groups by unroll len, ensure count of items in each group is greater than unroll_len."
            group_count = Counter(self.meta_index[groupby])
            group_names = []
            for key, count in group_count.items():
                if count >= unroll_len:
                    group_names.append(key)
            return group_names

        if unroll_len and unroll_len > 1:
            group_names = filter_by_unroll_len()
        else:
            group_names = list(set(self.meta_index[groupby]))
>>>>>>> eb73b8ef

        sampled_groups = []
        if replace:
            sampled_groups = random.choices(group_names, k=size)
        else:
            try:
                sampled_groups = random.sample(group_names, k=size)
            except ValueError:
                raise ValueError("There are less than {} groups in buffer({} groups)".format(size, len(group_names)))

        # Build dict like {"group name": [records]}
        sampled_data = defaultdict(list)
        for buffered in storage:
            meta_value = buffered.meta[groupby] if groupby in buffered.meta else None
            if meta_value in sampled_groups:
                sampled_data[buffered.meta[groupby]].append(buffered)
<<<<<<< HEAD
        sampled_result = []
        for group in sampled_groups:
            if unroll_len:
                start_indice = random.choice(range(max(1, len(sampled_data[group]) - unroll_len)))
                sampled_result.append(sampled_data[group][start_indice:start_indice + unroll_len])
            else:
                sampled_result.append(sampled_data[group])
        return sampled_result
=======

        final_sampled_data = []
        for group in sampled_groups:
            seq_data = sampled_data[group]
            # Filter records by unroll_len
            if unroll_len:
                start_indice = random.choice(range(max(1, len(seq_data) - unroll_len)))
                seq_data = seq_data[start_indice:start_indice + unroll_len]
            final_sampled_data.append(seq_data)

        return final_sampled_data
>>>>>>> eb73b8ef

    def _create_index(self, meta_key: str):
        self.meta_index[meta_key] = deque(maxlen=self.storage.maxlen)
        for data in self.storage:
            self.meta_index[meta_key].append(data.meta[meta_key] if meta_key in data.meta else None)

    def __iter__(self) -> deque:
        return iter(self.storage)

    def __copy__(self) -> "DequeBuffer":
        buffer = type(self)(size=self.storage.maxlen)
        buffer.storage = self.storage
        buffer.meta_index = self.meta_index
        buffer.indices = self.indices
        return buffer<|MERGE_RESOLUTION|>--- conflicted
+++ resolved
@@ -233,15 +233,6 @@
             storage = self.storage
         if groupby not in self.meta_index:
             self._create_index(groupby)
-<<<<<<< HEAD
-        meta_indices = list(set(self.meta_index[groupby]))
-        if unroll_len and unroll_len > 1:
-            data_count = defaultdict(int)
-            for buffered in storage:
-                meta_value = buffered.meta[groupby] if groupby in buffered.meta else None
-                data_count[buffered.meta[groupby]] += 1
-            meta_indices = [k for k, v in data_count.items() if v >= unroll_len]
-=======
 
         def filter_by_unroll_len():
             "Filter groups by unroll len, ensure count of items in each group is greater than unroll_len."
@@ -256,7 +247,6 @@
             group_names = filter_by_unroll_len()
         else:
             group_names = list(set(self.meta_index[groupby]))
->>>>>>> eb73b8ef
 
         sampled_groups = []
         if replace:
@@ -273,16 +263,6 @@
             meta_value = buffered.meta[groupby] if groupby in buffered.meta else None
             if meta_value in sampled_groups:
                 sampled_data[buffered.meta[groupby]].append(buffered)
-<<<<<<< HEAD
-        sampled_result = []
-        for group in sampled_groups:
-            if unroll_len:
-                start_indice = random.choice(range(max(1, len(sampled_data[group]) - unroll_len)))
-                sampled_result.append(sampled_data[group][start_indice:start_indice + unroll_len])
-            else:
-                sampled_result.append(sampled_data[group])
-        return sampled_result
-=======
 
         final_sampled_data = []
         for group in sampled_groups:
@@ -294,7 +274,6 @@
             final_sampled_data.append(seq_data)
 
         return final_sampled_data
->>>>>>> eb73b8ef
 
     def _create_index(self, meta_key: str):
         self.meta_index[meta_key] = deque(maxlen=self.storage.maxlen)

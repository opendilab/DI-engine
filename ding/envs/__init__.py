--- conflicted
+++ resolved
@@ -1,9 +1,5 @@
 from .env import *
 from .env_wrappers import *
 from .env_manager import *
-<<<<<<< HEAD
-from .ding_env_manager import setup_ding_env_manager
-=======
 from .env_manager.ding_env_manager import setup_ding_env_manager
->>>>>>> 11cc7de8
 from . import gym_env
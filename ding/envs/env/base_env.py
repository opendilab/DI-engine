--- conflicted
+++ resolved
@@ -16,13 +16,8 @@
     Overview:
         basic environment class, extended from ``gym.Env``
     Interface:
-<<<<<<< HEAD
-        ``__init__``, ``reset``, ``close``, ``step``, ``info``, ``create_collector_env_cfg``, \
-            ``create_evaluator_env_cfg``, ``enable_save_replay``
-=======
         ``__init__``, ``reset``, ``close``, ``step``, ``create_collector_env_cfg``, \
         ``create_evaluator_env_cfg``, ``enable_save_replay``
->>>>>>> 8a108c7c
     """
 
     @abstractmethod

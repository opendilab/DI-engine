--- conflicted
+++ resolved
@@ -1,12 +1,3 @@
-<<<<<<< HEAD
-from typing import List, Optional
-import gym
-import copy
-import numpy as np
-from ding.envs.common.env_element import EnvElementInfo
-from ding.torch_utils import to_ndarray
-from .base_env import BaseEnv, BaseEnvTimestep, BaseEnvInfo
-=======
 from typing import List, Optional, Union
 import gym
 import copy
@@ -18,7 +9,6 @@
 from ding.torch_utils import to_ndarray
 from .base_env import BaseEnv, BaseEnvTimestep
 from .default_wrapper import get_default_wrappers
->>>>>>> 62d61b5b
 
 
 class DingEnvWrapper(BaseEnv):

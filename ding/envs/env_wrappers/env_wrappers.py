--- conflicted
+++ resolved
@@ -1,12 +1,8 @@
 # Borrow a lot from openai baselines:
 # https://github.com/openai/baselines/blob/master/baselines/common/atari_wrappers.py
 
-<<<<<<< HEAD
-from typing import Union
-=======
 import copy
 from typing import Union, List, Tuple
->>>>>>> 62d61b5b
 import cv2
 from easydict import EasyDict
 import gym

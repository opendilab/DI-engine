from typing import Any, Union, List, Tuple, Dict, Callable, Optional
from multiprocessing import Pipe, connection, get_context, Array
from collections import namedtuple
import logging
import platform
import time
import copy
import traceback
import numpy as np
import torch
import ctypes
import pickle
import cloudpickle
from easydict import EasyDict
from types import MethodType

from ding.utils import PropagatingThread, LockContextType, LockContext, ENV_MANAGER_REGISTRY
from .base_env_manager import BaseEnvManager, EnvState, timeout_wrapper
from ding.envs.env.base_env import BaseEnvTimestep

_NTYPE_TO_CTYPE = {
    np.bool_: ctypes.c_bool,
    np.uint8: ctypes.c_uint8,
    np.uint16: ctypes.c_uint16,
    np.uint32: ctypes.c_uint32,
    np.uint64: ctypes.c_uint64,
    np.int8: ctypes.c_int8,
    np.int16: ctypes.c_int16,
    np.int32: ctypes.c_int32,
    np.int64: ctypes.c_int64,
    np.float32: ctypes.c_float,
    np.float64: ctypes.c_double,
}


def is_abnormal_timestep(timestep: namedtuple) -> bool:
    if isinstance(timestep.info, dict):
        return timestep.info.get('abnormal', False)
    elif isinstance(timestep.info, list) or isinstance(timestep.info, tuple):
        return timestep.info[0].get('abnormal', False) or timestep.info[1].get('abnormal', False)
    else:
        raise TypeError("invalid env timestep type: {}".format(type(timestep.info)))


class ShmBuffer():
    """
    Overview:
        Shared memory buffer to store numpy array.
    """

    def __init__(self, dtype: np.generic, shape: Tuple[int]) -> None:
        """
        Overview:
            Initialize the buffer.
        Arguments:
            - dtype (:obj:`np.generic`): dtype of the data to limit the size of the buffer.
            - shape (:obj:`Tuple[int]`): shape of the data to limit the size of the buffer.
        """
        self.buffer = Array(_NTYPE_TO_CTYPE[dtype.type], int(np.prod(shape)))
        self.dtype = dtype
        self.shape = shape

    def fill(self, src_arr: np.ndarray) -> None:
        """
        Overview:
            Fill the shared memory buffer with a numpy array. (Replace the original one.)
        Arguments:
            - src_arr (:obj:`np.ndarray`): array to fill the buffer.
        """
        assert isinstance(src_arr, np.ndarray), type(src_arr)
        dst_arr = np.frombuffer(self.buffer.get_obj(), dtype=self.dtype).reshape(self.shape)
        with self.buffer.get_lock():
            np.copyto(dst_arr, src_arr)

    def get(self) -> np.ndarray:
        """
        Overview:
            Get the array stored in the buffer.
        Return:
            - copy_data (:obj:`np.ndarray`): A copy of the data stored in the buffer.
        """
        arr = np.frombuffer(self.buffer.get_obj(), dtype=self.dtype).reshape(self.shape)
        return arr.copy()


class ShmBufferContainer(object):
    """
    Overview:
        Support multiple shared memory buffers. Each key-value is name-buffer.
    """

    def __init__(self, dtype: np.generic, shape: Union[Dict[Any, tuple], tuple]) -> None:
        """
        Overview:
            Initialize the buffer container.
        Arguments:
            - dtype (:obj:`np.generic`): dtype of the data to limit the size of the buffer.
            - shape (:obj:`Union[Dict[Any, tuple], tuple]`): If `Dict[Any, tuple]`, use a dict to manage \
                multiple buffers; If `tuple`, use single buffer.
        """
        if isinstance(shape, dict):
            self._data = {k: ShmBufferContainer(dtype, v) for k, v in shape.items()}
        elif isinstance(shape, (tuple, list)):
            self._data = ShmBuffer(dtype, shape)
        else:
            raise RuntimeError("not support shape: {}".format(shape))
        self._shape = shape

    def fill(self, src_arr: Union[Dict[Any, np.ndarray], np.ndarray]) -> None:
        """
        Overview:
            Fill the one or many shared memory buffer.
        Arguments:
            - src_arr (:obj:`Union[Dict[Any, np.ndarray], np.ndarray]`): array to fill the buffer.
        """
        if isinstance(self._shape, dict):
            for k in self._shape.keys():
                self._data[k].fill(src_arr[k])
        elif isinstance(self._shape, (tuple, list)):
            self._data.fill(src_arr)

    def get(self) -> Union[Dict[Any, np.ndarray], np.ndarray]:
        """
        Overview:
            Get the one or many arrays stored in the buffer.
        Return:
            - data (:obj:`np.ndarray`): The array(s) stored in the buffer.
        """
        if isinstance(self._shape, dict):
            return {k: self._data[k].get() for k in self._shape.keys()}
        elif isinstance(self._shape, (tuple, list)):
            return self._data.get()


class CloudPickleWrapper:
    """
    Overview:
        CloudPickleWrapper can be able to pickle more python object(e.g: an object with lambda expression)
    """

    def __init__(self, data: Any) -> None:
        self.data = data

    def __getstate__(self) -> bytes:
        return cloudpickle.dumps(self.data)

    def __setstate__(self, data: bytes) -> None:
        if isinstance(data, (tuple, list, np.ndarray)):  # pickle is faster
            self.data = pickle.loads(data)
        else:
            self.data = cloudpickle.loads(data)


@ENV_MANAGER_REGISTRY.register('async_subprocess')
class AsyncSubprocessEnvManager(BaseEnvManager):
    """
    Overview:
        Create an AsyncSubprocessEnvManager to manage multiple environments.
        Each Environment is run by a respective subprocess.
    Interfaces:
        seed, launch, ready_obs, step, reset, env_info，active_env
    """

    config = dict(
        episode_num=float("inf"),
        max_retry=5,
        step_timeout=None,
        auto_reset=True,
        retry_type='reset',
        reset_timeout=None,
        retry_waiting_time=0.1,
        # subprocess specified args
        shared_memory=True,
        context='spawn' if platform.system().lower() == 'windows' else 'fork',
        wait_num=2,
        step_wait_timeout=0.01,
        connect_timeout=60,
    )

    def __init__(
            self,
            env_fn: List[Callable],
            cfg: EasyDict = EasyDict({}),
    ) -> None:
        """
        Overview:
            Initialize the AsyncSubprocessEnvManager.
        Arguments:
            - env_fn (:obj:`List[Callable]`): The function to create environment
            - cfg (:obj:`EasyDict`): Config

        .. note::

            - wait_num: for each time the minimum number of env return to gather
            - step_wait_timeout: for each time the minimum number of env return to gather
        """
        super().__init__(env_fn, cfg)
        self._shared_memory = self._cfg.shared_memory
        self._context = self._cfg.context
        self._wait_num = self._cfg.wait_num
        self._step_wait_timeout = self._cfg.step_wait_timeout

        self._lock = LockContext(LockContextType.THREAD_LOCK)
        self._connect_timeout = self._cfg.connect_timeout
<<<<<<< HEAD
        self._connect_timeout = np.max([self._connect_timeout, self._step_timeout + 0.5, self._reset_timeout + 0.5])
=======
>>>>>>> 303b4d36
        self._async_args = {
            'step': {
                'wait_num': min(self._wait_num, self._env_num),
                'timeout': self._step_wait_timeout
            }
        }

    def _create_state(self) -> None:
        r"""
        Overview:
            Fork/spawn sub-processes(Call ``_create_env_subprocess``) and create pipes to transfer the data.
        """
        self._env_episode_count = {env_id: 0 for env_id in range(self.env_num)}
        self._ready_obs = {env_id: None for env_id in range(self.env_num)}
        self._env_ref = self._env_fn[0]()
        self._reset_param = {i: {} for i in range(self.env_num)}
        if self._shared_memory:
            obs_space = self._env_ref.info().obs_space
            shape = obs_space.shape
            dtype = np.dtype(obs_space.value['dtype']) if obs_space.value is not None else np.dtype(np.float32)
            self._obs_buffers = {env_id: ShmBufferContainer(dtype, shape) for env_id in range(self.env_num)}
        else:
            self._obs_buffers = {env_id: None for env_id in range(self.env_num)}
        self._pipe_parents, self._pipe_children = {}, {}
        self._subprocesses = {}
        for env_id in range(self.env_num):
            self._create_env_subprocess(env_id)
        self._waiting_env = {'step': set()}
        self._closed = False

    def _create_env_subprocess(self, env_id):
        # start a new one
        self._pipe_parents[env_id], self._pipe_children[env_id] = Pipe()
        ctx = get_context(self._context)
        self._subprocesses[env_id] = ctx.Process(
            # target=self.worker_fn,
            target=self.worker_fn_robust,
            args=(
                self._pipe_parents[env_id],
                self._pipe_children[env_id],
                CloudPickleWrapper(self._env_fn[env_id]),
                self._obs_buffers[env_id],
                self.method_name_list,
                self._reset_timeout,
                self._step_timeout,
            ),
            daemon=True,
            name='subprocess_env_manager{}_{}'.format(env_id, time.time())
        )
        self._subprocesses[env_id].start()
        self._pipe_children[env_id].close()
        self._env_states[env_id] = EnvState.INIT

        if self._env_replay_path is not None:
            self._pipe_parents[env_id].send(['enable_save_replay', [self._env_replay_path[env_id]], {}])
            self._pipe_parents[env_id].recv()

    @property
    def ready_env(self) -> List[int]:
        return [i for i in self.active_env if i not in self._waiting_env['step']]

    @property
    def ready_obs(self) -> Dict[int, Any]:
        """
        Overview:
            Get the next observations.
        Return:
            A dictionary with observations and their environment IDs.
        Note:
            The observations are returned in np.ndarray.
        Example:
            >>>     obs_dict = env_manager.ready_obs
            >>>     actions_dict = {env_id: model.forward(obs) for env_id, obs in obs_dict.items())}
        """
        no_done_env_idx = [i for i, s in self._env_states.items() if s != EnvState.DONE]
        sleep_count = 0
        while not any([self._env_states[i] == EnvState.RUN for i in no_done_env_idx]):
            if sleep_count % 1000 == 0:
                logging.warning(
                    'VEC_ENV_MANAGER: all the not done envs are resetting, sleep {} times'.format(sleep_count)
                )
            time.sleep(0.001)
            sleep_count += 1
        return {i: self._ready_obs[i] for i in self.ready_env}

    def launch(self, reset_param: Optional[Dict] = None) -> None:
        """
        Overview:
            Set up the environments and their parameters.
        Arguments:
            - reset_param (:obj:`Optional[Dict]`): Dict of reset parameters for each environment, key is the env_id, \
                value is the cooresponding reset parameters.
        """
        assert self._closed, "please first close the env manager"
        if reset_param is not None:
            assert len(reset_param) == len(self._env_fn)
        self._create_state()
        self.reset(reset_param)

    def reset(self, reset_param: Optional[Dict] = None) -> None:
        """
        Overview:
            Reset the environments their parameters.
        Arguments:
            - reset_param (:obj:`List`): Dict of reset parameters for each environment, key is the env_id, \
                value is the cooresponding reset parameters.
        """
        self._check_closed()

        if reset_param is None:
            reset_env_list = [env_id for env_id in range(self._env_num)]
        else:
            reset_env_list = reset_param.keys()
            for env_id in reset_param:
                self._reset_param[env_id] = reset_param[env_id]

        # clear previous info
        for env_id in reset_env_list:
            if env_id in self._waiting_env['step']:
                self._pipe_parents[env_id].recv()
                self._waiting_env['step'].remove(env_id)

        sleep_count = 0
        while any([self._env_states[i] == EnvState.RESET for i in reset_env_list]):
            if sleep_count % 1000 == 0:
                logging.warning(
                    'VEC_ENV_MANAGER: not all the envs finish resetting, sleep {} times'.format(sleep_count)
                )
            time.sleep(0.001)
            sleep_count += 1

        # reset env
        reset_thread_list = []
        for i, env_id in enumerate(reset_env_list):
            self._env_states[env_id] = EnvState.RESET
            # set seed
            if self._env_seed[env_id] is not None:
                try:
                    if self._env_dynamic_seed is not None:
                        self._pipe_parents[env_id].send(['seed', [self._env_seed[env_id], self._env_dynamic_seed], {}])
                    else:
                        self._pipe_parents[env_id].send(['seed', [self._env_seed[env_id]], {}])
                    ret = self._pipe_parents[env_id].recv()
                    self._check_data({env_id: ret})
                    self._env_seed[env_id] = None  # seed only use once
                except BaseException as e:
                    logging.warning("subprocess reset set seed failed, ignore and continue...")
            reset_thread = PropagatingThread(target=self._reset, args=(env_id, ))
            reset_thread.daemon = True
            reset_thread_list.append(reset_thread)

        for t in reset_thread_list:
            t.start()
        for t in reset_thread_list:
            t.join()

    def _reset(self, env_id: int) -> None:

        def reset_fn():
            if self._pipe_parents[env_id].poll():
                recv_data = self._pipe_parents[env_id].recv()
                raise RuntimeError("unread data left before sending to the pipe: {}".format(repr(recv_data)))
            # if self._reset_param[env_id] is None, just reset specific env, not pass reset param
            if self._reset_param[env_id] is not None:
                assert isinstance(self._reset_param[env_id], dict), type(self._reset_param[env_id])
                self._pipe_parents[env_id].send(['reset', [], self._reset_param[env_id]])
            else:
                self._pipe_parents[env_id].send(['reset', [], {}])

            if not self._pipe_parents[env_id].poll(self._connect_timeout):
                raise ConnectionError("env reset connection timeout")  # Leave it to try again

            obs = self._pipe_parents[env_id].recv()
            self._check_data({env_id: obs}, close=False)
            if self._shared_memory:
                obs = self._obs_buffers[env_id].get()
            # Because each thread updates the corresponding env_id value, they won't lead to a thread-safe problem.
            self._env_states[env_id] = EnvState.RUN
            self._ready_obs[env_id] = obs

        exceptions = []
        for _ in range(self._max_retry):
            try:
                reset_fn()
                return
            except BaseException as e:
                if self._retry_type == 'renew' or isinstance(e, pickle.UnpicklingError):
                    self._pipe_parents[env_id].close()
                    if self._subprocesses[env_id].is_alive():
                        self._subprocesses[env_id].terminate()
                    self._create_env_subprocess(env_id)
                exceptions.append(e)
                time.sleep(self._retry_waiting_time)

        logging.error("Env {} reset has exceeded max retries({})".format(env_id, self._max_retry))
        runtime_error = RuntimeError(
            "Env {} reset has exceeded max retries({}), and the latest exception is: {}".format(
                env_id, self._max_retry, repr(exceptions[-1])
            )
        )
        runtime_error.__traceback__ = exceptions[-1].__traceback__
        if self._closed:  # exception cased by main thread closing parent_remote
            return
        else:
            self.close()
            raise runtime_error

    def step(self, actions: Dict[int, Any]) -> Dict[int, namedtuple]:
        """
        Overview:
            Step all environments. Reset an env if done.
        Arguments:
            - actions (:obj:`Dict[int, Any]`): {env_id: action}
        Returns:
            - timesteps (:obj:`Dict[int, namedtuple]`): {env_id: timestep}. Timestep is a \
                ``BaseEnvTimestep`` tuple with observation, reward, done, env_info.
        Example:
            >>>     actions_dict = {env_id: model.forward(obs) for env_id, obs in obs_dict.items())}
            >>>     timesteps = env_manager.step(actions_dict):
            >>>     for env_id, timestep in timesteps.items():
            >>>         pass

        .. note:

            - The env_id that appears in ``actions`` will also be returned in ``timesteps``.
            - Each environment is run by a subprocess separately. Once an environment is done, it is reset immediately.
            - Async subprocess env manager use ``connection.wait`` to poll.
        """
        self._check_closed()
        env_ids = list(actions.keys())
        assert all([self._env_states[env_id] == EnvState.RUN for env_id in env_ids]
                   ), 'current env state are: {}, please check whether the requested env is in reset or done'.format(
                       {env_id: self._env_states[env_id]
                        for env_id in env_ids}
                   )

        for env_id, act in actions.items():
            self._pipe_parents[env_id].send(['step', [act], {}])

        timesteps = {}
        step_args = self._async_args['step']
        wait_num, timeout = min(step_args['wait_num'], len(env_ids)), step_args['timeout']
        rest_env_ids = list(set(env_ids).union(self._waiting_env['step']))
        ready_env_ids = []
        cur_rest_env_ids = copy.deepcopy(rest_env_ids)
        while True:
            rest_conn = [self._pipe_parents[env_id] for env_id in cur_rest_env_ids]
            ready_conn, ready_ids = AsyncSubprocessEnvManager.wait(rest_conn, min(wait_num, len(rest_conn)), timeout)
            cur_ready_env_ids = [cur_rest_env_ids[env_id] for env_id in ready_ids]
            assert len(cur_ready_env_ids) == len(ready_conn)
            # timesteps.update({env_id: p.recv() for env_id, p in zip(cur_ready_env_ids, ready_conn)})
            for env_id, p in zip(cur_ready_env_ids, ready_conn):
                try:
                    timesteps.update({env_id: p.recv()})
                except pickle.UnpicklingError as e:
                    timestep = BaseEnvTimestep(None, None, None, {'abnormal': True})
                    timesteps.update({env_id: timestep})
                    self._pipe_parents[env_id].close()
                    if self._subprocesses[env_id].is_alive():
                        self._subprocesses[env_id].terminate()
                    self._create_env_subprocess(env_id)
            self._check_data(timesteps)
            ready_env_ids += cur_ready_env_ids
            cur_rest_env_ids = list(set(cur_rest_env_ids).difference(set(cur_ready_env_ids)))
            # At least one not done env timestep, or all envs' steps are finished
            if any([not t.done for t in timesteps.values()]) or len(ready_conn) == len(rest_conn):
                break
        self._waiting_env['step']: set
        for env_id in rest_env_ids:
            if env_id in ready_env_ids:
                if env_id in self._waiting_env['step']:
                    self._waiting_env['step'].remove(env_id)
            else:
                self._waiting_env['step'].add(env_id)

        if self._shared_memory:
            for i, (env_id, timestep) in enumerate(timesteps.items()):
                timesteps[env_id] = timestep._replace(obs=self._obs_buffers[env_id].get())

        for env_id, timestep in timesteps.items():
            if is_abnormal_timestep(timestep):
                self._env_states[env_id] = EnvState.ERROR
                continue
            if timestep.done:
                self._env_episode_count[env_id] += 1
                if self._env_episode_count[env_id] < self._episode_num and self._auto_reset:
                    self._env_states[env_id] = EnvState.RESET
                    reset_thread = PropagatingThread(target=self._reset, args=(env_id, ), name='regular_reset')
                    reset_thread.daemon = True
                    reset_thread.start()
                else:
                    self._env_states[env_id] = EnvState.DONE
            else:
                self._ready_obs[env_id] = timestep.obs
        return timesteps

    # This method must be staticmethod, otherwise there will be some resource conflicts(e.g. port or file)
    # Env must be created in worker, which is a trick of avoiding env pickle errors.
    # A more robust version is used by default. But this one is also preserved.
    @staticmethod
    def worker_fn(
            p: connection.Connection, c: connection.Connection, env_fn_wrapper: 'CloudPickleWrapper',
            obs_buffer: ShmBuffer, method_name_list: list
    ) -> None:  # noqa
        """
        Overview:
            Subprocess's target function to run.
        """
        torch.set_num_threads(1)
        env_fn = env_fn_wrapper.data
        env = env_fn()
        p.close()
        try:
            while True:
                try:
                    cmd, args, kwargs = c.recv()
                except EOFError:  # for the case when the pipe has been closed
                    c.close()
                    break
                try:
                    if cmd == 'getattr':
                        ret = getattr(env, args[0])
                    elif cmd in method_name_list:
                        if cmd == 'step':
                            timestep = env.step(*args, **kwargs)
                            if is_abnormal_timestep(timestep):
                                ret = timestep
                            else:
                                if obs_buffer is not None:
                                    obs_buffer.fill(timestep.obs)
                                    timestep = timestep._replace(obs=None)
                                ret = timestep
                        elif cmd == 'reset':
                            ret = env.reset(*args, **kwargs)  # obs
                            if obs_buffer is not None:
                                obs_buffer.fill(ret)
                                ret = None
                        elif args is None and kwargs is None:
                            ret = getattr(env, cmd)()
                        else:
                            ret = getattr(env, cmd)(*args, **kwargs)
                    else:
                        raise KeyError("not support env cmd: {}".format(cmd))
                    c.send(ret)
                except Exception as e:
                    # when there are some errors in env, worker_fn will send the errors to env manager
                    # directly send error to another process will lose the stack trace, so we create a new Exception
                    c.send(
                        e.__class__(
                            '\nEnv Process Exception:\n' + ''.join(traceback.format_tb(e.__traceback__)) + repr(e)
                        )
                    )
                if cmd == 'close':
                    c.close()
                    break
        except KeyboardInterrupt:
            c.close()

    @staticmethod
    def worker_fn_robust(
            parent,
            child,
            env_fn_wrapper,
            obs_buffer,
            method_name_list,
            reset_timeout=None,
            step_timeout=None,
    ) -> None:
        """
        Overview:
            A more robust version of subprocess's target function to run. Used by default.
        """
        torch.set_num_threads(1)
        env_fn = env_fn_wrapper.data
        env = env_fn()
        parent.close()

        @timeout_wrapper(timeout=step_timeout)
        def step_fn(*args, **kwargs):
            timestep = env.step(*args, **kwargs)
            if is_abnormal_timestep(timestep):
                ret = timestep
            else:
                if obs_buffer is not None:
                    obs_buffer.fill(timestep.obs)
                    timestep = timestep._replace(obs=None)
                ret = timestep
            return ret

        # self._reset method has add retry_wrapper decorator
        @timeout_wrapper(timeout=reset_timeout)
        def reset_fn(*args, **kwargs):
            try:
                ret = env.reset(*args, **kwargs)
                if obs_buffer is not None:
                    obs_buffer.fill(ret)
                    ret = None
                return ret
            except BaseException as e:
                env.close()
                raise e

        while True:
            try:
                cmd, args, kwargs = child.recv()
            except EOFError:  # for the case when the pipe has been closed
                child.close()
                break
            try:
                if cmd == 'getattr':
                    ret = getattr(env, args[0])
                elif cmd in method_name_list:
                    if cmd == 'step':
                        ret = step_fn(*args, **kwargs)
                    elif cmd == 'reset':
                        ret = reset_fn(*args, **kwargs)
                    elif args is None and kwargs is None:
                        ret = getattr(env, cmd)()
                    else:
                        ret = getattr(env, cmd)(*args, **kwargs)
                else:
                    raise KeyError("not support env cmd: {}".format(cmd))
                child.send(ret)
            except BaseException as e:
                logging.debug("Sub env '{}' error when executing {}".format(str(env), cmd))
                # when there are some errors in env, worker_fn will send the errors to env manager
                # directly send error to another process will lose the stack trace, so we create a new Exception
                child.send(
                    e.__class__('\nEnv Process Exception:\n' + ''.join(traceback.format_tb(e.__traceback__)) + repr(e))
                )
            if cmd == 'close':
                child.close()
                break

    def _check_data(self, data: Dict, close: bool = True) -> None:
        exceptions = []
        for i, d in data.items():
            if isinstance(d, BaseException):
                self._env_states[i] = EnvState.ERROR
                exceptions.append(d)
        # when receiving env Exception, env manager will safely close and raise this Exception to caller
        if len(exceptions) > 0:
            if close:
                self.close()
            raise exceptions[0]

    # override
    def __getattr__(self, key: str) -> Any:
        self._check_closed()
        # we suppose that all the envs has the same attributes, if you need different envs, please
        # create different env managers.
        if not hasattr(self._env_ref, key):
            raise AttributeError("env `{}` doesn't have the attribute `{}`".format(type(self._env_ref), key))
        if isinstance(getattr(self._env_ref, key), MethodType) and key not in self.method_name_list:
            raise RuntimeError("env getattr doesn't supports method({}), please override method_name_list".format(key))
        for _, p in self._pipe_parents.items():
            p.send(['getattr', [key], {}])
        data = {i: p.recv() for i, p in self._pipe_parents.items()}
        self._check_data(data)
        ret = [data[i] for i in self._pipe_parents.keys()]
        return ret

    # override
    def enable_save_replay(self, replay_path: Union[List[str], str]) -> None:
        """
        Overview:
            Set each env's replay save path.
        Arguments:
            - replay_path (:obj:`Union[List[str], str]`): List of paths for each environment; \
                Or one path for all environments.
        """
        if isinstance(replay_path, str):
            replay_path = [replay_path] * self.env_num
        self._env_replay_path = replay_path

    # override
    def close(self) -> None:
        """
        Overview:
            CLose the env manager and release all related resources.
        """
        if self._closed:
            return
        self._closed = True
        self._env_ref.close()
        for _, p in self._pipe_parents.items():
            p.send(['close', None, None])
        for env_id, p in self._pipe_parents.items():
            if not p.poll(5):
                continue
            p.recv()
        for i in range(self._env_num):
            self._env_states[i] = EnvState.VOID
        # disable process join for avoiding hang
        # for p in self._subprocesses:
        #     p.join()
        for _, p in self._subprocesses.items():
            p.terminate()
        for _, p in self._pipe_parents.items():
            p.close()

    @staticmethod
    def wait(rest_conn: list, wait_num: int, timeout: Optional[float] = None) -> Tuple[list, list]:
        """
        Overview:
            Wait at least enough(len(ready_conn) >= wait_num) connections within timeout constraint.
            If timeout is None and wait_num == len(ready_conn), means sync mode;
            If timeout is not None, will return when len(ready_conn) >= wait_num and
            this method takes more than timeout seconds.
        """
        assert 1 <= wait_num <= len(rest_conn
                                    ), 'please indicate proper wait_num: <wait_num: {}, rest_conn_num: {}>'.format(
                                        wait_num, len(rest_conn)
                                    )
        rest_conn_set = set(rest_conn)
        ready_conn = set()
        start_time = time.time()
        while len(rest_conn_set) > 0:
            if len(ready_conn) >= wait_num and timeout:
                if (time.time() - start_time) >= timeout:
                    break
            finish_conn = set(connection.wait(rest_conn_set, timeout=timeout))
            ready_conn = ready_conn.union(finish_conn)
            rest_conn_set = rest_conn_set.difference(finish_conn)
        ready_ids = [rest_conn.index(c) for c in ready_conn]
        return list(ready_conn), ready_ids


@ENV_MANAGER_REGISTRY.register('subprocess')
class SyncSubprocessEnvManager(AsyncSubprocessEnvManager):
    config = dict(
        episode_num=float("inf"),
        max_retry=5,
<<<<<<< HEAD
        step_timeout=60,
        auto_reset=True,
        reset_timeout=60,
=======
        step_timeout=None,
        auto_reset=True,
        reset_timeout=None,
        retry_type='reset',
>>>>>>> 303b4d36
        retry_waiting_time=0.1,
        # subprocess specified args
        shared_memory=True,
        context='spawn' if platform.system().lower() == 'windows' else 'fork',
        wait_num=float("inf"),  # inf mean all the environments
        step_wait_timeout=None,
        connect_timeout=60,
        force_reproducibility=False,
    )

    def __init__(
            self,
            env_fn: List[Callable],
            cfg: EasyDict = EasyDict({}),
    ) -> None:
        super(SyncSubprocessEnvManager, self).__init__(env_fn, cfg)
        self._force_reproducibility = self._cfg.force_reproducibility

    def step(self, actions: Dict[int, Any]) -> Dict[int, namedtuple]:
        """
        Overview:
            Step all environments. Reset an env if done.
        Arguments:
            - actions (:obj:`Dict[int, Any]`): {env_id: action}
        Returns:
            - timesteps (:obj:`Dict[int, namedtuple]`): {env_id: timestep}. Timestep is a \
                ``BaseEnvTimestep`` tuple with observation, reward, done, env_info.
        Example:
            >>>     actions_dict = {env_id: model.forward(obs) for env_id, obs in obs_dict.items())}
            >>>     timesteps = env_manager.step(actions_dict):
            >>>     for env_id, timestep in timesteps.items():
            >>>         pass

        .. note::

            - The env_id that appears in ``actions`` will also be returned in ``timesteps``.
            - Each environment is run by a subprocess separately. Once an environment is done, it is reset immediately.
        """
        self._check_closed()
        env_ids = list(actions.keys())
        assert all([self._env_states[env_id] == EnvState.RUN for env_id in env_ids]
                   ), 'current env state are: {}, please check whether the requested env is in reset or done'.format(
                       {env_id: self._env_states[env_id]
                        for env_id in env_ids}
                   )
        for env_id, act in actions.items():
            self._pipe_parents[env_id].send(['step', [act], {}])

        # ===     This part is different from async one.     ===
        # === Because operate in this way is more efficient. ===
        timesteps = {}
        ready_conn = [self._pipe_parents[env_id] for env_id in env_ids]
        # timesteps.update({env_id: p.recv() for env_id, p in zip(env_ids, ready_conn)})
        for env_id, p in zip(env_ids, ready_conn):
            try:
                timesteps.update({env_id: p.recv()})
            except pickle.UnpicklingError as e:
                timestep = BaseEnvTimestep(None, None, None, {'abnormal': True})
                timesteps.update({env_id: timestep})
                self._pipe_parents[env_id].close()
                if self._subprocesses[env_id].is_alive():
                    self._subprocesses[env_id].terminate()
                self._create_env_subprocess(env_id)
        self._check_data(timesteps)
        # ======================================================

        if self._shared_memory:
            for i, (env_id, timestep) in enumerate(timesteps.items()):
                timesteps[env_id] = timestep._replace(obs=self._obs_buffers[env_id].get())
        for env_id, timestep in timesteps.items():
            if is_abnormal_timestep(timestep):
                self._env_states[env_id] = EnvState.ERROR
                continue
            if timestep.done:
                self._env_episode_count[env_id] += 1
                if self._env_episode_count[env_id] < self._episode_num and self._auto_reset:
                    self._env_states[env_id] = EnvState.RESET
                    reset_thread = PropagatingThread(target=self._reset, args=(env_id, ), name='regular_reset')
                    reset_thread.daemon = True
                    reset_thread.start()
                    if self._force_reproducibility:
                        reset_thread.join()
                else:
                    self._env_states[env_id] = EnvState.DONE
            else:
                self._ready_obs[env_id] = timestep.obs
        return timesteps<|MERGE_RESOLUTION|>--- conflicted
+++ resolved
@@ -202,10 +202,6 @@
 
         self._lock = LockContext(LockContextType.THREAD_LOCK)
         self._connect_timeout = self._cfg.connect_timeout
-<<<<<<< HEAD
-        self._connect_timeout = np.max([self._connect_timeout, self._step_timeout + 0.5, self._reset_timeout + 0.5])
-=======
->>>>>>> 303b4d36
         self._async_args = {
             'step': {
                 'wait_num': min(self._wait_num, self._env_num),
@@ -739,16 +735,10 @@
     config = dict(
         episode_num=float("inf"),
         max_retry=5,
-<<<<<<< HEAD
-        step_timeout=60,
-        auto_reset=True,
-        reset_timeout=60,
-=======
         step_timeout=None,
         auto_reset=True,
         reset_timeout=None,
         retry_type='reset',
->>>>>>> 303b4d36
         retry_waiting_time=0.1,
         # subprocess specified args
         shared_memory=True,

--- conflicted
+++ resolved
@@ -1,9 +1,5 @@
 from types import MethodType
-<<<<<<< HEAD
-from typing import Union, Any, List, Callable, Dict, Optional
-=======
 from typing import Tuple, Union, Any, List, Callable, Dict, Optional
->>>>>>> 8a108c7c
 from functools import partial, wraps
 from easydict import EasyDict
 import copy
@@ -13,11 +9,7 @@
 import logging
 import enum
 import time
-<<<<<<< HEAD
-import traceback
-=======
-
->>>>>>> 8a108c7c
+
 from ding.utils import ENV_MANAGER_REGISTRY, import_module, one_time_warning
 from ding.envs.env.base_env import BaseEnvTimestep
 from ding.utils.time_helper import WatchDog
@@ -32,45 +24,7 @@
     ERROR = 5
 
 
-<<<<<<< HEAD
-def retry_wrapper(func: Callable = None, max_retry: int = 10, waiting_time: float = 0.1) -> Callable:
-    """
-    Overview:
-        Retry the function until exceeding the maximum retry times.
-    """
-
-    if func is None:
-        return partial(retry_wrapper, max_retry=max_retry)
-
-    if max_retry == 1:
-        return func
-
-    @wraps(func)
-    def wrapper(*args, **kwargs):
-        exceptions = []
-        for _ in range(max_retry):
-            try:
-                ret = func(*args, **kwargs)
-                return ret
-            except BaseException as e:
-                exceptions.append(e)
-                time.sleep(waiting_time)
-        logging.error("Function {} has exceeded max retries({})".format(func, max_retry))
-        runtime_error = RuntimeError(
-            "Function {} has exceeded max retries({}), and the latest exception is: {}".format(
-                func, max_retry, repr(exceptions[-1])
-            )
-        )
-        runtime_error.__traceback__ = exceptions[-1].__traceback__
-        raise runtime_error
-
-    return wrapper
-
-
-def timeout_wrapper(func: Callable = None, timeout: int = 10) -> Callable:
-=======
 def timeout_wrapper(func: Callable = None, timeout: Optional[int] = None) -> Callable:
->>>>>>> 8a108c7c
     """
     Overview:
         Watch the function that must be finihsed within a period of time. If timeout, raise the captured error.
@@ -369,13 +323,6 @@
         def step_fn():
             return self._envs[env_id].step(act)
 
-<<<<<<< HEAD
-        try:
-            return step_fn()
-        except Exception as e:
-            self._env_states[env_id] = EnvState.ERROR
-            raise e
-=======
         exceptions = []
         for _ in range(self._max_retry):
             try:
@@ -391,7 +338,6 @@
         )
         runtime_error.__traceback__ = exceptions[-1].__traceback__
         raise runtime_error
->>>>>>> 8a108c7c
 
     def seed(self, seed: Union[Dict[int, int], List[int], int], dynamic_seed: bool = None) -> None:
         """

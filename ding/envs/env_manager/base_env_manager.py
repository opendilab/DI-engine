--- conflicted
+++ resolved
@@ -114,8 +114,6 @@
         self._episode_num = self._cfg.episode_num
         self._max_retry = max(self._cfg.max_retry, 1)
         self._auto_reset = self._cfg.auto_reset
-        # TODO auto_reset = False case
-        assert self._auto_reset, "auto_reset should always be true in current BaseEnvManager"
         self._retry_type = self._cfg.retry_type
         assert self._retry_type in ['reset', 'renew'], self._retry_type
         self._step_timeout = self._cfg.step_timeout
@@ -150,18 +148,14 @@
             >>> action = model(obs)  # model input np obs and output np action
             >>> timesteps = env_manager.step(action)
         """
-<<<<<<< HEAD
         # In BaseEnvManager, if env_episode_count equals episode_num, this env is done.
-        obs = [self._ready_obs[i] for i in range(self.env_num) if self._env_episode_count[i] < self._episode_num]
+        active_env = [i for i, s in self._env_states.items() if s == EnvState.RUN]
+        obs = [self._ready_obs[i] for i in active_env]
         return tnp.stack(obs)
 
     @property
     def ready_obs_id(self) -> List[int]:
-        return [i for i in range(self.env_num) if self._env_episode_count[i] < self._episode_num]
-=======
-        active_env = [i for i, s in self._env_states.items() if s == EnvState.RUN]
-        return {i: self._ready_obs[i] for i in active_env}
->>>>>>> ac155ed1
+        return [i for i, s in self._env_states.items() if s == EnvState.RUN]
 
     @property
     def done(self) -> bool:
@@ -321,15 +315,10 @@
             if done:
                 self._env_episode_count[env_id] += 1
                 if self._env_episode_count[env_id] < self._episode_num:
-<<<<<<< HEAD
-                    self._env_states[env_id] = EnvState.RESET
-                    self._reset(env_id)
-=======
                     if self._auto_reset:
                         self._reset(env_id)
                     else:
                         self._env_states[env_id] = EnvState.NEED_RESET
->>>>>>> ac155ed1
                 else:
                     self._env_states[env_id] = EnvState.DONE
             else:

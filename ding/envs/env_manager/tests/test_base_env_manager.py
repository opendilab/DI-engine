import time
import signal
import pytest
import torch
import numpy as np

from ..base_env_manager import BaseEnvManager, EnvState


@pytest.mark.unittest
class TestBaseEnvManager:

    def test_naive(self, setup_base_manager_cfg):
        env_fn = setup_base_manager_cfg.pop('env_fn')
        env_manager = BaseEnvManager(env_fn, setup_base_manager_cfg)
        env_manager.seed([314 for _ in range(env_manager.env_num)])
        assert env_manager._closed
        obs = env_manager.launch(reset_param={i: {'stat': 'stat_test'} for i in range(env_manager.env_num)})
        assert all([env_manager._env_states[env_id] == EnvState.RUN for env_id in range(env_manager.env_num)])
        # Test basic
        name = env_manager._name
        assert len(name) == env_manager.env_num
        assert all([isinstance(n, str) for n in name])
        assert env_manager._max_retry == 5
        assert env_manager._reset_timeout == 10
        assert all([s == 314 for s in env_manager._seed])
        assert all([s == 'stat_test'] for s in env_manager._stat)
        # Test arribute
        with pytest.raises(AttributeError):
            _ = env_manager.xxx
        with pytest.raises(RuntimeError):
            env_manager.user_defined()
        # Test step
        count = 1
        start_time = time.time()
        while not env_manager.done:
            env_id = env_manager.ready_obs.keys()
            action = {i: np.random.randn(4) for i in env_id}
            timestep = env_manager.step(action)
            assert len(timestep) == len(env_id)
            print('Count {}'.format(count))
            print([v.info for v in timestep.values()])
            print([v.done for v in timestep.values()])
            count += 1
        end_time = time.time()
        print('total step time: {}'.format(end_time - start_time))
        assert all([env_manager._env_states[env_id] == EnvState.DONE for env_id in range(env_manager.env_num)])
        assert all([c == setup_base_manager_cfg.episode_num for c in env_manager._env_episode_count.values()])
        # Test close
        env_manager.close()
        assert env_manager._closed
        assert all([not env_manager._envs[env_id]._launched for env_id in range(env_manager.env_num)])
        assert all([env_manager._env_states[env_id] == EnvState.VOID for env_id in range(env_manager.env_num)])
        with pytest.raises(AssertionError):
            env_manager.reset([])
        with pytest.raises(AssertionError):
            env_manager.step([])

    def test_error(self, setup_base_manager_cfg):
        env_fn = setup_base_manager_cfg.pop('env_fn')
        env_manager = BaseEnvManager(env_fn, setup_base_manager_cfg)
        # Test reset error
        with pytest.raises(RuntimeError):
            reset_param = {i: {'stat': 'error'} for i in range(env_manager.env_num)}
            obs = env_manager.launch(reset_param=reset_param)
        assert env_manager._closed
        reset_param = {i: {'stat': 'stat_test'} for i in range(env_manager.env_num)}
        obs = env_manager.launch(reset_param=reset_param)
        assert not env_manager._closed

        timestep = env_manager.step({i: np.random.randn(4) for i in range(env_manager.env_num)})
        assert len(timestep) == env_manager.env_num
        # Test reset error once
        reset_param = {i: {'stat': 'stat_test'} for i in range(env_manager.env_num)}
        assert env_manager._retry_type == 'reset'
        env_id_0 = env_manager.time_id[0]
        reset_param[0] = {'stat': 'error_once'}
        env_manager.reset(reset_param)
        env_manager.reset(reset_param)
        assert not env_manager._closed
        assert env_manager.time_id[0] == env_id_0
        env_manager._retry_type = 'renew'
        env_id_0 = env_manager.time_id[0]
        reset_param[0] = {'stat': 'error_once'}
        env_manager.reset(reset_param)
        assert not env_manager._closed
        assert env_manager.time_id[0] != env_id_0

        # Test step catched error
        action = {i: np.random.randn(4) for i in range(env_manager.env_num)}
        action[0] = 'catched_error'
        timestep = env_manager.step(action)
        assert timestep[0].info['abnormal']
        assert all(['abnormal' not in timestep[i].info for i in range(1, env_manager.env_num)])
        assert all([env_manager._env_states[i] == EnvState.RUN for i in range(env_manager.env_num)])
        assert len(env_manager.ready_obs) == 4
        timestep = env_manager.step({i: np.random.randn(4) for i in range(env_manager.env_num)})
        # Test step error
        action[0] = 'error'
        with pytest.raises(RuntimeError):
            timestep = env_manager.step(action)
        assert env_manager._env_states[0] == EnvState.ERROR
        assert all([env_manager._env_states[i] == EnvState.RUN for i in range(1, env_manager.env_num)])
        obs = env_manager.reset(reset_param)
        assert all([env_manager._env_states[i] == EnvState.RUN for i in range(env_manager.env_num)])
        assert len(env_manager.ready_obs) == 4
        timestep = env_manager.step({i: np.random.randn(4) for i in range(env_manager.env_num)})

        env_manager.close()

<<<<<<< HEAD
    def test_block(self, setup_base_manager_cfg, setup_watchdog):
=======
    @pytest.mark.timeout(60)
    def test_block(self, setup_base_manager_cfg):
>>>>>>> 303b4d36
        env_fn = setup_base_manager_cfg.pop('env_fn')
        setup_base_manager_cfg['max_retry'] = 1
        env_manager = BaseEnvManager(env_fn, setup_base_manager_cfg)
        assert env_manager._max_retry == 1
        # Test reset timeout
        with pytest.raises(RuntimeError):
            reset_param = {i: {'stat': 'block'} for i in range(env_manager.env_num)}
            obs = env_manager.launch(reset_param=reset_param)
        assert env_manager._closed
        reset_param = {i: {'stat': 'stat_test'} for i in range(env_manager.env_num)}
        reset_param[0]['stat'] = 'wait'

        obs = env_manager.launch(reset_param=reset_param)
        assert not env_manager._closed

        timestep = env_manager.step({i: np.random.randn(4) for i in range(env_manager.env_num)})
        assert len(timestep) == env_manager.env_num
        # Test step timeout
        action = {i: np.random.randn(4) for i in range(env_manager.env_num)}
        action[0] = 'block'
        with pytest.raises(RuntimeError):
            timestep = env_manager.step(action)
        assert all([env_manager._env_states[i] == EnvState.RUN for i in range(1, env_manager.env_num)])

        obs = env_manager.reset(reset_param)
        action[0] = 'wait'
        timestep = env_manager.step(action)
        assert len(timestep) == env_manager.env_num

        env_manager.close()<|MERGE_RESOLUTION|>--- conflicted
+++ resolved
@@ -108,12 +108,8 @@
 
         env_manager.close()
 
-<<<<<<< HEAD
-    def test_block(self, setup_base_manager_cfg, setup_watchdog):
-=======
     @pytest.mark.timeout(60)
     def test_block(self, setup_base_manager_cfg):
->>>>>>> 303b4d36
         env_fn = setup_base_manager_cfg.pop('env_fn')
         setup_base_manager_cfg['max_retry'] = 1
         env_manager = BaseEnvManager(env_fn, setup_base_manager_cfg)

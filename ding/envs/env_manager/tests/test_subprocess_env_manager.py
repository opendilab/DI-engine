import time
import signal
import pytest
import torch
import numpy as np

from ..base_env_manager import EnvState
from ..subprocess_env_manager import AsyncSubprocessEnvManager, SyncSubprocessEnvManager


class TestSubprocessEnvManager:

    @pytest.mark.unittest
    def test_naive(self, setup_async_manager_cfg, setup_model_type):
        env_fn = setup_async_manager_cfg.pop('env_fn')
        env_manager = AsyncSubprocessEnvManager(env_fn, setup_async_manager_cfg)
        model = setup_model_type()

        env_manager.seed([314 for _ in range(env_manager.env_num)])
        env_manager.launch(reset_param={i: {'stat': 'stat_test'} for i in range(env_manager.env_num)})
        assert all([s == 314 for s in env_manager._seed])
        assert all([s == 'stat_test'] for s in env_manager._stat)
        # Test basic
        name = env_manager._name
        for i in range(env_manager.env_num):
            assert name[i] == 'name{}'.format(i)
        assert len(name) == env_manager.env_num
        assert all([isinstance(n, str) for n in name])
        name = env_manager.name
        assert len(name) == env_manager.env_num
        assert all([isinstance(n, str) for n in name])
        assert env_manager._max_retry == 2
        assert env_manager._connect_timeout == 8
        assert env_manager._step_timeout == 5
        # Test arribute
        with pytest.raises(AttributeError):
            data = env_manager.xxx
        env_manager._env_ref.user_defined()
        with pytest.raises(RuntimeError):
            env_manager.user_defined()
        # Test step
        env_count = [0 for _ in range(env_manager.env_num)]
        data_count = 0
        start_time = time.time()
        while not env_manager.done:
            obs = env_manager.ready_obs
            print('obs', obs.keys(), env_manager._env_states)
            action = model.forward(obs)
            assert 1 <= len(action) <= len(obs)
            print('act', action.keys())
            timestep = env_manager.step(action)
            data_count += len(timestep)
            assert len(timestep) >= 1
            print('timestep', timestep.keys(), timestep, len(timestep))
            for k, t in timestep.items():
                if t.done:
                    print('env{} finish episode{}'.format(k, env_count[k]))
                    env_count[k] += 1
        assert all([c == setup_async_manager_cfg.episode_num for c in env_count])
        assert data_count == sum(env_manager._data_count)
        assert all([env_manager._env_states[env_id] == EnvState.DONE for env_id in range(env_manager.env_num)])
        end_time = time.time()
        print('total step time: {}'.format(end_time - start_time))

        # Test close
        env_manager.close()
        assert env_manager._closed
        with pytest.raises(AssertionError):
            env_manager.reset([])
        with pytest.raises(AssertionError):
            env_manager.step([])

    @pytest.mark.unittest
    def test_error(self, setup_sync_manager_cfg):
        env_fn = setup_sync_manager_cfg.pop('env_fn')
        env_manager = SyncSubprocessEnvManager(env_fn, setup_sync_manager_cfg)
        # Test reset error
        with pytest.raises(AssertionError):
            env_manager.reset(reset_param={i: {'stat': 'stat_test'} for i in range(env_manager.env_num)})
        with pytest.raises(RuntimeError):
            env_manager.launch(reset_param={i: {'stat': 'error'} for i in range(env_manager.env_num)})
        assert env_manager._closed
        time.sleep(0.5)  # necessary time interval
        env_manager.launch(reset_param={i: {'stat': 'stat_test'} for i in range(env_manager.env_num)})
        assert not env_manager._closed

        timestep = env_manager.step({i: np.random.randn(4) for i in range(env_manager.env_num)})
        assert len(timestep) == env_manager.env_num

        # Test reset error once
        reset_param = {i: {'stat': 'stat_test'} for i in range(env_manager.env_num)}
        assert env_manager._retry_type == 'reset'
        env_id_0 = env_manager.time_id[0]
        reset_param[0] = {'stat': 'error_once'}
        env_manager.reset(reset_param)
        assert not env_manager._closed
        assert env_manager.time_id[0] == env_id_0
        env_manager._retry_type = 'renew'
        env_id_0 = env_manager.time_id[0]
        reset_param[0] = {'stat': 'error_once'}
        env_manager.reset(reset_param)
        assert not env_manager._closed
        assert env_manager.time_id[0] != env_id_0

        # Test step catched error
        action = {i: np.random.randn(4) for i in range(env_manager.env_num)}
        action[0] = 'catched_error'
        assert not env_manager._closed
        timestep = env_manager.step(action)
        assert not env_manager._closed

        assert timestep[0].info['abnormal']
        assert all(['abnormal' not in timestep[i].info for i in range(1, env_manager.env_num)])
        assert env_manager._env_states[0] == EnvState.ERROR
        assert len(env_manager.ready_obs) == 3
        # wait for reset
        env_manager.reset({0: {'stat': 'stat_test'}})
        while not len(env_manager.ready_obs) == env_manager.env_num:
            time.sleep(0.1)
        assert env_manager._env_states[0] == EnvState.RUN
        assert len(env_manager.ready_obs) == 4
        timestep = env_manager.step({i: np.random.randn(4) for i in range(env_manager.env_num)})

        # # Test step error
        action[0] = 'error'
        with pytest.raises(RuntimeError):
            timestep = env_manager.step(action)
        assert env_manager._closed

        env_manager.close()
        with pytest.raises(AssertionError):  # Assert env manager is not closed
            env_manager.reset([])
        with pytest.raises(AssertionError):  # Assert env manager is not closed
            env_manager.step([])

    #@pytest.mark.tmp  # gitlab ci and local test pass, github always fail
    @pytest.mark.unittest
    @pytest.mark.timeout(100)
    def test_block(self, setup_async_manager_cfg, setup_model_type):
        env_fn = setup_async_manager_cfg.pop('env_fn')
        env_manager = AsyncSubprocessEnvManager(env_fn, setup_async_manager_cfg)
        model = setup_model_type()
        # Test connect timeout
        with pytest.raises(RuntimeError):
            reset_param = {i: {'stat': 'block'} for i in range(env_manager.env_num)}
            obs = env_manager.launch(reset_param=reset_param)
        assert env_manager._closed
        time.sleep(0.5)
        reset_param = {i: {'stat': 'stat_test'} for i in range(env_manager.env_num)}
        reset_param[0]['stat'] = 'wait'
        env_manager.launch(reset_param=reset_param)
        time.sleep(0.5)
        assert not env_manager._closed

        timestep = env_manager.step({i: np.random.randn(4) for i in range(env_manager.env_num)})
        obs = env_manager.ready_obs
        assert len(obs) >= 1

        # Test reset timeout
        env_manager._connect_timeout = 30
        env_manager._reset_timeout = 8
        with pytest.raises(RuntimeError):
            reset_param = {i: {'stat': 'block'} for i in range(env_manager.env_num)}
            obs = env_manager.reset(reset_param=reset_param)
        assert env_manager._closed
        time.sleep(0.5)
        reset_param = {i: {'stat': 'stat_test'} for i in range(env_manager.env_num)}
        reset_param[0]['stat'] = 'wait'
        env_manager.launch(reset_param=reset_param)
        time.sleep(0.5)
        assert not env_manager._closed

        # Test step timeout
        env_manager._step_timeout = 5
        obs = env_manager.reset({i: {'stat': 'stat_test'} for i in range(env_manager.env_num)})
        action = {i: np.random.randn(4) for i in range(env_manager.env_num)}
        action[0] = 'block'
        with pytest.raises(TimeoutError):
            timestep = env_manager.step(action)
            obs = env_manager.ready_obs
            while 0 not in obs:
                action = model.forward(obs)
                timestep = env_manager.step(action)
                obs = env_manager.ready_obs
        time.sleep(0.5)

        obs = env_manager.launch(reset_param={i: {'stat': 'stat_test'} for i in range(env_manager.env_num)})
        time.sleep(1)
        action[0] = 'wait'
        timestep = env_manager.step(action)
        obs = env_manager.ready_obs
        while 0 not in obs:
            action = model.forward(obs)
            timestep = env_manager.step(action)
            obs = env_manager.ready_obs
        assert len(obs) >= 1

        env_manager.close()

    @pytest.mark.unittest
    def test_reset(self, setup_async_manager_cfg, setup_model_type):
        env_fn = setup_async_manager_cfg.pop('env_fn')
        setup_async_manager_cfg['auto_reset'] = False
        with pytest.raises(AssertionError):  # default episode_num = float("inf")
            env_manager = AsyncSubprocessEnvManager(env_fn, setup_async_manager_cfg)

        setup_async_manager_cfg['episode_num'] = 1
        env_manager = AsyncSubprocessEnvManager(env_fn, setup_async_manager_cfg)
        model = setup_model_type()
        reset_param = {i: {'stat': 'stat_test'} for i in range(env_manager.env_num)}
        obs = env_manager.launch(reset_param=reset_param)
        while True:
            obs = env_manager.ready_obs
            action = model.forward(obs)
            timestep = env_manager.step(action)
            if env_manager.done:
                break
<<<<<<< HEAD
        assert all(env_manager._env_episode_count[i] == 1 for i in range(env_manager.env_num))
        assert all(env_manager._env_states[i] == EnvState.DONE for i in range(env_manager.env_num))
        env_manager.reset()
        assert all(env_manager._env_states[i] == EnvState.RUN for i in range(env_manager.env_num))
=======
            for env_id, t in timestep.items():
                if t.done and not env_manager.env_state_done(env_id):
                    env_manager.reset({env_id: None})
        assert all(
            env_manager._env_episode_count[i] == setup_async_manager_cfg['episode_num']
            for i in range(env_manager.env_num)
        )
        assert all(env_manager._env_states[i] == EnvState.DONE for i in range(env_manager.env_num))
>>>>>>> 6390f930
<|MERGE_RESOLUTION|>--- conflicted
+++ resolved
@@ -215,12 +215,6 @@
             timestep = env_manager.step(action)
             if env_manager.done:
                 break
-<<<<<<< HEAD
-        assert all(env_manager._env_episode_count[i] == 1 for i in range(env_manager.env_num))
-        assert all(env_manager._env_states[i] == EnvState.DONE for i in range(env_manager.env_num))
-        env_manager.reset()
-        assert all(env_manager._env_states[i] == EnvState.RUN for i in range(env_manager.env_num))
-=======
             for env_id, t in timestep.items():
                 if t.done and not env_manager.env_state_done(env_id):
                     env_manager.reset({env_id: None})
@@ -228,5 +222,4 @@
             env_manager._env_episode_count[i] == setup_async_manager_cfg['episode_num']
             for i in range(env_manager.env_num)
         )
-        assert all(env_manager._env_states[i] == EnvState.DONE for i in range(env_manager.env_num))
->>>>>>> 6390f930
+        assert all(env_manager._env_states[i] == EnvState.DONE for i in range(env_manager.env_num))
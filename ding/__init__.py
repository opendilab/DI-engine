import os

__TITLE__ = 'DI-engine'
<<<<<<< HEAD
__VERSION__ = 'v0.2.0'
=======
__VERSION__ = 'v0.2.2'
>>>>>>> 303b4d36
__DESCRIPTION__ = 'Decision AI Engine'
__AUTHOR__ = "OpenDILab Contributors"
__AUTHOR_EMAIL__ = "opendilab.contact@gmail.com"
__version__ = __VERSION__

enable_hpc_rl = False
enable_linklink = os.environ.get('ENABLE_LINKLINK', 'false').lower() == 'true'
enable_numba = True<|MERGE_RESOLUTION|>--- conflicted
+++ resolved
@@ -1,11 +1,7 @@
 import os
 
 __TITLE__ = 'DI-engine'
-<<<<<<< HEAD
-__VERSION__ = 'v0.2.0'
-=======
 __VERSION__ = 'v0.2.2'
->>>>>>> 303b4d36
 __DESCRIPTION__ = 'Decision AI Engine'
 __AUTHOR__ = "OpenDILab Contributors"
 __AUTHOR_EMAIL__ = "opendilab.contact@gmail.com"

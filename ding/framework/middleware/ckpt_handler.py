from typing import TYPE_CHECKING, Optional, Union
from easydict import EasyDict
import os
import numpy as np

from ding.utils import save_file
from ding.policy import Policy
from ding.framework import task

if TYPE_CHECKING:
    from ding.framework import OnlineRLContext, OfflineRLContext


class CkptSaver:
    """
        Overview:
            The class used to save checkpoint data.
    """

    def __new__(cls, *args, **kwargs):
        if task.router.is_active and not (task.has_role(task.role.LEARNER) or task.has_role(task.role.EVALUATOR)):
            return task.void()
        return super(CkptSaver, cls).__new__(cls)

    def __init__(self, cfg: EasyDict, policy: Policy, train_freq: Optional[int] = None, save_finish: bool = True):
        """
        Overview:
            Initialize the `CkptSaver`.
        Arguments:
            - cfg (:obj:`EasyDict`): Config which should contain the following keys: `cfg.exp_name`.
            - policy (:obj:`Policy`): Policy used to save the checkpoint.
            - train_freq (:obj:`int`): Number of training iterations between each saving checkpoint data.
            - save_finish (:obj:`bool`): Whether save final ckpt when ``task.finish = True``.
        """
        self.policy = policy
        self.train_freq = train_freq
        self.prefix = '{}/ckpt'.format(cfg.exp_name)
        if not os.path.exists(self.prefix):
            os.makedirs(self.prefix)
        self.last_save_iter = 0
        self.max_eval_value = -np.inf
        self.save_finish = save_finish

    def __call__(self, ctx: Union["OnlineRLContext", "OfflineRLContext"]) -> None:
        """
        Overview:
            The method used to save checkpoint data. \
            The checkpoint data will be saved in a file in following 3 cases: \
                - When a multiple of `self.train_freq` iterations have elapsed since the beginning of training; \
                - When the evaluation episode return is the best so far; \
                - When `task.finish` is True.
        Input of ctx:
            - train_iter (:obj:`int`): Number of training iteration, i.e. the number of updating policy related network.
            - eval_value (:obj:`float`): The episode return of current iteration.
        """
        # train enough iteration
        if self.train_freq and ctx.train_iter - self.last_save_iter >= self.train_freq:
            save_file(
                "{}/iteration_{}.pth.tar".format(self.prefix, ctx.train_iter), self.policy.learn_mode.state_dict()
            )
            self.last_save_iter = ctx.train_iter

<<<<<<< HEAD
        # best eval reward so far
        if ctx.eval_value is not None and ctx.eval_value > self.max_eval_value:
            save_file("{}/eval.pth.tar".format(self.prefix), self.policy.eval_mode.state_dict())
=======
        # best episode return so far
        if ctx.eval_value > self.max_eval_value:
            save_file("{}/eval.pth.tar".format(self.prefix), self.policy.learn_mode.state_dict())
>>>>>>> dd2b3a54
            self.max_eval_value = ctx.eval_value

        # finish
        if task.finish and self.save_finish:
            save_file("{}/final.pth.tar".format(self.prefix), self.policy.learn_mode.state_dict())<|MERGE_RESOLUTION|>--- conflicted
+++ resolved
@@ -60,15 +60,9 @@
             )
             self.last_save_iter = ctx.train_iter
 
-<<<<<<< HEAD
-        # best eval reward so far
+        # best episode return so far
         if ctx.eval_value is not None and ctx.eval_value > self.max_eval_value:
             save_file("{}/eval.pth.tar".format(self.prefix), self.policy.eval_mode.state_dict())
-=======
-        # best episode return so far
-        if ctx.eval_value > self.max_eval_value:
-            save_file("{}/eval.pth.tar".format(self.prefix), self.policy.learn_mode.state_dict())
->>>>>>> dd2b3a54
             self.max_eval_value = ctx.eval_value
 
         # finish

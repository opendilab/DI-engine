--- conflicted
+++ resolved
@@ -10,19 +10,13 @@
 from ding.framework.context import BattleContext
 from ding.framework import EventEnum
 from ding.framework.task import task, Parallel
-<<<<<<< HEAD
 from ding.framework.middleware import data_pusher, OffPolicyLearner, LeagueLearnerCommunicator
-from ding.framework.middleware.functional.actor_data import ActorData
-=======
-from ding.framework.middleware import data_pusher,\
-    OffPolicyLearner, LeagueLearnerExchanger
 from ding.framework.middleware.functional.actor_data import ActorData, ActorDataMeta, ActorEnvTrajectories
 from dizoo.distar.config import distar_cfg
->>>>>>> 763b6279
 from ding.framework.middleware.tests.mock_for_test import DIStarMockPolicy
 from ding.league.v2 import BaseLeague
 from dizoo.distar.config import distar_cfg
-from dizoo.distar.envs import get_fake_rl_trajectory
+from dizoo.distar.envs import get_fake_rl_trajectory, fake_rl_data_batch_with_last
 from dizoo.distar.envs.distar_env import DIStarEnv
 from distar.ctools.utils import read_config
 import time
@@ -32,11 +26,7 @@
 
 
 def prepare_test():
-<<<<<<< HEAD
-    global cfg
-=======
     global distar_cfg
->>>>>>> 763b6279
     cfg = deepcopy(distar_cfg)
     env_cfg = read_config('./test_distar_config.yaml')
 
@@ -78,17 +68,12 @@
         player = league.active_players[(task.router.node_id + 2) % n_players]
         print("Actor: actor player:", player.player_id)
         for _ in range(24):
-<<<<<<< HEAD
-            data = get_fake_rl_trajectory()
-            actor_data = TestActorData(env_step=0, train_data=data)
-=======
             meta = ActorDataMeta(player_total_env_step=0, actor_id=0, send_wall_time=time.time())
             data = fake_rl_data_batch_with_last()
             actor_data = ActorData(meta=meta, train_data=[ActorEnvTrajectories(env_id=0, trajectories=[data])])
 
             # data = fake_rl_data_batch_with_last()
             # actor_data = TestActorData(env_step=0, train_data=data)
->>>>>>> 763b6279
             task.emit(EventEnum.ACTOR_SEND_DATA.format(player=player.player_id), actor_data)
         sleep(9)
 

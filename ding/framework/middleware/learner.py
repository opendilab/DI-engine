--- conflicted
+++ resolved
@@ -28,13 +28,8 @@
         Arguments:
             - cfg (:obj:`EasyDict`): Config.
             - policy (:obj:`Policy`): The policy to be trained.
-<<<<<<< HEAD
             - buffer_ (:obj:`Buffer`): The replay buffer to store the data for training.
             - reward_model (:obj:`nn.Module`): Additional reward estimator likes RND, ICM, etc. \
-=======
-            - buffer\_ (:obj:`Buffer`): The replay buffer to store the data for training.
-            - reward_model (:obj:`nn.Module`): The reward estimator in model-based setting, \
->>>>>>> 95193402
                 default to None.
         """
         self.cfg = cfg

--- conflicted
+++ resolved
@@ -31,15 +31,11 @@
         if ctx.train_data is None:
             return
         train_output = policy.forward(ctx.train_data)
-<<<<<<< HEAD
-        if ctx.train_iter % cfg.policy.learn.learner.hook.log_show_after_iter == 0:
+        if ctx.train_iter % log_freq == 0:
             if isinstance(train_output, list):
                 train_output_loss = np.mean([item['total_loss'] for item in train_output])
             else:
                 train_output_loss = train_output['total_loss']
-=======
-        if ctx.train_iter % log_freq == 0:
->>>>>>> fccb8f45
             if isinstance(ctx, OnlineRLContext):
                 logging.info(
                     'Training: Train Iter({})\tEnv Step({})\tLoss({:.3f})'.format(

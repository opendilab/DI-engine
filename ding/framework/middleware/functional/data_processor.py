from typing import TYPE_CHECKING, Callable, List, Union, Tuple, Dict, Optional
from easydict import EasyDict
from collections import deque
import logging
import torch
from ding.data import Buffer, Dataset, DataLoader, offline_data_save_type
from ding.data.buffer.middleware import PriorityExperienceReplay
from ding.framework import task

if TYPE_CHECKING:
    from ding.framework import Context, OnlineRLContext, OfflineRLContext


<<<<<<< HEAD
def data_pusher(cfg: EasyDict, buffer_: Buffer):
    """
    Overview:
        Push episodes or trajectories into the buffer.
    Arguments:
        - cfg (:obj:`EasyDict`): Config.
        - buffer_ (:obj:`Buffer`): Buffer to push the data in.
    """

    def _push(ctx: "OnlineRLContext"):
        """
        Overview:
            In ctx, either ctx.trajectories or ctx.episodes should not be None.
        Input of ctx:
            - trajectories (:obj:`List[Dict]`): Trajectories.
            - episodes (:obj:`List[Dict]`): Episodes.
        """
        if ctx.trajectories is not None:
            for t in ctx.trajectories:
                buffer_.push(t)
=======
def data_pusher(cfg: EasyDict, buffer_: Buffer, group_by_env: Optional[bool] = None):

    def _push(ctx: "OnlineRLContext"):
        if ctx.trajectories is not None:  # each data in buffer is a transition
            if group_by_env:
                for i, t in enumerate(ctx.trajectories):
                    buffer_.push(t, {'env': t.env_data_id.item()})
            else:
                for t in ctx.trajectories:
                    buffer_.push(t)
>>>>>>> a439abeb
            ctx.trajectories = None
        elif ctx.episodes is not None:  # each data in buffer is a episode
            for t in ctx.episodes:
                buffer_.push(t)
            ctx.episodes = None
        else:
            raise RuntimeError("Either ctx.trajectories or ctx.episodes should be not None.")

    return _push


def offpolicy_data_fetcher(
        cfg: EasyDict, buffer_: Union[Buffer, List[Tuple[Buffer, float]], Dict[str, Buffer]]
) -> Callable:
    """
    Overview:
        The return function is a generator which meanly fetch a batch of data from a buffer, \
        a list of buffers, or a dict of buffers.
    Arguments:
        - cfg (:obj:`EasyDict`): Config which should contain following keys: ['cfg.policy.learn.batch_size'].
        - buffer_ (:obj:`Union[Buffer, List[Tuple[Buffer, float]], Dict[str, Buffer]]`): \
            The buffer where the data is fetched from. \
            ``Buffer`` type means a buffer.\
            ``List[Tuple[Buffer, float]]`` type means a list of tuple. In each tuple there is a buffer and a float. \
            The float defines that, how many times of batch_size the size of data is \
            which sampled from the corresponding buffer.\
            ``Dict[str, Buffer]`` type means a dict in which the value of each element is a buffer. \
            For each key-value pair of dict, batch_size of data will be sampled from the corresponding buffer \
            and assigned to the same key of ctx.train_data.
    """

    def _fetch(ctx: "OnlineRLContext"):
        """
        Input of ctx:
            - train_output (:obj:`Union[Dict, Deque[Dict]]`): This attribute should exist \
                if buffer_ is of type Buffer and if buffer_ use the middleware PriorityExperienceReplay. \
                The meta data ``priority`` of the sampled data in the buffer_ will be updated \
                to the ``priority`` attribute of ctx.train_output if ctx.train_output is a dict, \
                or the ``priority`` attribute of ctx.train_output's popped element \
                if ctx.train_output is a deque of dicts.
        Output of ctx:
            - train_data (:obj:`Union[List[Dict], Dict[str, List[Dict]]]`): the fetched data. \
                ``List[Dict]`` type means a list of data.
                    train_data is of this type if the type of buffer_ is Buffer or List.
                ``Dict[str, List[Dict]]]`` type means a dict, in which the value of each key-value pair
                    is a list of data. train_data is of this type if the type of buffer_ is Dict.
        """
        try:
            unroll_len = cfg.policy.collect.unroll_len
            if isinstance(buffer_, Buffer):
                if unroll_len > 1:
                    buffered_data = buffer_.sample(
                        cfg.policy.learn.batch_size, groupby="env", unroll_len=unroll_len, replace=True
                    )
                    ctx.train_data = [[t.data for t in d] for d in buffered_data]  # B, unroll_len
                else:
                    buffered_data = buffer_.sample(cfg.policy.learn.batch_size)
                    ctx.train_data = [d.data for d in buffered_data]
            elif isinstance(buffer_, List):  # like sqil, r2d3
                assert unroll_len == 1, "not support"
                buffered_data = []
                for buffer_elem, p in buffer_:
                    data_elem = buffer_elem.sample(int(cfg.policy.learn.batch_size * p))
                    assert data_elem is not None
                    buffered_data.append(data_elem)
                buffered_data = sum(buffered_data, [])
                ctx.train_data = [d.data for d in buffered_data]
            elif isinstance(buffer_, Dict):  # like ppg_offpolicy
                assert unroll_len == 1, "not support"
                buffered_data = {k: v.sample(cfg.policy.learn.batch_size) for k, v in buffer_.items()}
                ctx.train_data = {k: [d.data for d in v] for k, v in buffered_data.items()}
            else:
                raise TypeError("not support buffer argument type: {}".format(type(buffer_)))

            assert buffered_data is not None
        except (ValueError, AssertionError):
            # You can modify data collect config to avoid this warning, e.g. increasing n_sample, n_episode.
            logging.warning(
                "Replay buffer's data is not enough to support training, so skip this training for waiting more data."
            )
            ctx.train_data = None
            return

        yield

        if isinstance(buffer_, Buffer):
            if any([isinstance(m, PriorityExperienceReplay) for m in buffer_._middleware]):
                index = [d.index for d in buffered_data]
                meta = [d.meta for d in buffered_data]
                # such as priority
                if isinstance(ctx.train_output, deque):
                    priority = ctx.train_output.pop()['priority']
                else:
                    priority = ctx.train_output['priority']
                for idx, m, p in zip(index, meta, priority):
                    m['priority'] = p
                    buffer_.update(index=idx, data=None, meta=m)

    return _fetch


def offline_data_fetcher(cfg: EasyDict, dataset: Dataset) -> Callable:
    """
    Overview:
        The outer function transform a Pytorch Dataset to DataLoader. \
        And The return function is a generator which each time fetch a batch of data from the previous DataLoader.\
        Please refer to the link https://pytorch.org/tutorials/beginner/basics/data_tutorial.html \
        and https://pytorch.org/docs/stable/data.html for more details.
    Arguments:
        - cfg (:obj:`EasyDict`): Config which should contain following keys: ['cfg.policy.learn.batch_size'].
        - dataset (:obj:`Dataset`): The dataset of type torch.utils.data.Dataset which store the data.
    """
    # collate_fn is executed in policy now
    dataloader = DataLoader(dataset, batch_size=cfg.policy.learn.batch_size, shuffle=True, collate_fn=lambda x: x)

    def _fetch(ctx: "OfflineRLContext"):
        """
        Overview:
            Every time this generator is iterated, the fetched data will be assigned to ctx.train_data. \
            After the dataloader is empty, the attribute ctx.train_epoch will be incremented by 1.
        Input of ctx:
            - train_epoch (:obj:`int`): Number of train_epoch.
        Output of ctx:
            - train_data (:obj:`List[Tensor]`): The fetched data batch.
        """
        while True:
            for i, data in enumerate(dataloader):
                ctx.train_data = data
                yield
            ctx.train_epoch += 1
        # TODO apply data update (e.g. priority) in offline setting when necessary

    return _fetch


def offline_data_saver(cfg: EasyDict, data_path: str, data_type: str = 'hdf5') -> Callable:
    """
    Overview:
        Save the expert data of offline RL in a path.
    Arguments:
        - cfg (:obj:`EasyDict`): Config.
        - data_path (:obj:`str`): File path where the expert data will be written into, which is usually ./expert.pkl'.
        - data_type (:obj:`str`): Define the type of the saved data. \
            The type of saved data is pkl if data_type == 'naive'. \
            The type of saved data is hdf5 if data_type == 'hdf5'.
    """

    def _save(ctx: "OnlineRLContext"):
        """
        Input of ctx:
            - trajectories (:obj:`List[Tensor]`): The expert data to be saved.
        """
        data = ctx.trajectories
        offline_data_save_type(data, data_path, data_type)
        ctx.trajectories = None

    return _save


def sqil_data_pusher(cfg: EasyDict, buffer_: Buffer, expert: bool) -> Callable:
    """
    Overview:
        Push trajectories into buffer in sqil learning pipeline.
    Arguments:
        - cfg (:obj:`EasyDict`): Config.
        - buffer_ (:obj:`Buffer`): Buffer to push the data in.
        - expert (:obj:`bool`): Wether the pushed data is expert data or not. \
            In each element of the pushed data, the reward will be set to one if this attribute is True, otherwise zero.
    """

    def _pusher(ctx: "OnlineRLContext"):
        """
        Input of ctx:
            - trajectories (:obj:`List[Dict]`): The trajectories to be pushed.
        """
        for t in ctx.trajectories:
            if expert:
                t.reward = torch.ones_like(t.reward)
            else:
                t.reward = torch.zeros_like(t.reward)
            buffer_.push(t)
        ctx.trajectories = None

    return _pusher<|MERGE_RESOLUTION|>--- conflicted
+++ resolved
@@ -11,8 +11,7 @@
     from ding.framework import Context, OnlineRLContext, OfflineRLContext
 
 
-<<<<<<< HEAD
-def data_pusher(cfg: EasyDict, buffer_: Buffer):
+def data_pusher(cfg: EasyDict, buffer_: Buffer, group_by_env: Optional[bool] = None):
     """
     Overview:
         Push episodes or trajectories into the buffer.
@@ -29,13 +28,7 @@
             - trajectories (:obj:`List[Dict]`): Trajectories.
             - episodes (:obj:`List[Dict]`): Episodes.
         """
-        if ctx.trajectories is not None:
-            for t in ctx.trajectories:
-                buffer_.push(t)
-=======
-def data_pusher(cfg: EasyDict, buffer_: Buffer, group_by_env: Optional[bool] = None):
-
-    def _push(ctx: "OnlineRLContext"):
+        
         if ctx.trajectories is not None:  # each data in buffer is a transition
             if group_by_env:
                 for i, t in enumerate(ctx.trajectories):
@@ -43,7 +36,6 @@
             else:
                 for t in ctx.trajectories:
                     buffer_.push(t)
->>>>>>> a439abeb
             ctx.trajectories = None
         elif ctx.episodes is not None:  # each data in buffer is a episode
             for t in ctx.episodes:

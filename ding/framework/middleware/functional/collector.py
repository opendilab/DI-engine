from typing import TYPE_CHECKING, Callable, List, Tuple, Any
from easydict import EasyDict
from functools import reduce
import treetensor.torch as ttorch
from ding.envs import BaseEnvManager
from ding.policy import Policy
<<<<<<< HEAD
from ding.torch_utils import get_shape0, to_ndarray
from ding.torch_utils import to_device
=======
from ding.torch_utils import to_ndarray, get_shape0
>>>>>>> 590728f6

if TYPE_CHECKING:
    from ding.framework import OnlineRLContext


class TransitionList:

    def __init__(self, env_num: int) -> None:
        self.env_num = env_num
        self._transitions = [[] for _ in range(env_num)]
        self._done_idx = [[] for _ in range(env_num)]

    def append(self, env_id: int, transition: Any) -> None:
        self._transitions[env_id].append(transition)
        if transition.done:
            self._done_idx[env_id].append(len(self._transitions[env_id]))

    def to_trajectories(self) -> Tuple[List[Any], List[int]]:
        trajectories = sum(self._transitions, [])
        lengths = [len(t) for t in self._transitions]
        trajectory_end_idx = [reduce(lambda x, y: x + y, lengths[:i + 1]) for i in range(len(lengths))]
        trajectory_end_idx = [t - 1 for t in trajectory_end_idx]
        return trajectories, trajectory_end_idx

    def to_episodes(self) -> List[List[Any]]:
        episodes = []
        for env_id in range(self.env_num):
            last_idx = 0
            for done_idx in self._done_idx[env_id]:
                episodes.append(self._transitions[env_id][last_idx:done_idx])
                last_idx = done_idx
        return episodes

    def clear(self):
        for item in self._transitions:
            item.clear()
        for item in self._done_idx:
            item.clear()


def inferencer(cfg: EasyDict, policy: Policy, env: BaseEnvManager) -> Callable:
    """
    Overview:
        The middleware that executes the inference process.
    Arguments:
        - cfg (:obj:`EasyDict`): Config.
        - policy (:obj:`Policy`): The policy to be inferred.
        - env (:obj:`BaseEnvManager`): The env where the inference process is performed. \
            The env.ready_obs (:obj:`tnp.array`) will be used as model input.
    """

    env.seed(cfg.seed)

    def _inference(ctx: "OnlineRLContext"):
        """
        Output of ctx:
            - obs (:obj:`Union[torch.Tensor, Dict[torch.Tensor]]`): The input observations collected \
                from all collector environments.
            - action: (:obj:`List[np.ndarray]`): The inferred actions listed by env_id.
            - inference_output (:obj:`Dict[int, Dict]`): The dict of which the key is env_id (int), \
                and the value is inference result (Dict).
        """

        if env.closed:
            env.launch()

        obs = ttorch.as_tensor(env.ready_obs).to(dtype=ttorch.float32)
        ctx.obs = obs
        # TODO mask necessary rollout

        obs = {i: obs[i] for i in range(get_shape0(obs))}  # TBD
        inference_output = policy.forward(obs, **ctx.collect_kwargs)
        ctx.action = [to_ndarray(v['action']) for v in inference_output.values()]  # TBD
        ctx.inference_output = inference_output

    return _inference


def rolloutor(cfg: EasyDict, policy: Policy, env: BaseEnvManager, transitions: TransitionList) -> Callable:
    """
    Overview:
        The middleware that executes the transition process in the env.
    Arguments:
        - cfg (:obj:`EasyDict`): Config.
        - policy (:obj:`Policy`): The policy to be used during transition.
        - env (:obj:`BaseEnvManager`): The env for the collection, the BaseEnvManager object or \
                its derivatives are supported.
        - transitions (:obj:`TransitionList`): The transition information which will be filled \
            in this process, including `obs`, `next_obs`, `action`, `logit`, `value`, `reward` \
            and `done`.
    """

    env_episode_id = [_ for _ in range(env.env_num)]
    current_id = env.env_num
    use_cuda_shared_memory = False

    if hasattr(cfg, "env") and hasattr(cfg.env, "manager"):
        use_cuda_shared_memory = cfg.env.manager.cuda_shared_memory

    def _rollout(ctx: "OnlineRLContext"):
        """
        Input of ctx:
            - action: (:obj:`List[np.ndarray]`): The inferred actions from previous inference process.
            - obs (:obj:`Dict[Tensor]`): The states fed into the transition dict.
            - inference_output (:obj:`Dict[int, Dict]`): The inference results to be fed into the \
                transition dict.
            - train_iter (:obj:`int`): The train iteration count to be fed into the transition dict.
            - env_step (:obj:`int`): The count of env step, which will increase by 1 for a single \
                transition call.
            - env_episode (:obj:`int`): The count of env episode, which will increase by 1 if the \
                trajectory stops.
        """

        nonlocal current_id, use_cuda_shared_memory
        timesteps = env.step(ctx.action)
        ctx.env_step += len(timesteps)

        if not use_cuda_shared_memory:
            timesteps = [t.tensor() for t in timesteps]

        # TODO abnormal env step
        for i, timestep in enumerate(timesteps):
            transition = policy.process_transition(ctx.obs[i], ctx.inference_output[i], timestep)
            transition = ttorch.as_tensor(transition)  # TBD
            transition.collect_train_iter = ttorch.as_tensor([ctx.train_iter])
            transition.env_data_id = ttorch.as_tensor([env_episode_id[timestep.env_id]])

            # torchrpc currently uses "cuda:0" as the transmission device by default,
            # so all data on the cpu side is copied to "cuda:0" here. In fact this
            # copy is unnecessary, because torchrpc can support both cpu side and gpu
            # side data to communicate using RDMA, but mixing the two transfer types
            # will cause a bug, see issue:
            # Because we have copied the large payload "obs" and "next_obs" from the
            # collector's subprocess to "cuda:0" in advance, the copy operation here
            # will not have too much overhead.
            if use_cuda_shared_memory:
                transition = to_device(transition, "cuda:0")
            transitions.append(timestep.env_id, transition)
            if timestep.done:
                policy.reset([timestep.env_id])
                env_episode_id[timestep.env_id] = current_id
                current_id += 1
                ctx.env_episode += 1
        # TODO log

    return _rollout<|MERGE_RESOLUTION|>--- conflicted
+++ resolved
@@ -4,12 +4,7 @@
 import treetensor.torch as ttorch
 from ding.envs import BaseEnvManager
 from ding.policy import Policy
-<<<<<<< HEAD
-from ding.torch_utils import get_shape0, to_ndarray
-from ding.torch_utils import to_device
-=======
-from ding.torch_utils import to_ndarray, get_shape0
->>>>>>> 590728f6
+from ding.torch_utils import to_ndarray, get_shape0, to_device
 
 if TYPE_CHECKING:
     from ding.framework import OnlineRLContext

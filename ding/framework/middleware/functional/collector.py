from typing import TYPE_CHECKING, Callable, List, Tuple, Any
from easydict import EasyDict
from functools import reduce
import torch
import treetensor.torch as ttorch
from ding.envs import BaseEnvManager
from ding.policy import Policy
from ding.framework import task

if TYPE_CHECKING:
    from ding.framework import OnlineRLContext


class TransitionList:

    def __init__(self, env_num: int) -> None:
        self.env_num = env_num
        self._transitions = [[] for _ in range(env_num)]
        self._done_idx = [[] for _ in range(env_num)]

    def append(self, env_id: int, transition: Any) -> None:
        self._transitions[env_id].append(transition)
        if transition.done:
            self._done_idx[env_id].append(len(self._transitions[env_id]))

    def to_trajectories(self) -> Tuple[List[Any], List[int]]:
        trajectories = sum(self._transitions, [])
        lengths = [len(t) for t in self._transitions]
        trajectory_end_idx = [reduce(lambda x, y: x + y, lengths[:i + 1]) for i in range(len(lengths))]
        trajectory_end_idx = [t - 1 for t in trajectory_end_idx]
        return trajectories, trajectory_end_idx

    def to_episodes(self) -> List[List[Any]]:
        episodes = []
        for env_id in range(self.env_num):
            last_idx = 0
            for done_idx in self._done_idx[env_id]:
                episodes.append(self._transitions[env_id][last_idx:done_idx])
                last_idx = done_idx
        return episodes

    def clear(self):
        for item in self._transitions:
            item.clear()
        for item in self._done_idx:
            item.clear()


def inferencer(cfg: EasyDict, policy: Policy, env: BaseEnvManager) -> Callable:
    """
    Overview:
        The middleware that executes the inference process.
    Arguments:
        - cfg (:obj:`EasyDict`): Config.
        - policy (:obj:`Policy`): The policy to be inferred.
        - env (:obj:`BaseEnvManager`): The env where the inference process is performed.
            The env.ready_obs (:obj:`tnp.array`) will be used as model input.
    """

    env.seed(cfg.seed)

    def _inference(ctx: "OnlineRLContext"):
        """
        Output of ctx:
            - obs (:obj:`Dict[Tensor]`): The input states fed into the model.
            - action: (:obj:`List[np.ndarray]`): The inferred actions listed by env_id.
<<<<<<< HEAD
            - inference_output (:obj:`Dict[int, Dict]`): The dict that contains env_id (int) \
=======
            - inference_output (:obj:`Dict[int, Dict]`): The dict that contains env_id (int)
>>>>>>> 8a4b5b98
                and inference result (Dict).
        """

        if env.closed:
            env.launch()

        obs = ttorch.as_tensor(env.ready_obs).to(dtype=ttorch.float32)
        ctx.obs = obs
        # TODO mask necessary rollout

        obs = {i: obs[i] for i in range(obs.shape[0])}  # TBD
        inference_output = policy.forward(obs, **ctx.collect_kwargs)
        ctx.action = [v['action'].numpy() for v in inference_output.values()]  # TBD
        ctx.inference_output = inference_output

    return _inference


def rolloutor(cfg: EasyDict, policy: Policy, env: BaseEnvManager, transitions: TransitionList) -> Callable:
    """
    Overview:
        The middleware that executes the transition process in the env.
    Arguments:
        - cfg (:obj:`EasyDict`): Config.
        - policy (:obj:`Policy`): The policy to be used during transition.
<<<<<<< HEAD
        - env (:obj:`BaseEnvManager`): The env for the collection, the BaseEnvManager object or \
                its derivatives are supported.
        - transitions (:obj:`TransitionList`): The transition information which will be filled \
            in this process, including `obs`, `next_obs`, `action`, `logit`, `value`, `reward` \
            and `done`.
    """

=======
        - env (:obj:`BaseEnvManager`): The env where the transition process is performed.
            BaseEnvManager object or its derivatives are supported.
        - transitions (:obj:`TransitionList`): The transition information which will be filled in this process.
    """
>>>>>>> 8a4b5b98
    env_episode_id = [_ for _ in range(env.env_num)]
    current_id = env.env_num

    def _rollout(ctx: "OnlineRLContext"):
        """
        Input of ctx:
            - action: (:obj:`List[np.ndarray]`): The inferred actions from previous inference process.
            - obs (:obj:`Dict[Tensor]`): The states fed into the transition dict.
<<<<<<< HEAD
            - inference_output (:obj:`Dict[int, Dict]`): The inference results to be fed into the \
                transition dict.
            - train_iter (:obj:`int`): The train iteration count to be fed into the transition dict.
            - env_step (:obj:`int`): The count of env step, which will increase by 1 for a single \
                transition call.
            - env_episode (:obj:`int`): The count of env episode, which will increase by 1 if the \
                trajectory stops.
=======
            - inference_output (:obj:`Dict[int, Dict]`): The inference results to be fed into the transition dict.
            - train_iter (:obj:`int`): The train iteration count to be fed into the transition dict.
            - env_step (:obj:`int`): The count of env step, which will increase by 1 for a single transition call.
            - env_episode (:obj:`int`): The count of env episode, which will increase by 1 if the trajectory stops.
>>>>>>> 8a4b5b98
        """

        nonlocal current_id

        timesteps = env.step(ctx.action)
        ctx.env_step += len(timesteps)
        timesteps = [t.tensor() for t in timesteps]
        # TODO abnormal env step
        for i, timestep in enumerate(timesteps):
            transition = policy.process_transition(ctx.obs[i], ctx.inference_output[i], timestep)
            transition = ttorch.as_tensor(transition)  # TBD
            transition.collect_train_iter = ttorch.as_tensor([ctx.train_iter])
            transition.env_data_id = ttorch.as_tensor([env_episode_id[timestep.env_id]])
            transitions.append(timestep.env_id, transition)
            if timestep.done:
                policy.reset([timestep.env_id])
                env_episode_id[timestep.env_id] = current_id
                current_id += 1
                ctx.env_episode += 1
        # TODO log

    return _rollout<|MERGE_RESOLUTION|>--- conflicted
+++ resolved
@@ -64,11 +64,7 @@
         Output of ctx:
             - obs (:obj:`Dict[Tensor]`): The input states fed into the model.
             - action: (:obj:`List[np.ndarray]`): The inferred actions listed by env_id.
-<<<<<<< HEAD
             - inference_output (:obj:`Dict[int, Dict]`): The dict that contains env_id (int) \
-=======
-            - inference_output (:obj:`Dict[int, Dict]`): The dict that contains env_id (int)
->>>>>>> 8a4b5b98
                 and inference result (Dict).
         """
 
@@ -94,20 +90,16 @@
     Arguments:
         - cfg (:obj:`EasyDict`): Config.
         - policy (:obj:`Policy`): The policy to be used during transition.
-<<<<<<< HEAD
         - env (:obj:`BaseEnvManager`): The env for the collection, the BaseEnvManager object or \
                 its derivatives are supported.
         - transitions (:obj:`TransitionList`): The transition information which will be filled \
             in this process, including `obs`, `next_obs`, `action`, `logit`, `value`, `reward` \
             and `done`.
+            'value': 2.0,
+            'reward': 0.1,
+            'done': True,
     """
 
-=======
-        - env (:obj:`BaseEnvManager`): The env where the transition process is performed.
-            BaseEnvManager object or its derivatives are supported.
-        - transitions (:obj:`TransitionList`): The transition information which will be filled in this process.
-    """
->>>>>>> 8a4b5b98
     env_episode_id = [_ for _ in range(env.env_num)]
     current_id = env.env_num
 
@@ -116,7 +108,6 @@
         Input of ctx:
             - action: (:obj:`List[np.ndarray]`): The inferred actions from previous inference process.
             - obs (:obj:`Dict[Tensor]`): The states fed into the transition dict.
-<<<<<<< HEAD
             - inference_output (:obj:`Dict[int, Dict]`): The inference results to be fed into the \
                 transition dict.
             - train_iter (:obj:`int`): The train iteration count to be fed into the transition dict.
@@ -124,16 +115,9 @@
                 transition call.
             - env_episode (:obj:`int`): The count of env episode, which will increase by 1 if the \
                 trajectory stops.
-=======
-            - inference_output (:obj:`Dict[int, Dict]`): The inference results to be fed into the transition dict.
-            - train_iter (:obj:`int`): The train iteration count to be fed into the transition dict.
-            - env_step (:obj:`int`): The count of env step, which will increase by 1 for a single transition call.
-            - env_episode (:obj:`int`): The count of env episode, which will increase by 1 if the trajectory stops.
->>>>>>> 8a4b5b98
         """
 
         nonlocal current_id
-
         timesteps = env.step(ctx.action)
         ctx.env_step += len(timesteps)
         timesteps = [t.tensor() for t in timesteps]

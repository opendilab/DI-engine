from typing import TYPE_CHECKING, Callable, List, Tuple, Any
from easydict import EasyDict
from functools import reduce
import torch
import treetensor.torch as ttorch
from ding.envs import BaseEnvManager
from ding.policy import Policy
from ding.framework import task

if TYPE_CHECKING:
    from ding.framework import OnlineRLContext


class TransitionList:

    def __init__(self, env_num: int) -> None:
        self.env_num = env_num
        self._transitions = [[] for _ in range(env_num)]
        self._done_idx = [[] for _ in range(env_num)]

    def append(self, env_id: int, transition: Any) -> None:
        self._transitions[env_id].append(transition)
        if transition.done:
            self._done_idx[env_id].append(len(self._transitions[env_id]))

    def to_trajectories(self) -> Tuple[List[Any], List[int]]:
        trajectories = sum(self._transitions, [])
        lengths = [len(t) for t in self._transitions]
        trajectory_end_idx = [reduce(lambda x, y: x + y, lengths[:i + 1]) for i in range(len(lengths))]
        trajectory_end_idx = [t - 1 for t in trajectory_end_idx]
        return trajectories, trajectory_end_idx

    def to_episodes(self) -> List[List[Any]]:
        episodes = []
        for env_id in range(self.env_num):
            last_idx = 0
            for done_idx in self._done_idx[env_id]:
                episodes.append(self._transitions[env_id][last_idx:done_idx])
                last_idx = done_idx
        return episodes

    def clear(self):
        for item in self._transitions:
            item.clear()
        for item in self._done_idx:
            item.clear()


def inferencer(cfg: EasyDict, policy: Policy, env: BaseEnvManager) -> Callable:
    """
    Overview:
        The middleware that executes the inference process.
    Arguments:
        - cfg (:obj:`EasyDict`): Config.
        - policy (:obj:`Policy`): The policy to be inferred.
        - env (:obj:`BaseEnvManager`): The env where the inference process is performed.
            The env.ready_obs (:obj:`tnp.array`) will be used as model input.
    """

    env.seed(cfg.seed)

    def _inference(ctx: "OnlineRLContext"):
        """
        Output of ctx:
            - obs (:obj:`Dict[Tensor]`): The input states fed into the model.
            - action: (:obj:`List[np.ndarray]`): The inferred actions listed by env_id.
            - inference_output (:obj:`Dict[int, Dict]`): The dict that contains env_id (int)
                and inference result (Dict).
        """

        if env.closed:
            env.launch()

        obs = ttorch.as_tensor(env.ready_obs).to(dtype=ttorch.float32)
        ctx.obs = obs
        # TODO mask necessary rollout

        obs = {i: obs[i] for i in range(obs.shape[0])}  # TBD
        inference_output = policy.forward(obs, **ctx.collect_kwargs)
        ctx.action = [v['action'].numpy() for v in inference_output.values()]  # TBD
        ctx.inference_output = inference_output

    return _inference


def rolloutor(cfg: EasyDict, policy: Policy, env: BaseEnvManager, transitions: TransitionList) -> Callable:
<<<<<<< HEAD
    """
    Overview:
        The middleware that executes the transition process in the env.
    Arguments:
        - cfg (:obj:`EasyDict`): Config.
        - policy (:obj:`Policy`): The policy to be used during transition.
        - env (:obj:`BaseEnvManager`): The env where the transition process is performed.
            BaseEnvManager object or its derivatives are supported.
        - transitions (:obj:`TransitionList`): The transition information which will be filled in this process.
    """

    def _rollout(ctx: "OnlineRLContext"):
        """
        Input of ctx:
            - action: (:obj:`List[np.ndarray]`): The inferred actions from previous inference process.
            - obs (:obj:`Dict[Tensor]`): The states fed into the transition dict.
            - inference_output (:obj:`Dict[int, Dict]`): The inference results to be fed into the transition dict.
            - train_iter (:obj:`int`): The train iteration count to be fed into the transition dict.
            - env_step (:obj:`int`): The count of env step, which will increase by 1 for a single transition call.
            - env_episode (:obj:`int`): The count of env episode, which will increase by 1 if the trajectory stops.
        """

=======
    env_episode_id = [_ for _ in range(env.env_num)]
    current_id = env.env_num

    def _rollout(ctx: "OnlineRLContext"):
        nonlocal current_id
>>>>>>> a439abeb
        timesteps = env.step(ctx.action)
        ctx.env_step += len(timesteps)
        timesteps = [t.tensor() for t in timesteps]
        # TODO abnormal env step
        for i, timestep in enumerate(timesteps):
            transition = policy.process_transition(ctx.obs[i], ctx.inference_output[i], timestep)
            transition = ttorch.as_tensor(transition)  # TBD
            transition.collect_train_iter = ttorch.as_tensor([ctx.train_iter])
            transition.env_data_id = ttorch.as_tensor([env_episode_id[timestep.env_id]])
            transitions.append(timestep.env_id, transition)
            if timestep.done:
                policy.reset([timestep.env_id])
                env_episode_id[timestep.env_id] = current_id
                current_id += 1
                ctx.env_episode += 1
        # TODO log

    return _rollout<|MERGE_RESOLUTION|>--- conflicted
+++ resolved
@@ -84,7 +84,6 @@
 
 
 def rolloutor(cfg: EasyDict, policy: Policy, env: BaseEnvManager, transitions: TransitionList) -> Callable:
-<<<<<<< HEAD
     """
     Overview:
         The middleware that executes the transition process in the env.
@@ -95,7 +94,9 @@
             BaseEnvManager object or its derivatives are supported.
         - transitions (:obj:`TransitionList`): The transition information which will be filled in this process.
     """
-
+    env_episode_id = [_ for _ in range(env.env_num)]
+    current_id = env.env_num
+    
     def _rollout(ctx: "OnlineRLContext"):
         """
         Input of ctx:
@@ -106,14 +107,9 @@
             - env_step (:obj:`int`): The count of env step, which will increase by 1 for a single transition call.
             - env_episode (:obj:`int`): The count of env episode, which will increase by 1 if the trajectory stops.
         """
+        
+        nonlocal current_id
 
-=======
-    env_episode_id = [_ for _ in range(env.env_num)]
-    current_id = env.env_num
-
-    def _rollout(ctx: "OnlineRLContext"):
-        nonlocal current_id
->>>>>>> a439abeb
         timesteps = env.step(ctx.action)
         ctx.env_step += len(timesteps)
         timesteps = [t.tensor() for t in timesteps]

from typing import TYPE_CHECKING, Optional, Callable, Dict, List, Union
from ditk import logging
from easydict import EasyDict
from matplotlib import pyplot as plt
from matplotlib import animation
import os
import numpy as np
import torch
import wandb
import pickle
import treetensor.numpy as tnp
from ding.framework import task
from ding.envs import BaseEnvManagerV2
from ding.utils import DistributedWriter
from ding.torch_utils import to_ndarray
from ding.utils.default_helper import one_time_warning

if TYPE_CHECKING:
    from ding.framework import OnlineRLContext, OfflineRLContext


def online_logger(record_train_iter: bool = False, train_show_freq: int = 100) -> Callable:
    """
    Overview:
        Create an online RL tensorboard logger for recording training and evaluation metrics.
    Arguments:
        - record_train_iter (:obj:`bool`): Whether to record training iteration. Default is False.
        - train_show_freq (:obj:`int`): Frequency of showing training logs. Default is 100.
    Returns:
        - _logger (:obj:`Callable`): A logger function that takes an OnlineRLContext object as input.
    Raises:
        - RuntimeError: If writer is None.
        - NotImplementedError: If the key of train_output is not supported, such as "scalars".

    Examples:
        >>> task.use(online_logger(record_train_iter=False, train_show_freq=1000))
    """
    if task.router.is_active and not task.has_role(task.role.LEARNER):
        return task.void()
    writer = DistributedWriter.get_instance()
    if writer is None:
        raise RuntimeError("logger writer is None, you should call `ding_init(cfg)` at the beginning of training.")
    last_train_show_iter = -1

    def _logger(ctx: "OnlineRLContext"):
        if task.finish:
            writer.close()
        nonlocal last_train_show_iter

        if not np.isinf(ctx.eval_value):
            if record_train_iter:
                writer.add_scalar('basic/eval_episode_return_mean-env_step', ctx.eval_value, ctx.env_step)
                writer.add_scalar('basic/eval_episode_return_mean-train_iter', ctx.eval_value, ctx.train_iter)
            else:
                writer.add_scalar('basic/eval_episode_return_mean', ctx.eval_value, ctx.env_step)
        if ctx.train_output is not None and ctx.train_iter - last_train_show_iter >= train_show_freq:
            last_train_show_iter = ctx.train_iter
            if isinstance(ctx.train_output, List):
                output = ctx.train_output.pop()  # only use latest output for some algorithms, like PPO
            else:
                output = ctx.train_output
            for k, v in output.items():
                if k in ['priority', 'td_error_priority']:
                    continue
                if "[scalars]" in k:
                    new_k = k.split(']')[-1]
                    raise NotImplementedError
                elif "[histogram]" in k:
                    new_k = k.split(']')[-1]
                    writer.add_histogram(new_k, v, ctx.env_step)
                    if record_train_iter:
                        writer.add_histogram(new_k, v, ctx.train_iter)
                else:
                    if record_train_iter:
                        writer.add_scalar('basic/train_{}-train_iter'.format(k), v, ctx.train_iter)
                        writer.add_scalar('basic/train_{}-env_step'.format(k), v, ctx.env_step)
                    else:
                        writer.add_scalar('basic/train_{}'.format(k), v, ctx.env_step)

    return _logger


def offline_logger(train_show_freq: int = 100) -> Callable:
    """
    Overview:
        Create an offline RL tensorboard logger for recording training and evaluation metrics.
    Arguments:
        - train_show_freq (:obj:`int`): Frequency of showing training logs. Defaults to 100.
    Returns:
        - _logger (:obj:`Callable`): A logger function that takes an OfflineRLContext object as input.
    Raises:
        - RuntimeError: If writer is None.
        - NotImplementedError: If the key of train_output is not supported, such as "scalars".

    Examples:
        >>> task.use(offline_logger(train_show_freq=1000))
    """
    if task.router.is_active and not task.has_role(task.role.LEARNER):
        return task.void()
    writer = DistributedWriter.get_instance()
    if writer is None:
        raise RuntimeError("logger writer is None, you should call `ding_init(cfg)` at the beginning of training.")
    last_train_show_iter = -1

    def _logger(ctx: "OfflineRLContext"):
        nonlocal last_train_show_iter
        if task.finish:
            writer.close()
        if not np.isinf(ctx.eval_value):
            writer.add_scalar('basic/eval_episode_return_mean-train_iter', ctx.eval_value, ctx.train_iter)
        if ctx.train_output is not None and ctx.train_iter - last_train_show_iter >= train_show_freq:
            last_train_show_iter = ctx.train_iter
            output = ctx.train_output
            for k, v in output.items():
                if k in ['priority']:
                    continue
                if "[scalars]" in k:
                    new_k = k.split(']')[-1]
                    raise NotImplementedError
                elif "[histogram]" in k:
                    new_k = k.split(']')[-1]
                    writer.add_histogram(new_k, v, ctx.train_iter)
                else:
                    writer.add_scalar('basic/train_{}-train_iter'.format(k), v, ctx.train_iter)

    return _logger


# four utility functions for wandb logger
def softmax(logit: np.ndarray) -> np.ndarray:
    v = np.exp(logit)
    return v / v.sum(axis=-1, keepdims=True)


def action_prob(num, action_prob, ln):
    ax = plt.gca()
    ax.set_ylim([0, 1])
    for rect, x in zip(ln, action_prob[num]):
        rect.set_height(x)
    return ln


def return_prob(num, return_prob, ln):
    return ln


def return_distribution(episode_return):
    num = len(episode_return)
    max_return = max(episode_return)
    min_return = min(episode_return)
    hist, bins = np.histogram(episode_return, bins=np.linspace(min_return - 50, max_return + 50, 6))
    gap = (max_return - min_return + 100) / 5
    x_dim = ['{:.1f}'.format(min_return - 50 + gap * x) for x in range(5)]
    return hist / num, x_dim


def wandb_online_logger(
        record_path: str = None,
        cfg: Union[dict, EasyDict] = None,
        exp_config: Union[dict, EasyDict] = None,
        metric_list: Optional[List[str]] = None,
        env: Optional[BaseEnvManagerV2] = None,
        model: Optional[torch.nn.Module] = None,
        anonymous: bool = False,
        project_name: str = 'default-project',
        run_name: str = None,
        wandb_sweep: bool = False,
) -> Callable:
    """
    Overview:
        Wandb visualizer to track the experiment.
    Arguments:
        - record_path (:obj:`str`): The path to save the replay of simulation.
        - cfg (:obj:`Union[dict, EasyDict]`): Config, a dict of following settings:
            - gradient_logger: boolean. Whether to track the gradient.
            - plot_logger: boolean. Whether to track the metrics like reward and loss.
            - video_logger: boolean. Whether to upload the rendering video replay.
            - action_logger: boolean. `q_value` or `action probability`.
            - return_logger: boolean. Whether to track the return value.
        - metric_list (:obj:`Optional[List[str]]`): Logged metric list, specialized by different policies.
        - env (:obj:`BaseEnvManagerV2`): Evaluator environment.
        - model (:obj:`nn.Module`): Policy neural network model.
        - anonymous (:obj:`bool`): Open the anonymous mode of wandb or not. The anonymous mode allows visualization \
            of data without wandb count.
        - project_name (:obj:`str`): The name of wandb project.
        - run_name (:obj:`str`): The name of wandb run.
        - wandb_sweep (:obj:`bool`): Whether to use wandb sweep.
    '''
    Returns:
        - _plot (:obj:`Callable`): A logger function that takes an OnlineRLContext object as input.
    """
    if task.router.is_active and not task.has_role(task.role.LEARNER):
        return task.void()
    color_list = ["orange", "red", "blue", "purple", "green", "darkcyan"]
    if metric_list is None:
        metric_list = ["q_value", "target q_value", "loss", "lr", "entropy", "target_q_value", "td_error"]
    # Initialize wandb with default settings
    # Settings can be covered by calling wandb.init() at the top of the script
    if exp_config:
        if not wandb_sweep:
            if run_name is not None:
                if anonymous:
                    wandb.init(project=project_name, config=exp_config, reinit=True, name=run_name, anonymous="must")
                else:
                    wandb.init(project=project_name, config=exp_config, reinit=True, name=run_name)
            else:
                if anonymous:
                    wandb.init(project=project_name, config=exp_config, reinit=True, anonymous="must")
                else:
                    wandb.init(project=project_name, config=exp_config, reinit=True)
        else:
            if run_name is not None:
                if anonymous:
                    wandb.init(project=project_name, config=exp_config, name=run_name, anonymous="must")
                else:
                    wandb.init(project=project_name, config=exp_config, name=run_name)
            else:
                if anonymous:
                    wandb.init(project=project_name, config=exp_config, anonymous="must")
                else:
                    wandb.init(project=project_name, config=exp_config)
    else:
        if not wandb_sweep:
            if run_name is not None:
                if anonymous:
                    wandb.init(project=project_name, reinit=True, name=run_name, anonymous="must")
                else:
                    wandb.init(project=project_name, reinit=True, name=run_name)
            else:
                if anonymous:
                    wandb.init(project=project_name, reinit=True, anonymous="must")
                else:
                    wandb.init(project=project_name, reinit=True)
        else:
            if run_name is not None:
                if anonymous:
                    wandb.init(project=project_name, name=run_name, anonymous="must")
                else:
                    wandb.init(project=project_name, name=run_name)
            else:
                if anonymous:
                    wandb.init(project=project_name, anonymous="must")
                else:
                    wandb.init(project=project_name)
        plt.switch_backend('agg')
    if cfg is None:
        cfg = EasyDict(
            dict(
                gradient_logger=False,
                plot_logger=True,
                video_logger=False,
                action_logger=False,
                return_logger=False,
            )
        )
    else:
        if not isinstance(cfg, EasyDict):
            cfg = EasyDict(cfg)
        for key in ["gradient_logger", "plot_logger", "video_logger", "action_logger", "return_logger", "vis_dataset"]:
            if key not in cfg.keys():
                cfg[key] = False

    # The visualizer is called to save the replay of the simulation
    # which will be uploaded to wandb later
    if env is not None and cfg.video_logger is True and record_path is not None:
        env.enable_save_replay(replay_path=record_path)
    if cfg.gradient_logger:
        wandb.watch(model, log="all", log_freq=100, log_graph=True)
    else:
        one_time_warning(
            "If you want to use wandb to visualize the gradient, please set gradient_logger = True in the config."
        )

    first_plot = True

    def _plot(ctx: "OnlineRLContext"):
        nonlocal first_plot
        if first_plot:
            first_plot = False
            ctx.wandb_url = wandb.run.get_project_url()

        info_for_logging = {}

        if cfg.plot_logger:
            for metric in metric_list:
                if isinstance(ctx.train_output, Dict) and metric in ctx.train_output:
                    if isinstance(ctx.train_output[metric], torch.Tensor):
                        info_for_logging.update({metric: ctx.train_output[metric].cpu().detach().numpy()})
                    else:
                        info_for_logging.update({metric: ctx.train_output[metric]})
                elif isinstance(ctx.train_output, List) and len(ctx.train_output) > 0 and metric in ctx.train_output[0]:
                    metric_value_list = []
                    for item in ctx.train_output:
                        if isinstance(item[metric], torch.Tensor):
                            metric_value_list.append(item[metric].cpu().detach().numpy())
                        else:
                            metric_value_list.append(item[metric])
                    metric_value = np.mean(metric_value_list)
                    info_for_logging.update({metric: metric_value})
        else:
            one_time_warning(
                "If you want to use wandb to visualize the result, please set plot_logger = True in the config."
            )

        if hasattr(ctx, "evaluator_time"):
            info_for_logging.update({"evaluator_time": ctx.evaluator_time})
        if hasattr(ctx, "collector_time"):
            info_for_logging.update({"collector_time": ctx.collector_time})
        if hasattr(ctx, "learner_time"):
            info_for_logging.update({"learner_time": ctx.learner_time})
        if hasattr(ctx, "data_pusher_time"):
            info_for_logging.update({"data_pusher_time": ctx.data_pusher_time})
        if hasattr(ctx, "nstep_time"):
            info_for_logging.update({"nstep_time": ctx.nstep_time})
        if hasattr(ctx, "total_time"):
            info_for_logging.update({"total_time": ctx.total_time})

        if ctx.eval_value != -np.inf:
<<<<<<< HEAD
            info_for_logging.update(
                {
                    "episode return min": ctx.eval_value_min,
                    "episode return max": ctx.eval_value_max,
                    "episode return mean": ctx.eval_value,
                    "episode return std": ctx.eval_value_std,
=======
            if hasattr(ctx, "eval_value_min"):
                info_for_logging.update({
                    "episode return min": ctx.eval_value_min,
                })
            if hasattr(ctx, "eval_value_max"):
                info_for_logging.update({
                    "episode return max": ctx.eval_value_max,
                })
            if hasattr(ctx, "eval_value_std"):
                info_for_logging.update({
                    "episode return std": ctx.eval_value_std,
                })
            if hasattr(ctx, "eval_value"):
                info_for_logging.update({
                    "episode return mean": ctx.eval_value,
                })
            if hasattr(ctx, "train_iter"):
                info_for_logging.update({
>>>>>>> 11cc7de8
                    "train iter": ctx.train_iter,
                })
            if hasattr(ctx, "env_step"):
                info_for_logging.update({
                    "env step": ctx.env_step,
                })

            eval_output = ctx.eval_output['output']
            episode_return = ctx.eval_output['episode_return']
            episode_return = np.array(episode_return)
            if len(episode_return.shape) == 2:
                episode_return = episode_return.squeeze(1)

            if cfg.video_logger:
                if 'replay_video' in ctx.eval_output:
                    # save numpy array "images" of shape (N,1212,3,224,320) to N video files in mp4 format
<<<<<<< HEAD
                    # The numpy tensor must be either 4 dimensional or 5 dimensional. Channels should be (time, channel, height, width) or (batch, time, channel, height width)
=======
                    # The numpy tensor must be either 4 dimensional or 5 dimensional.
                    # Channels should be (time, channel, height, width) or (batch, time, channel, height width)
>>>>>>> 11cc7de8
                    video_images = ctx.eval_output['replay_video']
                    video_images = video_images.astype(np.uint8)
                    info_for_logging.update({"replay_video": wandb.Video(video_images, fps=60)})
                elif record_path is not None:
                    file_list = []
                    for p in os.listdir(record_path):
                        if os.path.splitext(p)[-1] == ".mp4":
                            file_list.append(p)
                    file_list.sort(key=lambda fn: os.path.getmtime(os.path.join(record_path, fn)))
                    video_path = os.path.join(record_path, file_list[-2])
                    info_for_logging.update({"video": wandb.Video(video_path, format="mp4")})

            if cfg.action_logger:
                action_path = os.path.join(record_path, (str(ctx.env_step) + "_action.gif"))
                if all(['logit' in v for v in eval_output]) or hasattr(eval_output, "logit"):
                    if isinstance(eval_output, tnp.ndarray):
                        action_prob = softmax(eval_output.logit)
                    else:
                        action_prob = [softmax(to_ndarray(v['logit'])) for v in eval_output]
                    fig, ax = plt.subplots()
                    plt.ylim([-1, 1])
                    action_dim = len(action_prob[1])
                    x_range = [str(x + 1) for x in range(action_dim)]
                    ln = ax.bar(x_range, [0 for x in range(action_dim)], color=color_list[:action_dim])
                    ani = animation.FuncAnimation(
                        fig, action_prob, fargs=(action_prob, ln), blit=True, save_count=len(action_prob)
                    )
                    ani.save(action_path, writer='pillow')
                    info_for_logging.update({"action": wandb.Video(action_path, format="gif")})

                elif all(['action' in v for v in eval_output[0]]):
                    for i, action_trajectory in enumerate(eval_output):
                        fig, ax = plt.subplots()
                        fig_data = np.array([[i + 1, *v['action']] for i, v in enumerate(action_trajectory)])
                        steps = fig_data[:, 0]
                        actions = fig_data[:, 1:]
                        plt.ylim([-1, 1])
                        for j in range(actions.shape[1]):
                            ax.scatter(steps, actions[:, j])
                        info_for_logging.update({"actions_of_trajectory_{}".format(i): fig})

            if cfg.return_logger:
                return_path = os.path.join(record_path, (str(ctx.env_step) + "_return.gif"))
                fig, ax = plt.subplots()
                ax = plt.gca()
                ax.set_ylim([0, 1])
                hist, x_dim = return_distribution(episode_return)
                assert len(hist) == len(x_dim)
                ln_return = ax.bar(x_dim, hist, width=1, color='r', linewidth=0.7)
                ani = animation.FuncAnimation(fig, return_prob, fargs=(hist, ln_return), blit=True, save_count=1)
                ani.save(return_path, writer='pillow')
                info_for_logging.update({"return distribution": wandb.Video(return_path, format="gif")})

        if bool(info_for_logging):
            wandb.log(data=info_for_logging, step=ctx.env_step)
        plt.clf()

    return _plot


def wandb_offline_logger(
        record_path: str = None,
        cfg: Union[dict, EasyDict] = None,
        exp_config: Union[dict, EasyDict] = None,
        metric_list: Optional[List[str]] = None,
        env: Optional[BaseEnvManagerV2] = None,
        model: Optional[torch.nn.Module] = None,
        anonymous: bool = False,
        project_name: str = 'default-project',
        run_name: str = None,
        wandb_sweep: bool = False,
) -> Callable:
    """
    Overview:
        Wandb visualizer to track the experiment.
    Arguments:
        - record_path (:obj:`str`): The path to save the replay of simulation.
        - cfg (:obj:`Union[dict, EasyDict]`): Config, a dict of following settings:
            - gradient_logger: boolean. Whether to track the gradient.
            - plot_logger: boolean. Whether to track the metrics like reward and loss.
            - video_logger: boolean. Whether to upload the rendering video replay.
            - action_logger: boolean. `q_value` or `action probability`.
            - return_logger: boolean. Whether to track the return value.
            - vis_dataset: boolean. Whether to visualize the dataset.
        - metric_list (:obj:`Optional[List[str]]`): Logged metric list, specialized by different policies.
        - env (:obj:`BaseEnvManagerV2`): Evaluator environment.
        - model (:obj:`nn.Module`): Policy neural network model.
        - anonymous (:obj:`bool`): Open the anonymous mode of wandb or not. The anonymous mode allows visualization \
            of data without wandb count.
        - project_name (:obj:`str`): The name of wandb project.
        - run_name (:obj:`str`): The name of wandb run.
        - wandb_sweep (:obj:`bool`): Whether to use wandb sweep.
    '''
    Returns:
        - _plot (:obj:`Callable`): A logger function that takes an OfflineRLContext object as input.
    """
    if task.router.is_active and not task.has_role(task.role.LEARNER):
        return task.void()
    color_list = ["orange", "red", "blue", "purple", "green", "darkcyan"]
    if metric_list is None:
        metric_list = ["q_value", "target q_value", "loss", "lr", "entropy", "target_q_value", "td_error"]
    # Initialize wandb with default settings
    # Settings can be covered by calling wandb.init() at the top of the script
    if exp_config:
        if not wandb_sweep:
            if run_name is not None:
                if anonymous:
                    wandb.init(project=project_name, config=exp_config, reinit=True, name=run_name, anonymous="must")
                else:
                    wandb.init(project=project_name, config=exp_config, reinit=True, name=run_name)
            else:
                if anonymous:
                    wandb.init(project=project_name, config=exp_config, reinit=True, anonymous="must")
                else:
                    wandb.init(project=project_name, config=exp_config, reinit=True)
        else:
            if run_name is not None:
                if anonymous:
                    wandb.init(project=project_name, config=exp_config, name=run_name, anonymous="must")
                else:
                    wandb.init(project=project_name, config=exp_config, name=run_name)
            else:
                if anonymous:
                    wandb.init(project=project_name, config=exp_config, anonymous="must")
                else:
                    wandb.init(project=project_name, config=exp_config)
    else:
        if not wandb_sweep:
            if run_name is not None:
                if anonymous:
                    wandb.init(project=project_name, reinit=True, name=run_name, anonymous="must")
                else:
                    wandb.init(project=project_name, reinit=True, name=run_name)
            else:
                if anonymous:
                    wandb.init(project=project_name, reinit=True, anonymous="must")
                else:
                    wandb.init(project=project_name, reinit=True)
        else:
            if run_name is not None:
                if anonymous:
                    wandb.init(project=project_name, name=run_name, anonymous="must")
                else:
                    wandb.init(project=project_name, name=run_name)
            else:
                if anonymous:
                    wandb.init(project=project_name, anonymous="must")
                else:
                    wandb.init(project=project_name)
        plt.switch_backend('agg')
        plt.switch_backend('agg')
    if cfg is None:
        cfg = EasyDict(
            dict(
                gradient_logger=False,
                plot_logger=True,
                video_logger=False,
                action_logger=False,
                return_logger=False,
                vis_dataset=True,
            )
        )
    else:
        if not isinstance(cfg, EasyDict):
            cfg = EasyDict(cfg)
<<<<<<< HEAD
        assert set(cfg.keys()
                   ) == set(["gradient_logger", "plot_logger", "video_logger", "action_logger", "return_logger"])
        assert all(value in [True, False] for value in cfg.values())
=======
        for key in ["gradient_logger", "plot_logger", "video_logger", "action_logger", "return_logger", "vis_dataset"]:
            if key not in cfg.keys():
                cfg[key] = False
>>>>>>> 11cc7de8

    # The visualizer is called to save the replay of the simulation
    # which will be uploaded to wandb later
    if env is not None and cfg.video_logger is True and record_path is not None:
        env.enable_save_replay(replay_path=record_path)
    if cfg.gradient_logger:
        wandb.watch(model, log="all", log_freq=100, log_graph=True)
    else:
        one_time_warning(
            "If you want to use wandb to visualize the gradient, please set gradient_logger = True in the config."
        )

    first_plot = True

    def _vis_dataset(datasetpath: str):
        try:
            from sklearn.manifold import TSNE
        except ImportError:
            import sys
            logging.warning("Please install sklearn first, such as `pip3 install scikit-learn`.")
            sys.exit(1)
        try:
            import h5py
        except ImportError:
            import sys
            logging.warning("Please install h5py first, such as `pip3 install h5py`.")
            sys.exit(1)
        assert os.path.splitext(datasetpath)[-1] in ['.pkl', '.h5', '.hdf5']
        if os.path.splitext(datasetpath)[-1] == '.pkl':
            with open(datasetpath, 'rb') as f:
                data = pickle.load(f)
            obs = []
            action = []
            reward = []
            for i in range(len(data)):
                obs.extend(data[i]['observations'])
                action.extend(data[i]['actions'])
                reward.extend(data[i]['rewards'])
        elif os.path.splitext(datasetpath)[-1] in ['.h5', '.hdf5']:
            with h5py.File(datasetpath, 'r') as f:
                obs = f['obs'][()]
                action = f['action'][()]
                reward = f['reward'][()]

        cmap = plt.cm.hsv
        obs = np.array(obs)
        reward = np.array(reward)
        obs_action = np.hstack((obs, np.array(action)))
        reward = reward / (max(reward) - min(reward))

        embedded_obs = TSNE(n_components=2).fit_transform(obs)
        embedded_obs_action = TSNE(n_components=2).fit_transform(obs_action)
        x_min, x_max = np.min(embedded_obs, 0), np.max(embedded_obs, 0)
        embedded_obs = embedded_obs / (x_max - x_min)

        x_min, x_max = np.min(embedded_obs_action, 0), np.max(embedded_obs_action, 0)
        embedded_obs_action = embedded_obs_action / (x_max - x_min)

        fig = plt.figure()
        f, axes = plt.subplots(nrows=1, ncols=3)

        axes[0].scatter(embedded_obs[:, 0], embedded_obs[:, 1], c=cmap(reward))
        axes[1].scatter(embedded_obs[:, 0], embedded_obs[:, 1], c=cmap(action))
        axes[2].scatter(embedded_obs_action[:, 0], embedded_obs_action[:, 1], c=cmap(reward))
        axes[0].set_title('state-reward')
        axes[1].set_title('state-action')
        axes[2].set_title('stateAction-reward')
        plt.savefig('dataset.png')

        wandb.log({"dataset": wandb.Image("dataset.png")})

    if cfg.vis_dataset is True:
        _vis_dataset(exp_config.dataset_path)

    def _plot(ctx: "OfflineRLContext"):
        nonlocal first_plot
        if first_plot:
            first_plot = False
            ctx.wandb_url = wandb.run.get_project_url()

        info_for_logging = {}

        if cfg.plot_logger:
            for metric in metric_list:
                if isinstance(ctx.train_output, Dict) and metric in ctx.train_output:
                    if isinstance(ctx.train_output[metric], torch.Tensor):
                        info_for_logging.update({metric: ctx.train_output[metric].cpu().detach().numpy()})
                    else:
                        info_for_logging.update({metric: ctx.train_output[metric]})
                elif isinstance(ctx.train_output, List) and len(ctx.train_output) > 0 and metric in ctx.train_output[0]:
                    metric_value_list = []
                    for item in ctx.train_output:
                        if isinstance(item[metric], torch.Tensor):
                            metric_value_list.append(item[metric].cpu().detach().numpy())
                        else:
                            metric_value_list.append(item[metric])
                    metric_value = np.mean(metric_value_list)
                    info_for_logging.update({metric: metric_value})
        else:
            one_time_warning(
                "If you want to use wandb to visualize the result, please set plot_logger = True in the config."
            )

        if ctx.eval_value != -np.inf:
<<<<<<< HEAD
            info_for_logging.update(
                {
                    "episode return min": ctx.eval_value_min,
                    "episode return max": ctx.eval_value_max,
                    "episode return mean": ctx.eval_value,
                    "episode return std": ctx.eval_value_std,
                    "train iter": ctx.train_iter,
                    "train_epoch": ctx.train_epoch,
                }
            )
=======
            if hasattr(ctx, "eval_value_min"):
                info_for_logging.update({
                    "episode return min": ctx.eval_value_min,
                })
            if hasattr(ctx, "eval_value_max"):
                info_for_logging.update({
                    "episode return max": ctx.eval_value_max,
                })
            if hasattr(ctx, "eval_value_std"):
                info_for_logging.update({
                    "episode return std": ctx.eval_value_std,
                })
            if hasattr(ctx, "eval_value"):
                info_for_logging.update({
                    "episode return mean": ctx.eval_value,
                })
            if hasattr(ctx, "train_iter"):
                info_for_logging.update({
                    "train iter": ctx.train_iter,
                })
            if hasattr(ctx, "train_epoch"):
                info_for_logging.update({
                    "train_epoch": ctx.train_epoch,
                })
>>>>>>> 11cc7de8

            eval_output = ctx.eval_output['output']
            episode_return = ctx.eval_output['episode_return']
            episode_return = np.array(episode_return)
            if len(episode_return.shape) == 2:
                episode_return = episode_return.squeeze(1)

            if cfg.video_logger:
                if 'replay_video' in ctx.eval_output:
                    # save numpy array "images" of shape (N,1212,3,224,320) to N video files in mp4 format
<<<<<<< HEAD
                    # The numpy tensor must be either 4 dimensional or 5 dimensional. Channels should be (time, channel, height, width) or (batch, time, channel, height width)
=======
                    # The numpy tensor must be either 4 dimensional or 5 dimensional.
                    # Channels should be (time, channel, height, width) or (batch, time, channel, height width)
>>>>>>> 11cc7de8
                    video_images = ctx.eval_output['replay_video']
                    video_images = video_images.astype(np.uint8)
                    info_for_logging.update({"replay_video": wandb.Video(video_images, fps=60)})
                elif record_path is not None:
                    file_list = []
                    for p in os.listdir(record_path):
                        if os.path.splitext(p)[-1] == ".mp4":
                            file_list.append(p)
                    file_list.sort(key=lambda fn: os.path.getmtime(os.path.join(record_path, fn)))
                    video_path = os.path.join(record_path, file_list[-2])
                    info_for_logging.update({"video": wandb.Video(video_path, format="mp4")})

            if cfg.action_logger:
<<<<<<< HEAD
                action_path = os.path.join(record_path, (str(ctx.env_step) + "_action.gif"))
=======
                action_path = os.path.join(record_path, (str(ctx.trained_env_step) + "_action.gif"))
>>>>>>> 11cc7de8
                if all(['logit' in v for v in eval_output]) or hasattr(eval_output, "logit"):
                    if isinstance(eval_output, tnp.ndarray):
                        action_prob = softmax(eval_output.logit)
                    else:
                        action_prob = [softmax(to_ndarray(v['logit'])) for v in eval_output]
                    fig, ax = plt.subplots()
                    plt.ylim([-1, 1])
                    action_dim = len(action_prob[1])
                    x_range = [str(x + 1) for x in range(action_dim)]
                    ln = ax.bar(x_range, [0 for x in range(action_dim)], color=color_list[:action_dim])
                    ani = animation.FuncAnimation(
                        fig, action_prob, fargs=(action_prob, ln), blit=True, save_count=len(action_prob)
                    )
                    ani.save(action_path, writer='pillow')
                    info_for_logging.update({"action": wandb.Video(action_path, format="gif")})

                elif all(['action' in v for v in eval_output[0]]):
                    for i, action_trajectory in enumerate(eval_output):
                        fig, ax = plt.subplots()
                        fig_data = np.array([[i + 1, *v['action']] for i, v in enumerate(action_trajectory)])
                        steps = fig_data[:, 0]
                        actions = fig_data[:, 1:]
                        plt.ylim([-1, 1])
                        for j in range(actions.shape[1]):
                            ax.scatter(steps, actions[:, j])
                        info_for_logging.update({"actions_of_trajectory_{}".format(i): fig})

            if cfg.return_logger:
<<<<<<< HEAD
                return_path = os.path.join(record_path, (str(ctx.env_step) + "_return.gif"))
=======
                return_path = os.path.join(record_path, (str(ctx.trained_env_step) + "_return.gif"))
>>>>>>> 11cc7de8
                fig, ax = plt.subplots()
                ax = plt.gca()
                ax.set_ylim([0, 1])
                hist, x_dim = return_distribution(episode_return)
                assert len(hist) == len(x_dim)
                ln_return = ax.bar(x_dim, hist, width=1, color='r', linewidth=0.7)
                ani = animation.FuncAnimation(fig, return_prob, fargs=(hist, ln_return), blit=True, save_count=1)
                ani.save(return_path, writer='pillow')
                info_for_logging.update({"return distribution": wandb.Video(return_path, format="gif")})

        if bool(info_for_logging):
<<<<<<< HEAD
            wandb.log(data=info_for_logging, step=ctx.env_step)
=======
            wandb.log(data=info_for_logging, step=ctx.trained_env_step)
>>>>>>> 11cc7de8
        plt.clf()

    return _plot<|MERGE_RESOLUTION|>--- conflicted
+++ resolved
@@ -316,33 +316,24 @@
             info_for_logging.update({"total_time": ctx.total_time})
 
         if ctx.eval_value != -np.inf:
-<<<<<<< HEAD
-            info_for_logging.update(
-                {
+            if hasattr(ctx, "eval_value_min"):
+                info_for_logging.update({
                     "episode return min": ctx.eval_value_min,
+                })
+            if hasattr(ctx, "eval_value_max"):
+                info_for_logging.update({
                     "episode return max": ctx.eval_value_max,
+                })
+            if hasattr(ctx, "eval_value_std"):
+                info_for_logging.update({
+                    "episode return std": ctx.eval_value_std,
+                })
+            if hasattr(ctx, "eval_value"):
+                info_for_logging.update({
                     "episode return mean": ctx.eval_value,
-                    "episode return std": ctx.eval_value_std,
-=======
-            if hasattr(ctx, "eval_value_min"):
-                info_for_logging.update({
-                    "episode return min": ctx.eval_value_min,
-                })
-            if hasattr(ctx, "eval_value_max"):
-                info_for_logging.update({
-                    "episode return max": ctx.eval_value_max,
-                })
-            if hasattr(ctx, "eval_value_std"):
-                info_for_logging.update({
-                    "episode return std": ctx.eval_value_std,
-                })
-            if hasattr(ctx, "eval_value"):
-                info_for_logging.update({
-                    "episode return mean": ctx.eval_value,
                 })
             if hasattr(ctx, "train_iter"):
                 info_for_logging.update({
->>>>>>> 11cc7de8
                     "train iter": ctx.train_iter,
                 })
             if hasattr(ctx, "env_step"):
@@ -359,12 +350,8 @@
             if cfg.video_logger:
                 if 'replay_video' in ctx.eval_output:
                     # save numpy array "images" of shape (N,1212,3,224,320) to N video files in mp4 format
-<<<<<<< HEAD
-                    # The numpy tensor must be either 4 dimensional or 5 dimensional. Channels should be (time, channel, height, width) or (batch, time, channel, height width)
-=======
                     # The numpy tensor must be either 4 dimensional or 5 dimensional.
                     # Channels should be (time, channel, height, width) or (batch, time, channel, height width)
->>>>>>> 11cc7de8
                     video_images = ctx.eval_output['replay_video']
                     video_images = video_images.astype(np.uint8)
                     info_for_logging.update({"replay_video": wandb.Video(video_images, fps=60)})
@@ -530,15 +517,9 @@
     else:
         if not isinstance(cfg, EasyDict):
             cfg = EasyDict(cfg)
-<<<<<<< HEAD
-        assert set(cfg.keys()
-                   ) == set(["gradient_logger", "plot_logger", "video_logger", "action_logger", "return_logger"])
-        assert all(value in [True, False] for value in cfg.values())
-=======
         for key in ["gradient_logger", "plot_logger", "video_logger", "action_logger", "return_logger", "vis_dataset"]:
             if key not in cfg.keys():
                 cfg[key] = False
->>>>>>> 11cc7de8
 
     # The visualizer is called to save the replay of the simulation
     # which will be uploaded to wandb later
@@ -643,43 +624,30 @@
             )
 
         if ctx.eval_value != -np.inf:
-<<<<<<< HEAD
-            info_for_logging.update(
-                {
+            if hasattr(ctx, "eval_value_min"):
+                info_for_logging.update({
                     "episode return min": ctx.eval_value_min,
+                })
+            if hasattr(ctx, "eval_value_max"):
+                info_for_logging.update({
                     "episode return max": ctx.eval_value_max,
+                })
+            if hasattr(ctx, "eval_value_std"):
+                info_for_logging.update({
+                    "episode return std": ctx.eval_value_std,
+                })
+            if hasattr(ctx, "eval_value"):
+                info_for_logging.update({
                     "episode return mean": ctx.eval_value,
-                    "episode return std": ctx.eval_value_std,
+                })
+            if hasattr(ctx, "train_iter"):
+                info_for_logging.update({
                     "train iter": ctx.train_iter,
+                })
+            if hasattr(ctx, "train_epoch"):
+                info_for_logging.update({
                     "train_epoch": ctx.train_epoch,
-                }
-            )
-=======
-            if hasattr(ctx, "eval_value_min"):
-                info_for_logging.update({
-                    "episode return min": ctx.eval_value_min,
-                })
-            if hasattr(ctx, "eval_value_max"):
-                info_for_logging.update({
-                    "episode return max": ctx.eval_value_max,
-                })
-            if hasattr(ctx, "eval_value_std"):
-                info_for_logging.update({
-                    "episode return std": ctx.eval_value_std,
-                })
-            if hasattr(ctx, "eval_value"):
-                info_for_logging.update({
-                    "episode return mean": ctx.eval_value,
-                })
-            if hasattr(ctx, "train_iter"):
-                info_for_logging.update({
-                    "train iter": ctx.train_iter,
-                })
-            if hasattr(ctx, "train_epoch"):
-                info_for_logging.update({
-                    "train_epoch": ctx.train_epoch,
-                })
->>>>>>> 11cc7de8
+                })
 
             eval_output = ctx.eval_output['output']
             episode_return = ctx.eval_output['episode_return']
@@ -690,12 +658,8 @@
             if cfg.video_logger:
                 if 'replay_video' in ctx.eval_output:
                     # save numpy array "images" of shape (N,1212,3,224,320) to N video files in mp4 format
-<<<<<<< HEAD
-                    # The numpy tensor must be either 4 dimensional or 5 dimensional. Channels should be (time, channel, height, width) or (batch, time, channel, height width)
-=======
                     # The numpy tensor must be either 4 dimensional or 5 dimensional.
                     # Channels should be (time, channel, height, width) or (batch, time, channel, height width)
->>>>>>> 11cc7de8
                     video_images = ctx.eval_output['replay_video']
                     video_images = video_images.astype(np.uint8)
                     info_for_logging.update({"replay_video": wandb.Video(video_images, fps=60)})
@@ -709,11 +673,7 @@
                     info_for_logging.update({"video": wandb.Video(video_path, format="mp4")})
 
             if cfg.action_logger:
-<<<<<<< HEAD
-                action_path = os.path.join(record_path, (str(ctx.env_step) + "_action.gif"))
-=======
                 action_path = os.path.join(record_path, (str(ctx.trained_env_step) + "_action.gif"))
->>>>>>> 11cc7de8
                 if all(['logit' in v for v in eval_output]) or hasattr(eval_output, "logit"):
                     if isinstance(eval_output, tnp.ndarray):
                         action_prob = softmax(eval_output.logit)
@@ -742,11 +702,7 @@
                         info_for_logging.update({"actions_of_trajectory_{}".format(i): fig})
 
             if cfg.return_logger:
-<<<<<<< HEAD
-                return_path = os.path.join(record_path, (str(ctx.env_step) + "_return.gif"))
-=======
                 return_path = os.path.join(record_path, (str(ctx.trained_env_step) + "_return.gif"))
->>>>>>> 11cc7de8
                 fig, ax = plt.subplots()
                 ax = plt.gca()
                 ax.set_ylim([0, 1])
@@ -758,11 +714,7 @@
                 info_for_logging.update({"return distribution": wandb.Video(return_path, format="gif")})
 
         if bool(info_for_logging):
-<<<<<<< HEAD
-            wandb.log(data=info_for_logging, step=ctx.env_step)
-=======
             wandb.log(data=info_for_logging, step=ctx.trained_env_step)
->>>>>>> 11cc7de8
         plt.clf()
 
     return _plot
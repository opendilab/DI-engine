--- conflicted
+++ resolved
@@ -9,12 +9,9 @@
 import numpy as np
 import torch
 import wandb
-<<<<<<< HEAD
-from ding.framework import task
-=======
 import h5py
 import pickle
->>>>>>> ce2e0f48
+from ding.framework import task
 from ding.envs import BaseEnvManagerV2
 from ding.utils import DistributedWriter
 from ding.torch_utils import to_ndarray

--- conflicted
+++ resolved
@@ -30,10 +30,7 @@
         return task.void()
 
     model = policy.get_attribute('model')
-<<<<<<< HEAD
-=======
     # Unify the shape of obs and action
->>>>>>> 11cc7de8
     obs_shape = cfg['policy']['model']['obs_shape']
     obs_shape = torch.Size(torch.tensor(obs_shape)) if isinstance(obs_shape, list) \
         else torch.Size(torch.tensor(obs_shape).unsqueeze(0))
@@ -57,13 +54,8 @@
         # action shape (B,) for discete action, (B, D,) for continuous action
         # reward shape (B,) done shape (B,) value shape (B,)
         data = ttorch_collate(ctx.trajectories, cat_1dim=True)
-<<<<<<< HEAD
-        if data['action'].dtype in [torch.float16,torch.float32,torch.double] \
-            and data['action'].dim() == 1 :
-=======
         if data['action'].dtype in [torch.float16, torch.float32, torch.double] \
                 and data['action'].dim() == 1:
->>>>>>> 11cc7de8
             # action shape
             data['action'] = data['action'].unsqueeze(-1)
 
@@ -102,11 +94,7 @@
             else:
                 raise RuntimeError("The shape of obs is {}, which is not same as config.".format(data[0]['obs'].shape))
 
-<<<<<<< HEAD
-            if data[0]['action'].dtype in [torch.float16,torch.float32,torch.double] \
-=======
             if data[0]['action'].dtype in [torch.float16, torch.float32, torch.double] \
->>>>>>> 11cc7de8
                     and data[0]['action'].dim() == 2:
                 for d in data:
                     d['action'] = d['action'].squeeze(0)
@@ -123,12 +111,7 @@
 
     def _estimator(ctx: "OnlineRLContext"):
         data = ttorch_collate(ctx.trajectories, cat_1dim=True)
-<<<<<<< HEAD
-        if data['action'].dtype in [torch.float16,torch.float32,torch.double] \
-            and data['action'].dim() == 1 :
-=======
         if data['action'].dtype == torch.float32 and data['action'].dim() == 1:
->>>>>>> 11cc7de8
             data['action'] = data['action'].unsqueeze(-1)
         traj_flag = data.done.clone()
         traj_flag[ctx.trajectory_end_idx] = True
@@ -138,9 +121,6 @@
     return _estimator
 
 
-<<<<<<< HEAD
-def pg_estimator(policy: Policy) -> Callable:
-=======
 def montecarlo_return_estimator(policy: Policy) -> Callable:
     if task.router.is_active and not task.has_role(task.role.LEARNER):
         return task.void()
@@ -161,23 +141,15 @@
             return get_train_sample(data, policy._unroll_len)
         else:
             raise ValueError
->>>>>>> 11cc7de8
 
     def _estimator(ctx: "OnlineRLContext"):
         train_data = []
         for episode in ctx.episodes:
             data = ttorch_collate(episode, cat_1dim=True)
-<<<<<<< HEAD
-            if data['action'].dtype in [torch.float16,torch.float32,torch.double] \
-                and data['action'].dim() == 1 :
-                data['action'] = data['action'].unsqueeze(-1)
-            data = policy.get_train_sample(data)
-=======
             if data['action'].dtype in [torch.float16, torch.float32, torch.double] \
                     and data['action'].dim() == 1:
                 data['action'] = data['action'].unsqueeze(-1)
             data = pg_policy_get_train_sample(data)
->>>>>>> 11cc7de8
             train_data.append(data)
         ctx.train_data = ttorch.cat(train_data, dim=0)
 

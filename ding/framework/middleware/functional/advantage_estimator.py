--- conflicted
+++ resolved
@@ -16,16 +16,6 @@
 def gae_estimator(cfg: EasyDict, policy: Policy, buffer_: Optional[Buffer] = None) -> Callable:
     """
     Overview:
-<<<<<<< HEAD
-        Calculate value using observation of input data, then call function gae to get advantage. \
-        The processed data will be pushed into buffer_ if buffer_ is not None, \
-        otherwise it will be assigned to ctx.train_data.
-    Arguments:
-        - cfg (:obj:`EasyDict`): Config which should contain following keys: \
-            ['cfg.policy.collect.discount_factor', 'cfg.policy.collect.gae_lambda'].
-        - policy (:obj:`Policy`): Policy which is actually policy.collect_mode.
-        - buffer_ (:obj:`Optional[Buffer]`): The buffer_ to push the processed data in if buffer_ is not None.
-=======
         Calculate value using observation of input data, then call function `gae` to get advantage. \
         The processed data will be pushed into `buffer_` if `buffer_` is not None, \
         otherwise it will be assigned to `ctx.train_data`.
@@ -34,7 +24,6 @@
             `cfg.policy.collect.discount_factor`, `cfg.policy.collect.gae_lambda`.
         - policy (:obj:`Policy`): Policy in `policy.collect_mode`, used to get model to calculate value.
         - buffer_ (:obj:`Optional[Buffer]`): The `buffer_` to push the processed data in if `buffer_` is not None.
->>>>>>> 8a4b5b98
     """
 
     model = policy.get_attribute('model')
@@ -43,21 +32,12 @@
         """
         Input of ctx:
             - trajectories (:obj:`List[treetensor.torch.Tensor]`): The data to be processed.\
-<<<<<<< HEAD
-                Each element should contain following keys: ['obs', 'next_obs', 'reward', 'done'].
-            - trajectory_end_idx: (:obj:`treetensor.torch.IntTensor`): \
-                The indices that define the ends of trajectories, \
-                which should be shorter than the length of ctx.trajectories.
-        Output of ctx:
-            - train_data (:obj:`List[treetensor.torch.Tensor]`): The processed data if buffer_ is None.
-=======
                 Each element should contain the following keys: `obs`, `next_obs`, `reward`, `done`.
             - trajectory_end_idx: (:obj:`treetensor.torch.IntTensor`):
                 The indices that define the end of trajectories, \
                 which should be shorter than the length of `ctx.trajectories`.
         Output of ctx:
             - train_data (:obj:`List[treetensor.torch.Tensor]`): The processed data if `buffer_` is None.
->>>>>>> 8a4b5b98
         """
         data = ctx.trajectories  # list
         data = ttorch_collate(data)

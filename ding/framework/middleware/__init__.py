from .functional import *
<<<<<<< HEAD
from .collector import StepCollector
from .learner import OffPolicyLearner
=======
from .collector import StepCollector, EpisodeCollector
from .learner import OffPolicyLearner, HERLearner
>>>>>>> b633f71c
from .ckpt_handler import CkptSaver<|MERGE_RESOLUTION|>--- conflicted
+++ resolved
@@ -1,9 +1,4 @@
 from .functional import *
-<<<<<<< HEAD
-from .collector import StepCollector
-from .learner import OffPolicyLearner
-=======
 from .collector import StepCollector, EpisodeCollector
 from .learner import OffPolicyLearner, HERLearner
->>>>>>> b633f71c
 from .ckpt_handler import CkptSaver
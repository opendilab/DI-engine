--- conflicted
+++ resolved
@@ -30,7 +30,6 @@
     return (criterion(q_s_a, target_q_s_a.detach()) * weight).mean()
 
 
-<<<<<<< HEAD
 q_v_1step_td_data = namedtuple('q_v_1step_td_data', ['q', 'v', 'act', 'reward', 'done', 'weight'])
 
 
@@ -62,11 +61,11 @@
         target_q_s_a = gamma * (1 - done).unsqueeze(1) * v + reward.unsqueeze(1)
     td_error_per_sample = criterion(q_s_a, target_q_s_a.detach())
     return (td_error_per_sample * weight).mean(), td_error_per_sample
-=======
+
+
 def view_similar(x: torch.Tensor, target: torch.Tensor) -> torch.Tensor:
     size = list(x.shape) + [1 for _ in range(len(target.shape) - len(x.shape))]
     return x.view(*size)
->>>>>>> e8e1d09d
 
 
 nstep_return_data = namedtuple('nstep_return_data', ['reward', 'next_value', 'done'])

--- conflicted
+++ resolved
@@ -30,8 +30,6 @@
     return (criterion(q_s_a, target_q_s_a.detach()) * weight).mean()
 
 
-<<<<<<< HEAD
-=======
 q_v_1step_td_data = namedtuple('q_v_1step_td_data', ['q', 'v', 'act', 'reward', 'done', 'weight'])
 
 
@@ -63,7 +61,6 @@
     return (td_error_per_sample * weight).mean(), td_error_per_sample
 
 
->>>>>>> 303b4d36
 def view_similar(x: torch.Tensor, target: torch.Tensor) -> torch.Tensor:
     size = list(x.shape) + [1 for _ in range(len(target.shape) - len(x.shape))]
     return x.view(*size)
@@ -672,13 +669,8 @@
                 lambda_n_step_td * td_error_per_sample + lambda_one_step_td * td_error_one_step_per_sample +
                 lambda_supervised_loss * JE
             ) * weight
-<<<<<<< HEAD
-        ).mean(), lambda_n_step_td * td_error_per_sample + lambda_one_step_td * td_error_one_step_per_sample +
-        lambda_supervised_loss * JE
-=======
         ).mean(), lambda_n_step_td * td_error_per_sample.abs() + lambda_one_step_td * td_error_one_step_per_sample.abs() +
         lambda_supervised_loss * JE.abs(), (td_error_per_sample.mean(), td_error_one_step_per_sample.mean(), JE.mean())
->>>>>>> 303b4d36
     )
 
 
@@ -777,8 +769,6 @@
     # along the first dimension. for the index of the action, fill the corresponding position in l with 0
     JE = is_expert * (torch.max(q + l.to(device), dim=1)[0] - q_s_a)
 
-<<<<<<< HEAD
-=======
     # td-error: first sum then abs
     # return (
     #     (
@@ -791,20 +781,14 @@
     # )
 
     # td-error: first abs then sum
->>>>>>> 303b4d36
     return (
         (
             (
                 lambda_n_step_td * td_error_per_sample + lambda_one_step_td * td_error_one_step_per_sample +
                 lambda_supervised_loss * JE
             ) * weight
-<<<<<<< HEAD
-        ).mean(), lambda_n_step_td * td_error_per_sample + lambda_one_step_td * td_error_one_step_per_sample +
-        lambda_supervised_loss * JE, (td_error_per_sample, td_error_one_step_per_sample, JE)
-=======
         ).mean(), lambda_n_step_td * td_error_per_sample.abs() + lambda_one_step_td * td_error_one_step_per_sample.abs() +
         lambda_supervised_loss * JE.abs(), (td_error_per_sample.mean(), td_error_one_step_per_sample.mean(), JE.mean())
->>>>>>> 303b4d36
     )
 
 

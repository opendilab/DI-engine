import copy
from collections import namedtuple
from typing import Any, Optional, Callable

import torch
import torch.nn as nn
import torch.nn.functional as F

from ding.hpc_rl import hpc_wrapper
from ding.rl_utils.value_rescale import value_transform, value_inv_transform
from ding.torch_utils import to_tensor

q_1step_td_data = namedtuple('q_1step_td_data', ['q', 'next_q', 'act', 'next_act', 'reward', 'done', 'weight'])


def q_1step_td_error(
        data: namedtuple,
        gamma: float,
        criterion: torch.nn.modules = nn.MSELoss(reduction='none')  # noqa
) -> torch.Tensor:
    q, next_q, act, next_act, reward, done, weight = data
    assert len(act.shape) == 1, act.shape
    assert len(reward.shape) == 1, reward.shape
    batch_range = torch.arange(act.shape[0])
    if weight is None:
        weight = torch.ones_like(reward)
    q_s_a = q[batch_range, act]
    target_q_s_a = next_q[batch_range, next_act]
    target_q_s_a = gamma * (1 - done) * target_q_s_a + reward
    return (criterion(q_s_a, target_q_s_a.detach()) * weight).mean()


<<<<<<< HEAD
=======
q_v_1step_td_data = namedtuple('q_v_1step_td_data', ['q', 'v', 'act', 'reward', 'done', 'weight'])


def q_v_1step_td_error(
        data: namedtuple, gamma: float, criterion: torch.nn.modules = nn.MSELoss(reduction='none')
) -> torch.Tensor:
    # we will use this function in discrete sac algorithm to calculate td error between q and v value.
    q, v, act, reward, done, weight = data
    if len(act.shape) == 1:
        assert len(reward.shape) == 1, reward.shape
        batch_range = torch.arange(act.shape[0])
        if weight is None:
            weight = torch.ones_like(reward)
        q_s_a = q[batch_range, act]
        target_q_s_a = gamma * (1 - done) * v + reward
    else:
        assert len(reward.shape) == 1, reward.shape
        batch_range = torch.arange(act.shape[0])
        actor_range = torch.arange(act.shape[1])
        batch_actor_range = torch.arange(act.shape[0] * act.shape[1])
        if weight is None:
            weight = torch.ones_like(act)
        temp_q = q.reshape(act.shape[0] * act.shape[1], -1)
        temp_act = act.reshape(act.shape[0] * act.shape[1])
        q_s_a = temp_q[batch_actor_range, temp_act]
        q_s_a = q_s_a.reshape(act.shape[0], act.shape[1])
        target_q_s_a = gamma * (1 - done).unsqueeze(1) * v + reward.unsqueeze(1)
    td_error_per_sample = criterion(q_s_a, target_q_s_a.detach())
    return (td_error_per_sample * weight).mean(), td_error_per_sample


>>>>>>> 62d61b5b
def view_similar(x: torch.Tensor, target: torch.Tensor) -> torch.Tensor:
    size = list(x.shape) + [1 for _ in range(len(target.shape) - len(x.shape))]
    return x.view(*size)


nstep_return_data = namedtuple('nstep_return_data', ['reward', 'next_value', 'done'])


def nstep_return(data: namedtuple, gamma: Any, nstep: int, value_gamma: Optional[torch.Tensor] = None):
    reward, next_value, done = data
    assert reward.shape[0] == nstep
    device = reward.device
<<<<<<< HEAD

    if isinstance(gamma, float):
        reward_factor = torch.ones(nstep).to(device)
        for i in range(1, nstep):
            reward_factor[i] = gamma * reward_factor[i - 1]
        reward_factor = view_similar(reward_factor, reward)
        return_tmp = reward.mul(reward_factor).sum(0)
        if value_gamma is None:
            return_ = return_tmp + (gamma ** nstep) * next_value * (1 - done)
        else:
            return_ = return_tmp + value_gamma * next_value * (1 - done)

    else:  # if gamma is list. for NGU
        reward_factor = torch.ones([nstep + 1, done.shape[0]]).to(device)
        for i in range(1, nstep + 1):
            reward_factor[i] = torch.stack(gamma, dim=0) * reward_factor[i - 1]
        reward_factor = view_similar(reward_factor, reward)
        return_tmp = reward.mul(reward_factor[:nstep]).sum(0)
        return_ = return_tmp + reward_factor[nstep] * next_value * (1 - done)

    return return_


# backup
# def nstep_return_ngu(data: namedtuple, gamma: Any, nstep: int, value_gamma: Optional[torch.Tensor] = None):
#     reward, next_value, done = data
#     assert reward.shape[0] == nstep
#     device = reward.device
#     return_list = []
#
#     for j in range(done.shape[0]):  # reward.shape[1]):  # batch_size
#         reward_factor = torch.ones(nstep).to(device)
#         for i in range(1, nstep):
#             reward_factor[i] = gamma[j] * reward_factor[i - 1]
#         reward_tmp = torch.matmul(reward_factor, reward[:, j])
#         return_ = reward_tmp + (gamma[j] ** nstep) * next_value[j] * (1 - done[j])
#         return_list.append(return_.unsqueeze(0))
#     return_ = torch.cat(return_list, dim=0)
#
#     return return_
=======
    reward_factor = torch.ones(nstep).to(device)
    for i in range(1, nstep):
        reward_factor[i] = gamma * reward_factor[i - 1]
    reward_factor = view_similar(reward_factor, reward)
    reward = reward.mul(reward_factor).sum(0)
    if value_gamma is None:
        return_ = reward + (gamma ** nstep) * next_value * (1 - done)
    else:
        return_ = reward + value_gamma * next_value * (1 - done)
    return return_


def nstep_return_ngu(data: namedtuple, gamma: Any, nstep: int, value_gamma: Optional[torch.Tensor] = None):
    reward, next_value, done = data
    assert reward.shape[0] == nstep
    device = reward.device
    return_list = []
    for j in range(done.shape[0]):  # reward.shape[1]):  # batch_size
        reward_factor = torch.ones(nstep).to(device)
        for i in range(1, nstep):
            reward_factor[i] = gamma[j] * reward_factor[i - 1]
        reward_tmp = torch.matmul(reward_factor, reward[:, j])
        return_ = reward_tmp + (gamma[j] ** nstep) * next_value[j] * (1 - done[j])
        return_list.append(return_.unsqueeze(0))
    # return_list = to_tensor(return_list)
    return_ = torch.cat(return_list, dim=0)

    return return_
>>>>>>> 62d61b5b


dist_1step_td_data = namedtuple(
    'dist_1step_td_data', ['dist', 'next_dist', 'act', 'next_act', 'reward', 'done', 'weight']
)


def dist_1step_td_error(
        data: namedtuple,
        gamma: float,
        v_min: float,
        v_max: float,
        n_atom: int,
) -> torch.Tensor:
    dist, next_dist, act, next_act, reward, done, weight = data
    device = reward.device
    assert len(act.shape) == 1, act.shape
    assert len(reward.shape) == 1, reward.shape
    reward = reward.unsqueeze(-1)
    done = done.unsqueeze(-1)
    support = torch.linspace(v_min, v_max, n_atom).to(device)
    delta_z = (v_max - v_min) / (n_atom - 1)
    batch_size = act.shape[0]
    batch_range = torch.arange(batch_size)
    if weight is None:
        weight = torch.ones_like(reward)

    next_dist = next_dist[batch_range, next_act].detach()

    target_z = reward + (1 - done) * gamma * support
    target_z = target_z.clamp(min=v_min, max=v_max)
    b = (target_z - v_min) / delta_z
    l = b.floor().long()
    u = b.ceil().long()
    # Fix disappearing probability mass when l = b = u (b is int)
    l[(u > 0) * (l == u)] -= 1
    u[(l < (n_atom - 1)) * (l == u)] += 1

    proj_dist = torch.zeros_like(next_dist)
    offset = torch.linspace(0, (batch_size - 1) * n_atom, batch_size).unsqueeze(1).expand(batch_size,
                                                                                          n_atom).long().to(device)
    proj_dist.view(-1).index_add_(0, (l + offset).view(-1), (next_dist * (u.float() - b)).view(-1))
    proj_dist.view(-1).index_add_(0, (u + offset).view(-1), (next_dist * (b - l.float())).view(-1))

    log_p = torch.log(dist[batch_range, act])

    loss = -(log_p * proj_dist * weight).sum(-1).mean()

    return loss


dist_nstep_td_data = namedtuple(
    'dist_1step_td_data', ['dist', 'next_n_dist', 'act', 'next_n_act', 'reward', 'done', 'weight']
)


def shape_fn_dntd(args, kwargs):
    r"""
    Overview:
        Return dntd shape for hpc
    Returns:
        shape: [T, B, N, n_atom]
    """
    if len(args) <= 0:
        tmp = [kwargs['data'].reward.shape[0]]
        tmp.extend(list(kwargs['data'].dist.shape))
    else:
        tmp = [args[0].reward.shape[0]]
        tmp.extend(list(args[0].dist.shape))
    return tmp


@hpc_wrapper(
    shape_fn=shape_fn_dntd,
    namedtuple_data=True,
    include_args=[0, 1, 2, 3],
    include_kwargs=['data', 'gamma', 'v_min', 'v_max']
)
def dist_nstep_td_error(
        data: namedtuple,
        gamma: float,
        v_min: float,
        v_max: float,
        n_atom: int,
        nstep: int = 1,
        value_gamma: Optional[torch.Tensor] = None,
) -> torch.Tensor:
    r"""
    Overview:
        Multistep (1 step or n step) td_error for distributed q-learning based algorithm
    Arguments:
        - data (:obj:`dist_nstep_td_data`): the input data, dist_nstep_td_data to calculate loss
        - gamma (:obj:`float`): discount factor
        - nstep (:obj:`int`): nstep num, default set to 1
    Returns:
        - loss (:obj:`torch.Tensor`): nstep td error, 0-dim tensor
    Shapes:
        - data (:obj:`dist_nstep_td_data`): the dist_nstep_td_data containing\
            ['dist', 'next_n_dist', 'act', 'reward', 'done', 'weight']
        - dist (:obj:`torch.FloatTensor`): :math:`(B, N, n_atom)` i.e. [batch_size, action_dim, n_atom]
        - next_n_dist (:obj:`torch.FloatTensor`): :math:`(B, N, n_atom)`
        - act (:obj:`torch.LongTensor`): :math:`(B, )`
        - next_n_act (:obj:`torch.LongTensor`): :math:`(B, )`
        - reward (:obj:`torch.FloatTensor`): :math:`(T, B)`, where T is timestep(nstep)
        - done (:obj:`torch.BoolTensor`) :math:`(B, )`, whether done in last timestep
    """
    dist, next_n_dist, act, next_n_act, reward, done, weight = data
    device = reward.device
    assert len(act.shape) == 1, act.shape
    reward_factor = torch.ones(nstep).to(device)
    for i in range(1, nstep):
        reward_factor[i] = gamma * reward_factor[i - 1]
    reward = torch.matmul(reward_factor, reward)
    reward = reward.unsqueeze(-1)
    done = done.unsqueeze(-1)
    support = torch.linspace(v_min, v_max, n_atom).to(device)
    delta_z = (v_max - v_min) / (n_atom - 1)
    batch_size = act.shape[0]
    batch_range = torch.arange(batch_size)
    if weight is None:
        weight = torch.ones_like(reward)

    next_n_dist = next_n_dist[batch_range, next_n_act].detach()

    if value_gamma is None:
        target_z = reward + (1 - done) * (gamma ** nstep) * support
    else:
        value_gamma = value_gamma.unsqueeze(-1)
        target_z = reward + (1 - done) * value_gamma * support
    target_z = target_z.clamp(min=v_min, max=v_max)
    b = (target_z - v_min) / delta_z
    l = b.floor().long()
    u = b.ceil().long()
    # Fix disappearing probability mass when l = b = u (b is int)
    l[(u > 0) * (l == u)] -= 1
    u[(l < (n_atom - 1)) * (l == u)] += 1

    proj_dist = torch.zeros_like(next_n_dist)
    offset = torch.linspace(0, (batch_size - 1) * n_atom, batch_size).unsqueeze(1).expand(batch_size,
                                                                                          n_atom).long().to(device)
    proj_dist.view(-1).index_add_(0, (l + offset).view(-1), (next_n_dist * (u.float() - b)).view(-1))
    proj_dist.view(-1).index_add_(0, (u + offset).view(-1), (next_n_dist * (b - l.float())).view(-1))

    assert (dist[batch_range, act] > 0.0).all(), ("dist act", dist[batch_range, act], "dist:", dist)
    log_p = torch.log(dist[batch_range, act])

    if len(weight.shape) == 1:
        weight = weight.unsqueeze(-1)

    td_error_per_sample = -(log_p * proj_dist).sum(-1)

    loss = -(log_p * proj_dist * weight).sum(-1).mean()

    return loss, td_error_per_sample


v_1step_td_data = namedtuple('v_1step_td_data', ['v', 'next_v', 'reward', 'done', 'weight'])


def v_1step_td_error(
        data: namedtuple,
        gamma: float,
        criterion: torch.nn.modules = nn.MSELoss(reduction='none')  # noqa
) -> torch.Tensor:
    v, next_v, reward, done, weight = data
    if weight is None:
        weight = torch.ones_like(v)
    if len(v.shape) == len(reward.shape):
        if done is not None:
            target_v = gamma * (1 - done) * next_v + reward
        else:
            target_v = gamma * next_v + reward
    else:
        if done is not None:
            target_v = gamma * (1 - done).unsqueeze(1) * next_v + reward.unsqueeze(1)
        else:
            target_v = gamma * next_v + reward.unsqueeze(1)
    td_error_per_sample = criterion(v, target_v.detach())
    return (td_error_per_sample * weight).mean(), td_error_per_sample


v_nstep_td_data = namedtuple('v_nstep_td_data', ['v', 'next_n_v', 'reward', 'done', 'weight', 'value_gamma'])


def v_nstep_td_error(
        data: namedtuple,
        gamma: float,
        nstep: int = 1,
        criterion: torch.nn.modules = nn.MSELoss(reduction='none')  # noqa
) -> torch.Tensor:
    r"""
    Overview:
        Multistep (n step) td_error for distributed value based algorithm
    Arguments:
        - data (:obj:`dist_nstep_td_data`): the input data, v_nstep_td_data to calculate loss
        - gamma (:obj:`float`): discount factor
        - nstep (:obj:`int`): nstep num, default set to 1
    Returns:
        - loss (:obj:`torch.Tensor`): nstep td error, 0-dim tensor
    Shapes:
        - data (:obj:`dist_nstep_td_data`): the v_nstep_td_data containing\
            ['v', 'next_n_v', 'reward', 'done', 'weight', 'value_gamma']
        - v (:obj:`torch.FloatTensor`): :math:`(B, )` i.e. [batch_size, ]
        - next_v (:obj:`torch.FloatTensor`): :math:`(B, )`
        - reward (:obj:`torch.FloatTensor`): :math:`(T, B)`, where T is timestep(nstep)
        - done (:obj:`torch.BoolTensor`) :math:`(B, )`, whether done in last timestep
        - weight (:obj:`torch.FloatTensor` or None): :math:`(B, )`, the training sample weight
        - value_gamma (:obj:`torch.Tensor`): If the remaining data in the buffer is less than n_step\
            we use value_gamma as the gamma discount value for next_v rather than gamma**n_step
    """
    v, next_n_v, reward, done, weight, value_gamma = data
    if weight is None:
        weight = torch.ones_like(v)
    target_v = nstep_return(nstep_return_data(reward, next_n_v, done), gamma, nstep, value_gamma)
    td_error_per_sample = criterion(v, target_v.detach())
    return (td_error_per_sample * weight).mean(), td_error_per_sample


q_nstep_td_data = namedtuple(
    'q_nstep_td_data', ['q', 'next_n_q', 'action', 'next_n_action', 'reward', 'done', 'weight']
)

dqfd_nstep_td_data = namedtuple(
    'dqfd_nstep_td_data', [
        'q', 'next_n_q', 'action', 'next_n_action', 'reward', 'done', 'done_one_step', 'weight', 'new_n_q_one_step',
        'next_n_action_one_step', 'is_expert'
    ]
)


def shape_fn_qntd(args, kwargs):
    r"""
    Overview:
        Return qntd shape for hpc
    Returns:
        shape: [T, B, N]
    """
    if len(args) <= 0:
        tmp = [kwargs['data'].reward.shape[0]]
        tmp.extend(list(kwargs['data'].q.shape))
    else:
        tmp = [args[0].reward.shape[0]]
        tmp.extend(list(args[0].q.shape))
    return tmp


@hpc_wrapper(shape_fn=shape_fn_qntd, namedtuple_data=True, include_args=[0, 1], include_kwargs=['data', 'gamma'])
def q_nstep_td_error(
        data: namedtuple,
        gamma: Any,
        nstep: int = 1,
        cum_reward: bool = False,
        value_gamma: Optional[torch.Tensor] = None,
        criterion: torch.nn.modules = nn.MSELoss(reduction='none'),
) -> torch.Tensor:
    """
    Overview:
        Multistep (1 step or n step) td_error for q-learning based algorithm
    Arguments:
        - data (:obj:`q_nstep_td_data`): the input data, q_nstep_td_data to calculate loss
        - gamma (:obj:`float`): discount factor
        - cum_reward (:obj:`bool`): whether to use cumulative nstep reward, which is figured out when collecting data
        - value_gamma (:obj:`torch.Tensor`): gamma discount value for target q_value
        - criterion (:obj:`torch.nn.modules`): loss function criterion
        - nstep (:obj:`int`): nstep num, default set to 1
    Returns:
        - loss (:obj:`torch.Tensor`): nstep td error, 0-dim tensor
        - td_error_per_sample (:obj:`torch.Tensor`): nstep td error, 1-dim tensor
    Shapes:
        - data (:obj:`q_nstep_td_data`): the q_nstep_td_data containing\
            ['q', 'next_n_q', 'action', 'reward', 'done']
        - q (:obj:`torch.FloatTensor`): :math:`(B, N)` i.e. [batch_size, action_dim]
        - next_n_q (:obj:`torch.FloatTensor`): :math:`(B, N)`
        - action (:obj:`torch.LongTensor`): :math:`(B, )`
        - next_n_action (:obj:`torch.LongTensor`): :math:`(B, )`
        - reward (:obj:`torch.FloatTensor`): :math:`(T, B)`, where T is timestep(nstep)
        - done (:obj:`torch.BoolTensor`) :math:`(B, )`, whether done in last timestep
        - td_error_per_sample (:obj:`torch.FloatTensor`): :math:`(B, )`
    """
    q, next_n_q, action, next_n_action, reward, done, weight = data
<<<<<<< HEAD
=======
    if weight is None:
        weight = torch.ones_like(reward)
    if len(action.shape) > 1:  # MARL case
        reward = reward.unsqueeze(-1)
        weight = weight.unsqueeze(-1)
        done = done.unsqueeze(-1)
        if value_gamma is not None:
            value_gamma = value_gamma.unsqueeze(-1)

    q_s_a = q.gather(-1, action.unsqueeze(-1)).squeeze(-1)
    target_q_s_a = next_n_q.gather(-1, next_n_action.unsqueeze(-1)).squeeze(-1)

    if cum_reward:
        if value_gamma is None:
            target_q_s_a = reward + (gamma ** nstep) * target_q_s_a * (1 - done)
        else:
            target_q_s_a = reward + value_gamma * target_q_s_a * (1 - done)
    else:
        target_q_s_a = nstep_return(nstep_return_data(reward, target_q_s_a, done), gamma, nstep, value_gamma)
    td_error_per_sample = criterion(q_s_a, target_q_s_a.detach())
    return (td_error_per_sample * weight).mean(), td_error_per_sample


@hpc_wrapper(shape_fn=shape_fn_qntd, namedtuple_data=True, include_args=[0, 1], include_kwargs=['data', 'gamma'])
def q_nstep_td_error_ngu(
        data: namedtuple,
        gamma: Any,  # float,
        nstep: int = 1,
        cum_reward: bool = False,
        value_gamma: Optional[torch.Tensor] = None,
        criterion: torch.nn.modules = nn.MSELoss(reduction='none'),
) -> torch.Tensor:
    """
    Overview:
        Multistep (1 step or n step) td_error for q-learning based algorithm
    Arguments:
        - data (:obj:`q_nstep_td_data`): the input data, q_nstep_td_data to calculate loss
        - gamma (:obj:`float`): discount factor
        - cum_reward (:obj:`bool`): whether to use cumulative nstep reward, which is figured out when collecting data
        - value_gamma (:obj:`torch.Tensor`): gamma discount value for target q_value
        - criterion (:obj:`torch.nn.modules`): loss function criterion
        - nstep (:obj:`int`): nstep num, default set to 1
    Returns:
        - loss (:obj:`torch.Tensor`): nstep td error, 0-dim tensor
        - td_error_per_sample (:obj:`torch.Tensor`): nstep td error, 1-dim tensor
    Shapes:
        - data (:obj:`q_nstep_td_data`): the q_nstep_td_data containing\
            ['q', 'next_n_q', 'action', 'reward', 'done']
        - q (:obj:`torch.FloatTensor`): :math:`(B, N)` i.e. [batch_size, action_dim]
        - next_n_q (:obj:`torch.FloatTensor`): :math:`(B, N)`
        - action (:obj:`torch.LongTensor`): :math:`(B, )`
        - next_n_action (:obj:`torch.LongTensor`): :math:`(B, )`
        - reward (:obj:`torch.FloatTensor`): :math:`(T, B)`, where T is timestep(nstep)
        - done (:obj:`torch.BoolTensor`) :math:`(B, )`, whether done in last timestep
        - td_error_per_sample (:obj:`torch.FloatTensor`): :math:`(B, )`
    """
    q, next_n_q, action, next_n_action, reward, done, weight = data
    assert len(action.shape) == 1, action.shape
>>>>>>> 62d61b5b
    if weight is None:
        weight = torch.ones_like(reward)
    if len(action.shape) > 1:  # MARL case
        reward = reward.unsqueeze(-1)
        weight = weight.unsqueeze(-1)
        done = done.unsqueeze(-1)
        if value_gamma is not None:
            value_gamma = value_gamma.unsqueeze(-1)

    q_s_a = q.gather(-1, action.unsqueeze(-1)).squeeze(-1)
    target_q_s_a = next_n_q.gather(-1, next_n_action.unsqueeze(-1)).squeeze(-1)

    if cum_reward:
        if value_gamma is None:
            target_q_s_a = reward + (gamma ** nstep) * target_q_s_a * (1 - done)
        else:
            target_q_s_a = reward + value_gamma * target_q_s_a * (1 - done)
    else:
        target_q_s_a = nstep_return_ngu(nstep_return_data(reward, target_q_s_a, done), gamma, nstep, value_gamma)
    td_error_per_sample = criterion(q_s_a, target_q_s_a.detach())
    return (td_error_per_sample * weight).mean(), td_error_per_sample


def shape_fn_qntd_rescale(args, kwargs):
    r"""
    Overview:
        Return qntd_rescale shape for hpc
    Returns:
        shape: [T, B, N]
    """
    if len(args) <= 0:
        tmp = [kwargs['data'].reward.shape[0]]
        tmp.extend(list(kwargs['data'].q.shape))
    else:
        tmp = [args[0].reward.shape[0]]
        tmp.extend(list(args[0].q.shape))
    return tmp


@hpc_wrapper(
    shape_fn=shape_fn_qntd_rescale, namedtuple_data=True, include_args=[0, 1], include_kwargs=['data', 'gamma']
)
def q_nstep_td_error_with_rescale(
    data: namedtuple,
    gamma: Any,
    nstep: int = 1,
    value_gamma: Optional[torch.Tensor] = None,
    criterion: torch.nn.modules = nn.MSELoss(reduction='none'),
    trans_fn: Callable = value_transform,
    inv_trans_fn: Callable = value_inv_transform,
) -> torch.Tensor:
    """
    Overview:
        Multistep (1 step or n step) td_error with value rescaling
    Arguments:
        - data (:obj:`q_nstep_td_data`): the input data, q_nstep_td_data to calculate loss
        - gamma (:obj:`float`): discount factor
        - nstep (:obj:`int`): nstep num, default set to 1
        - criterion (:obj:`torch.nn.modules`): loss function criterion
        - trans_fn (:obj:`Callable`): value transfrom function, default to value_transform\
            (refer to rl_utils/value_rescale.py)
        - inv_trans_fn (:obj:`Callable`): value inverse transfrom function, default to value_inv_transform\
            (refer to rl_utils/value_rescale.py)
    Returns:
        - loss (:obj:`torch.Tensor`): nstep td error, 0-dim tensor
    Shapes:
        - data (:obj:`q_nstep_td_data`): the q_nstep_td_data containing\
        ['q', 'next_n_q', 'action', 'reward', 'done']
        - q (:obj:`torch.FloatTensor`): :math:`(B, N)` i.e. [batch_size, action_dim]
        - next_n_q (:obj:`torch.FloatTensor`): :math:`(B, N)`
        - action (:obj:`torch.LongTensor`): :math:`(B, )`
        - next_n_action (:obj:`torch.LongTensor`): :math:`(B, )`
        - reward (:obj:`torch.FloatTensor`): :math:`(T, B)`, where T is timestep(nstep)
        - done (:obj:`torch.BoolTensor`) :math:`(B, )`, whether done in last timestep
    """
    q, next_n_q, action, next_n_action, reward, done, weight = data
    assert len(action.shape) == 1, action.shape
    if weight is None:
        weight = torch.ones_like(action)

    batch_range = torch.arange(action.shape[0])
    q_s_a = q[batch_range, action]
    target_q_s_a = next_n_q[batch_range, next_n_action]

    target_q_s_a = inv_trans_fn(target_q_s_a)
    target_q_s_a = nstep_return(nstep_return_data(reward, target_q_s_a, done), gamma, nstep, value_gamma)
    target_q_s_a = trans_fn(target_q_s_a)

    td_error_per_sample = criterion(q_s_a, target_q_s_a.detach())
    return (td_error_per_sample * weight).mean(), td_error_per_sample


<<<<<<< HEAD
=======
@hpc_wrapper(
    shape_fn=shape_fn_qntd_rescale, namedtuple_data=True, include_args=[0, 1], include_kwargs=['data', 'gamma']
)
def q_nstep_td_error_with_rescale_ngu(
    data: namedtuple,
    gamma: Any,
    nstep: int = 1,
    value_gamma: Optional[torch.Tensor] = None,
    criterion: torch.nn.modules = nn.MSELoss(reduction='none'),
    trans_fn: Callable = value_transform,
    inv_trans_fn: Callable = value_inv_transform,
) -> torch.Tensor:
    """
    Overview:
        Multistep (1 step or n step) td_error with value rescaling
    Arguments:
        - data (:obj:`q_nstep_td_data`): the input data, q_nstep_td_data to calculate loss
        - gamma (:obj:`float`): discount factor
        - nstep (:obj:`int`): nstep num, default set to 1
        - criterion (:obj:`torch.nn.modules`): loss function criterion
        - trans_fn (:obj:`Callable`): value transfrom function, default to value_transform\
            (refer to rl_utils/value_rescale.py)
        - inv_trans_fn (:obj:`Callable`): value inverse transfrom function, default to value_inv_transform\
            (refer to rl_utils/value_rescale.py)
    Returns:
        - loss (:obj:`torch.Tensor`): nstep td error, 0-dim tensor
    Shapes:
        - data (:obj:`q_nstep_td_data`): the q_nstep_td_data containing\
        ['q', 'next_n_q', 'action', 'reward', 'done']
        - q (:obj:`torch.FloatTensor`): :math:`(B, N)` i.e. [batch_size, action_dim]
        - next_n_q (:obj:`torch.FloatTensor`): :math:`(B, N)`
        - action (:obj:`torch.LongTensor`): :math:`(B, )`
        - next_n_action (:obj:`torch.LongTensor`): :math:`(B, )`
        - reward (:obj:`torch.FloatTensor`): :math:`(T, B)`, where T is timestep(nstep)
        - done (:obj:`torch.BoolTensor`) :math:`(B, )`, whether done in last timestep
    """
    q, next_n_q, action, next_n_action, reward, done, weight = data
    assert len(action.shape) == 1, action.shape
    if weight is None:
        weight = torch.ones_like(action)

    batch_range = torch.arange(action.shape[0])
    q_s_a = q[batch_range, action]
    target_q_s_a = next_n_q[batch_range, next_n_action]

    target_q_s_a = inv_trans_fn(target_q_s_a)
    target_q_s_a = nstep_return_ngu(nstep_return_data(reward, target_q_s_a, done), gamma, nstep, value_gamma)
    target_q_s_a = trans_fn(target_q_s_a)

    td_error_per_sample = criterion(q_s_a, target_q_s_a.detach())
    return (td_error_per_sample * weight).mean(), td_error_per_sample


>>>>>>> 62d61b5b
def dqfd_nstep_td_error(
        data: namedtuple,
        gamma: float,
        lambda_n_step_td: float,
        lambda_supervised_loss: float,
        margin_function: float,
        lambda_one_step_td: float = 1.,
        nstep: int = 1,
        cum_reward: bool = False,
        value_gamma: Optional[torch.Tensor] = None,
        criterion: torch.nn.modules = nn.MSELoss(reduction='none'),
) -> torch.Tensor:
    """
    Overview:
        Multistep n step td_error + 1 step td_error + supervised margin loss or dqfd
    Arguments:
        - data (:obj:`dqfd_nstep_td_data`): the input data, dqfd_nstep_td_data to calculate loss
        - gamma (:obj:`float`): discount factor
        - cum_reward (:obj:`bool`): whether to use cumulative nstep reward, which is figured out when collecting data
        - value_gamma (:obj:`torch.Tensor`): gamma discount value for target q_value
        - criterion (:obj:`torch.nn.modules`): loss function criterion
        - nstep (:obj:`int`): nstep num, default set to 10
    Returns:
        - loss (:obj:`torch.Tensor`): Multistep n step td_error + 1 step td_error + supervised margin loss, 0-dim tensor
        - td_error_per_sample (:obj:`torch.Tensor`): Multistep n step td_error + 1 step td_error\
            + supervised margin loss, 1-dim tensor
    Shapes:
        - data (:obj:`q_nstep_td_data`): the q_nstep_td_data containing\
            ['q', 'next_n_q', 'action', 'next_n_action', 'reward', 'done', 'weight'\
                , 'new_n_q_one_step', 'next_n_action_one_step', 'is_expert']
        - q (:obj:`torch.FloatTensor`): :math:`(B, N)` i.e. [batch_size, action_dim]
        - next_n_q (:obj:`torch.FloatTensor`): :math:`(B, N)`
        - action (:obj:`torch.LongTensor`): :math:`(B, )`
        - next_n_action (:obj:`torch.LongTensor`): :math:`(B, )`
        - reward (:obj:`torch.FloatTensor`): :math:`(T, B)`, where T is timestep(nstep)
        - done (:obj:`torch.BoolTensor`) :math:`(B, )`, whether done in last timestep
        - td_error_per_sample (:obj:`torch.FloatTensor`): :math:`(B, )`
        - new_n_q_one_step (:obj:`torch.FloatTensor`): :math:`(B, N)`
        - next_n_action_one_step (:obj:`torch.LongTensor`): :math:`(B, )`
        - is_expert (:obj:`int`) : 0 or 1
    """
    q, next_n_q, action, next_n_action, reward, done, done_one_step, weight, new_n_q_one_step, next_n_action_one_step, \
    is_expert = data  # set is_expert flag(expert 1, agent 0)
    assert len(action.shape) == 1, action.shape
    if weight is None:
        weight = torch.ones_like(action)

    batch_range = torch.arange(action.shape[0])
    q_s_a = q[batch_range, action]
    target_q_s_a = next_n_q[batch_range, next_n_action]
    target_q_s_a_one_step = new_n_q_one_step[batch_range, next_n_action_one_step]

    # calculate n-step TD-loss
    if cum_reward:
        if value_gamma is None:
            target_q_s_a = reward + (gamma ** nstep) * target_q_s_a * (1 - done)
        else:
            target_q_s_a = reward + value_gamma * target_q_s_a * (1 - done)
    else:
        target_q_s_a = nstep_return(nstep_return_data(reward, target_q_s_a, done), gamma, nstep, value_gamma)
    td_error_per_sample = criterion(q_s_a, target_q_s_a.detach())

    # calculate 1-step TD-loss
    nstep = 1
    reward = reward[0].unsqueeze(0)  # get the one-step reward
    value_gamma = None
    if cum_reward:
        if value_gamma is None:
            target_q_s_a_one_step = reward + (gamma ** nstep) * target_q_s_a_one_step * (1 - done_one_step)
        else:
            target_q_s_a_one_step = reward + value_gamma * target_q_s_a_one_step * (1 - done_one_step)
    else:
        target_q_s_a_one_step = nstep_return(
            nstep_return_data(reward, target_q_s_a_one_step, done_one_step), gamma, nstep, value_gamma
        )
    td_error_one_step_per_sample = criterion(q_s_a, target_q_s_a_one_step.detach())
    device = q_s_a.device
    device_cpu = torch.device('cpu')
    # calculate the supervised loss
    l = margin_function * torch.ones_like(q).to(device_cpu)  # q shape (B, A), action shape (B, )
    l.scatter_(1, torch.LongTensor(action.unsqueeze(1).to(device_cpu)), torch.zeros_like(q, device=device_cpu))
    # along the first dimension. for the index of the action, fill the corresponding position in l with 0
    JE = is_expert * (torch.max(q + l.to(device), dim=1)[0] - q_s_a)

    return (
        (
            (
                lambda_n_step_td * td_error_per_sample + lambda_one_step_td * td_error_one_step_per_sample +
                lambda_supervised_loss * JE
            ) * weight
<<<<<<< HEAD
        ).mean(), lambda_n_step_td * td_error_per_sample + lambda_one_step_td * td_error_one_step_per_sample +
        lambda_supervised_loss * JE
=======
        ).mean(), lambda_n_step_td * td_error_per_sample.abs() +
        lambda_one_step_td * td_error_one_step_per_sample.abs() + lambda_supervised_loss * JE.abs(),
        (td_error_per_sample.mean(), td_error_one_step_per_sample.mean(), JE.mean())
>>>>>>> 62d61b5b
    )


def dqfd_nstep_td_error_with_rescale(
    data: namedtuple,
    gamma: float,
    lambda_n_step_td: float,
    lambda_supervised_loss: float,
    lambda_one_step_td: float,
    margin_function: float,
    nstep: int = 1,
    cum_reward: bool = False,
    value_gamma: Optional[torch.Tensor] = None,
    criterion: torch.nn.modules = nn.MSELoss(reduction='none'),
    trans_fn: Callable = value_transform,
    inv_trans_fn: Callable = value_inv_transform,
) -> torch.Tensor:
    """
    Overview:
        Multistep n step td_error + 1 step td_error + supervised margin loss or dqfd
    Arguments:
        - data (:obj:`dqfd_nstep_td_data`): the input data, dqfd_nstep_td_data to calculate loss
        - gamma (:obj:`float`): discount factor
        - cum_reward (:obj:`bool`): whether to use cumulative nstep reward, which is figured out when collecting data
        - value_gamma (:obj:`torch.Tensor`): gamma discount value for target q_value
        - criterion (:obj:`torch.nn.modules`): loss function criterion
        - nstep (:obj:`int`): nstep num, default set to 10
    Returns:
        - loss (:obj:`torch.Tensor`): Multistep n step td_error + 1 step td_error + supervised margin loss, 0-dim tensor
        - td_error_per_sample (:obj:`torch.Tensor`): Multistep n step td_error + 1 step td_error\
            + supervised margin loss, 1-dim tensor
    Shapes:
        - data (:obj:`q_nstep_td_data`): the q_nstep_td_data containing\
            ['q', 'next_n_q', 'action', 'next_n_action', 'reward', 'done', 'weight'\
                , 'new_n_q_one_step', 'next_n_action_one_step', 'is_expert']
        - q (:obj:`torch.FloatTensor`): :math:`(B, N)` i.e. [batch_size, action_dim]
        - next_n_q (:obj:`torch.FloatTensor`): :math:`(B, N)`
        - action (:obj:`torch.LongTensor`): :math:`(B, )`
        - next_n_action (:obj:`torch.LongTensor`): :math:`(B, )`
        - reward (:obj:`torch.FloatTensor`): :math:`(T, B)`, where T is timestep(nstep)
        - done (:obj:`torch.BoolTensor`) :math:`(B, )`, whether done in last timestep
        - td_error_per_sample (:obj:`torch.FloatTensor`): :math:`(B, )`
        - new_n_q_one_step (:obj:`torch.FloatTensor`): :math:`(B, N)`
        - next_n_action_one_step (:obj:`torch.LongTensor`): :math:`(B, )`
        - is_expert (:obj:`int`) : 0 or 1
    """
    q, next_n_q, action, next_n_action, reward, done, done_one_step, weight, new_n_q_one_step, next_n_action_one_step, \
    is_expert = data  # set is_expert flag(expert 1, agent 0)
    assert len(action.shape) == 1, action.shape
    if weight is None:
        weight = torch.ones_like(action)

    batch_range = torch.arange(action.shape[0])
    q_s_a = q[batch_range, action]

    target_q_s_a = next_n_q[batch_range, next_n_action]
    target_q_s_a = inv_trans_fn(target_q_s_a)  # rescale

    target_q_s_a_one_step = new_n_q_one_step[batch_range, next_n_action_one_step]
    target_q_s_a_one_step = inv_trans_fn(target_q_s_a_one_step)  # rescale

    # calculate n-step TD-loss
    if cum_reward:
        if value_gamma is None:
            target_q_s_a = reward + (gamma ** nstep) * target_q_s_a * (1 - done)
        else:
            target_q_s_a = reward + value_gamma * target_q_s_a * (1 - done)
    else:
        # to use value_gamma in  n-step TD-loss
        target_q_s_a = nstep_return(nstep_return_data(reward, target_q_s_a, done), gamma, nstep, value_gamma)

    target_q_s_a = trans_fn(target_q_s_a)  # rescale
    td_error_per_sample = criterion(q_s_a, target_q_s_a.detach())

    # calculate 1-step TD-loss
    nstep = 1
    reward = reward[0].unsqueeze(0)  # get the one-step reward
    value_gamma = None  # This is very important, to use gamma in  1-step TD-loss
    if cum_reward:
        if value_gamma is None:
            target_q_s_a_one_step = reward + (gamma ** nstep) * target_q_s_a_one_step * (1 - done_one_step)
        else:
            target_q_s_a_one_step = reward + value_gamma * target_q_s_a_one_step * (1 - done_one_step)
    else:
        target_q_s_a_one_step = nstep_return(
            nstep_return_data(reward, target_q_s_a_one_step, done_one_step), gamma, nstep, value_gamma
        )

    target_q_s_a_one_step = trans_fn(target_q_s_a_one_step)  # rescale
    td_error_one_step_per_sample = criterion(q_s_a, target_q_s_a_one_step.detach())
    device = q_s_a.device
    device_cpu = torch.device('cpu')
    # calculate the supervised loss
    l = margin_function * torch.ones_like(q).to(device_cpu)  # q shape (B, A), action shape (B, )
    l.scatter_(1, torch.LongTensor(action.unsqueeze(1).to(device_cpu)), torch.zeros_like(q, device=device_cpu))
    # along the first dimension. for the index of the action, fill the corresponding position in l with 0
    JE = is_expert * (torch.max(q + l.to(device), dim=1)[0] - q_s_a)

    return (
        (
            (
                lambda_n_step_td * td_error_per_sample + lambda_one_step_td * td_error_one_step_per_sample +
                lambda_supervised_loss * JE
            ) * weight
<<<<<<< HEAD
        ).mean(), lambda_n_step_td * td_error_per_sample + lambda_one_step_td * td_error_one_step_per_sample +
        lambda_supervised_loss * JE
=======
        ).mean(), lambda_n_step_td * td_error_per_sample.abs() +
        lambda_one_step_td * td_error_one_step_per_sample.abs() + lambda_supervised_loss * JE.abs(),
        (td_error_per_sample.mean(), td_error_one_step_per_sample.mean(), JE.mean())
>>>>>>> 62d61b5b
    )


qrdqn_nstep_td_data = namedtuple(
    'qrdqn_nstep_td_data', ['q', 'next_n_q', 'action', 'next_n_action', 'reward', 'done', 'tau', 'weight']
)


def qrdqn_nstep_td_error(
        data: namedtuple,
        gamma: float,
        nstep: int = 1,
        value_gamma: Optional[torch.Tensor] = None,
) -> torch.Tensor:
    """
    Overview:
        Multistep (1 step or n step) td_error with in QRDQN
    Arguments:
        - data (:obj:`iqn_nstep_td_data`): the input data, iqn_nstep_td_data to calculate loss
        - gamma (:obj:`float`): discount factor
        - nstep (:obj:`int`): nstep num, default set to 1
    Returns:
        - loss (:obj:`torch.Tensor`): nstep td error, 0-dim tensor
    Shapes:
        - data (:obj:`q_nstep_td_data`): the q_nstep_td_data containing\
        ['q', 'next_n_q', 'action', 'reward', 'done']
        - q (:obj:`torch.FloatTensor`): :math:`(tau, B, N)` i.e. [tau x batch_size, action_dim]
        - next_n_q (:obj:`torch.FloatTensor`): :math:`(tau', B, N)`
        - action (:obj:`torch.LongTensor`): :math:`(B, )`
        - next_n_action (:obj:`torch.LongTensor`): :math:`(B, )`
        - reward (:obj:`torch.FloatTensor`): :math:`(T, B)`, where T is timestep(nstep)
        - done (:obj:`torch.BoolTensor`) :math:`(B, )`, whether done in last timestep
    """
    q, next_n_q, action, next_n_action, reward, done, tau, weight = data

    assert len(action.shape) == 1, action.shape
    assert len(next_n_action.shape) == 1, next_n_action.shape
    assert len(done.shape) == 1, done.shape
    assert len(q.shape) == 3, q.shape
    assert len(next_n_q.shape) == 3, next_n_q.shape
    assert len(reward.shape) == 2, reward.shape

    if weight is None:
        weight = torch.ones_like(action)

    batch_range = torch.arange(action.shape[0])

    # shape: batch_size x num x 1
    q_s_a = q[batch_range, action, :].unsqueeze(2)
    # shape: batch_size x 1 x num
    target_q_s_a = next_n_q[batch_range, next_n_action, :].unsqueeze(1)

    assert reward.shape[0] == nstep
    reward_factor = torch.ones(nstep).to(reward)
    for i in range(1, nstep):
        reward_factor[i] = gamma * reward_factor[i - 1]
    # shape: batch_size
    reward = torch.matmul(reward_factor, reward)
    # shape: batch_size x 1 x num
    if value_gamma is None:
        target_q_s_a = reward.unsqueeze(-1).unsqueeze(-1) + (gamma ** nstep
                                                             ) * target_q_s_a * (1 - done).unsqueeze(-1).unsqueeze(-1)
    else:
        target_q_s_a = reward.unsqueeze(-1).unsqueeze(
            -1
        ) + value_gamma.unsqueeze(-1).unsqueeze(-1) * target_q_s_a * (1 - done).unsqueeze(-1).unsqueeze(-1)

    # shape: batch_size x num x num
    u = F.smooth_l1_loss(target_q_s_a, q_s_a, reduction="none")
    # shape: batch_size
    loss = (u * (tau - (target_q_s_a - q_s_a).detach().le(0.).float()).abs()).sum(-1).mean(1)

    return (loss * weight).mean(), loss


def q_nstep_sql_td_error(
        data: namedtuple,
        gamma: float,
        alpha: float,
        nstep: int = 1,
        cum_reward: bool = False,
        value_gamma: Optional[torch.Tensor] = None,
        criterion: torch.nn.modules = nn.MSELoss(reduction='none'),
) -> torch.Tensor:
    """
    Overview:
        Multistep (1 step or n step) td_error for q-learning based algorithm
    Arguments:
        - data (:obj:`q_nstep_td_data`): the input data, q_nstep_sql_td_data to calculate loss
        - gamma (:obj:`float`): discount factor
        - Alpha (:obj:｀float`): A parameter to weight entropy term in a policy equation
        - cum_reward (:obj:`bool`): whether to use cumulative nstep reward, which is figured out when collecting data
        - value_gamma (:obj:`torch.Tensor`): gamma discount value for target soft_q_value
        - criterion (:obj:`torch.nn.modules`): loss function criterion
        - nstep (:obj:`int`): nstep num, default set to 1
    Returns:
        - loss (:obj:`torch.Tensor`): nstep td error, 0-dim tensor
        - td_error_per_sample (:obj:`torch.Tensor`): nstep td error, 1-dim tensor
    Shapes:
        - data (:obj:`q_nstep_td_data`): the q_nstep_td_data containing\
            ['q', 'next_n_q', 'action', 'reward', 'done']
        - q (:obj:`torch.FloatTensor`): :math:`(B, N)` i.e. [batch_size, action_dim]
        - next_n_q (:obj:`torch.FloatTensor`): :math:`(B, N)`
        - action (:obj:`torch.LongTensor`): :math:`(B, )`
        - next_n_action (:obj:`torch.LongTensor`): :math:`(B, )`
        - reward (:obj:`torch.FloatTensor`): :math:`(T, B)`, where T is timestep(nstep)
        - done (:obj:`torch.BoolTensor`) :math:`(B, )`, whether done in last timestep
        - td_error_per_sample (:obj:`torch.FloatTensor`): :math:`(B, )`
    """
    q, next_n_q, action, next_n_action, reward, done, weight = data
    assert len(action.shape) == 1, action.shape
    if weight is None:
        weight = torch.ones_like(action)

    batch_range = torch.arange(action.shape[0])
    q_s_a = q[batch_range, action]
    # target_q_s_a = next_n_q[batch_range, next_n_action]
    target_v = alpha * torch.logsumexp(
        next_n_q / alpha, 1
    )  # target_v = alpha * torch.log(torch.sum(torch.exp(next_n_q / alpha), 1))
    target_v[target_v == float("Inf")] = 20
    target_v[target_v == float("-Inf")] = -20
    # For an appropriate hyper-parameter alpha, these hardcodes can be removed.
    # However, algorithms may face the danger of explosion for other alphas.
    # The hardcodes above are to prevent this situation from happening
    record_target_v = copy.deepcopy(target_v)
    # print(target_v)
    if cum_reward:
        if value_gamma is None:
            target_v = reward + (gamma ** nstep) * target_v * (1 - done)
        else:
            target_v = reward + value_gamma * target_v * (1 - done)
    else:
        target_v = nstep_return(nstep_return_data(reward, target_v, done), gamma, nstep, value_gamma)
    td_error_per_sample = criterion(q_s_a, target_v.detach())
    return (td_error_per_sample * weight).mean(), td_error_per_sample, record_target_v


iqn_nstep_td_data = namedtuple(
    'iqn_nstep_td_data', ['q', 'next_n_q', 'action', 'next_n_action', 'reward', 'done', 'replay_quantiles', 'weight']
)


def iqn_nstep_td_error(
        data: namedtuple,
        gamma: float,
        nstep: int = 1,
        kappa: float = 1.0,
        value_gamma: Optional[torch.Tensor] = None,
) -> torch.Tensor:
    """
    Overview:
        Multistep (1 step or n step) td_error with in IQN, \
            referenced paper Implicit Quantile Networks for Distributional Reinforcement Learning \
            <https://arxiv.org/pdf/1806.06923.pdf>
    Arguments:
        - data (:obj:`iqn_nstep_td_data`): the input data, iqn_nstep_td_data to calculate loss
        - gamma (:obj:`float`): discount factor
        - nstep (:obj:`int`): nstep num, default set to 1
        - criterion (:obj:`torch.nn.modules`): loss function criterion
        - beta_function (:obj:`Callable`): the risk function
    Returns:
        - loss (:obj:`torch.Tensor`): nstep td error, 0-dim tensor
    Shapes:
        - data (:obj:`q_nstep_td_data`): the q_nstep_td_data containing\
        ['q', 'next_n_q', 'action', 'reward', 'done']
        - q (:obj:`torch.FloatTensor`): :math:`(tau, B, N)` i.e. [tau x batch_size, action_dim]
        - next_n_q (:obj:`torch.FloatTensor`): :math:`(tau', B, N)`
        - action (:obj:`torch.LongTensor`): :math:`(B, )`
        - next_n_action (:obj:`torch.LongTensor`): :math:`(B, )`
        - reward (:obj:`torch.FloatTensor`): :math:`(T, B)`, where T is timestep(nstep)
        - done (:obj:`torch.BoolTensor`) :math:`(B, )`, whether done in last timestep
    """
    q, next_n_q, action, next_n_action, reward, done, replay_quantiles, weight = data

    assert len(action.shape) == 1, action.shape
    assert len(next_n_action.shape) == 1, next_n_action.shape
    assert len(done.shape) == 1, done.shape
    assert len(q.shape) == 3, q.shape
    assert len(next_n_q.shape) == 3, next_n_q.shape
    assert len(reward.shape) == 2, reward.shape

    if weight is None:
        weight = torch.ones_like(action)

    batch_size = done.shape[0]
    tau = q.shape[0]
    tau_prime = next_n_q.shape[0]

    action = action.repeat([tau, 1]).unsqueeze(-1)
    next_n_action = next_n_action.repeat([tau_prime, 1]).unsqueeze(-1)

    # shape: batch_size x tau x a
    q_s_a = torch.gather(q, -1, action).permute([1, 0, 2])
    # shape: batch_size x tau_prim x 1
    target_q_s_a = torch.gather(next_n_q, -1, next_n_action).permute([1, 0, 2])

    assert reward.shape[0] == nstep
    device = torch.device("cuda" if reward.is_cuda else "cpu")
    reward_factor = torch.ones(nstep).to(device)
    for i in range(1, nstep):
        reward_factor[i] = gamma * reward_factor[i - 1]
    reward = torch.matmul(reward_factor, reward)
    if value_gamma is None:
        target_q_s_a = reward.unsqueeze(-1) + (gamma ** nstep) * target_q_s_a.squeeze(-1) * (1 - done).unsqueeze(-1)
    else:
        target_q_s_a = reward.unsqueeze(-1) + value_gamma.unsqueeze(-1) * target_q_s_a.squeeze(-1) * (1 - done
                                                                                                      ).unsqueeze(-1)
    target_q_s_a = target_q_s_a.unsqueeze(-1)

    # shape: batch_size x tau' x tau x 1.
    bellman_errors = (target_q_s_a[:, :, None, :] - q_s_a[:, None, :, :])

    # The huber loss (see Section 2.3 of the paper) is defined via two cases:
    huber_loss = torch.where(
        bellman_errors.abs() <= kappa, 0.5 * bellman_errors ** 2, kappa * (bellman_errors.abs() - 0.5 * kappa)
    )

    # Reshape replay_quantiles to batch_size x num_tau_samples x 1
    replay_quantiles = replay_quantiles.reshape([tau, batch_size, 1]).permute([1, 0, 2])

    # shape: batch_size x num_tau_prime_samples x num_tau_samples x 1.
    replay_quantiles = replay_quantiles[:, None, :, :].repeat([1, tau_prime, 1, 1])

    # shape: batch_size x tau_prime x tau x 1.
    quantile_huber_loss = (torch.abs(replay_quantiles - ((bellman_errors < 0).float()).detach()) * huber_loss) / kappa

    # shape: batch_size
    loss = quantile_huber_loss.sum(dim=2).mean(dim=1)[:, 0]

    return (loss * weight).mean(), loss


td_lambda_data = namedtuple('td_lambda_data', ['value', 'reward', 'weight'])


def shape_fn_td_lambda(args, kwargs):
    r"""
    Overview:
        Return td_lambda shape for hpc
    Returns:
        shape: [T, B]
    """
    if len(args) <= 0:
        tmp = kwargs['data'].reward.shape[0]
    else:
        tmp = args[0].reward.shape
    return tmp


@hpc_wrapper(
    shape_fn=shape_fn_td_lambda,
    namedtuple_data=True,
    include_args=[0, 1, 2],
    include_kwargs=['data', 'gamma', 'lambda_']
)
def td_lambda_error(data: namedtuple, gamma: float = 0.9, lambda_: float = 0.8) -> torch.Tensor:
    """
    Overview:
        Computing TD(lambda) loss given constant gamma and lambda.
        There is no special handling for terminal state value,
        if some state has reached the terminal, just fill in zeros for values and rewards beyond terminal
        (*including the terminal state*, values[terminal] should also be 0)
    Arguments:
        - data (:obj:`namedtuple`): td_lambda input data with fields ['value', 'reward', 'weight']
        - gamma (:obj:`float`): constant discount factor gamma, should be in [0, 1], defaults to 0.9
        - lambda (:obj:`float`): constant lambda, should be in [0, 1], defaults to 0.8
    Returns:
        - loss (:obj:`torch.Tensor`): Computed MSE loss, averaged over the batch
    Shapes:
        - value (:obj:`torch.FloatTensor`): :math:`(T+1, B)`, where T is trajectory length and B is batch,\
            which is the estimation of the state value at step 0 to T
        - reward (:obj:`torch.FloatTensor`): :math:`(T, B)`, the returns from time step 0 to T-1
        - weight (:obj:`torch.FloatTensor` or None): :math:`(B, )`, the training sample weight
        - loss (:obj:`torch.FloatTensor`): :math:`()`, 0-dim tensor
    """
    value, reward, weight = data
    if weight is None:
        weight = torch.ones_like(reward)
    with torch.no_grad():
        return_ = generalized_lambda_returns(value, reward, gamma, lambda_)
    # discard the value at T as it should be considered in the next slice
    loss = 0.5 * (F.mse_loss(return_, value[:-1], reduction='none') * weight).mean()
    return loss


def generalized_lambda_returns(
        bootstrap_values: torch.Tensor, rewards: torch.Tensor, gammas: float, lambda_: float
) -> torch.Tensor:
    r"""
    Overview:
        Functional equivalent to trfl.value_ops.generalized_lambda_returns
        https://github.com/deepmind/trfl/blob/2c07ac22512a16715cc759f0072be43a5d12ae45/trfl/value_ops.py#L74
        Passing in a number instead of tensor to make the value constant for all samples in batch
    Arguments:
        - bootstrap_values (:obj:`torch.Tensor` or :obj:`float`):
          estimation of the value at step 0 to *T*, of size [T_traj+1, batchsize]
        - rewards (:obj:`torch.Tensor`): the returns from 0 to T-1, of size [T_traj, batchsize]
        - gammas (:obj:`torch.Tensor` or :obj:`float`):
          discount factor for each step (from 0 to T-1), of size [T_traj, batchsize]
        - lambda (:obj:`torch.Tensor` or :obj:`float`): determining the mix of bootstrapping
          vs further accumulation of multistep returns at each timestep, of size [T_traj, batchsize]
    Returns:
        - return (:obj:`torch.Tensor`): Computed lambda return value
          for each state from 0 to T-1, of size [T_traj, batchsize]
    """
    if not isinstance(gammas, torch.Tensor):
        gammas = gammas * torch.ones_like(rewards)
    if not isinstance(lambda_, torch.Tensor):
        lambda_ = lambda_ * torch.ones_like(rewards)
    bootstrap_values_tp1 = bootstrap_values[1:, :]
    return multistep_forward_view(bootstrap_values_tp1, rewards, gammas, lambda_)


def multistep_forward_view(
        bootstrap_values: torch.Tensor, rewards: torch.Tensor, gammas: float, lambda_: float
) -> torch.Tensor:
    r"""
    Overview:
        Same as trfl.sequence_ops.multistep_forward_view
        Implementing (12.18) in Sutton & Barto

        ```
        result[T-1] = rewards[T-1] + gammas[T-1] * bootstrap_values[T]
        for t in 0...T-2 :
        result[t] = rewards[t] + gammas[t]*(lambdas[t]*result[t+1] + (1-lambdas[t])*bootstrap_values[t+1])
        ```

        Assuming the first dim of input tensors correspond to the index in batch
        There is no special handling for terminal state value,
        if some state has reached the terminal, just fill in zeros for values and rewards beyond terminal
        (including the terminal state, which is, bootstrap_values[terminal] should also be 0)
    Arguments:
        - bootstrap_values (:obj:`torch.Tensor`): estimation of the value at *step 1 to T*, of size [T_traj, batchsize]
        - rewards (:obj:`torch.Tensor`): the returns from 0 to T-1, of size [T_traj, batchsize]
        - gammas (:obj:`torch.Tensor`): discount factor for each step (from 0 to T-1), of size [T_traj, batchsize]
        - lambda (:obj:`torch.Tensor`): determining the mix of bootstrapping vs further accumulation of \
            multistep returns at each timestep of size [T_traj, batchsize], the element for T-1 is ignored \
            and effectively set to 0, as there is no information about future rewards.
    Returns:
        - ret (:obj:`torch.Tensor`): Computed lambda return value \
            for each state from 0 to T-1, of size [T_traj, batchsize]
    """
    result = torch.empty_like(rewards)
    # Forced cutoff at the last one
    result[-1, :] = rewards[-1, :] + gammas[-1, :] * bootstrap_values[-1, :]
    discounts = gammas * lambda_
    for t in reversed(range(rewards.size()[0] - 1)):
        result[t, :] = rewards[t, :] \
                       + discounts[t, :] * result[t + 1, :] \
                       + (gammas[t, :] - discounts[t, :]) * bootstrap_values[t, :]

    return result<|MERGE_RESOLUTION|>--- conflicted
+++ resolved
@@ -30,8 +30,6 @@
     return (criterion(q_s_a, target_q_s_a.detach()) * weight).mean()
 
 
-<<<<<<< HEAD
-=======
 q_v_1step_td_data = namedtuple('q_v_1step_td_data', ['q', 'v', 'act', 'reward', 'done', 'weight'])
 
 
@@ -63,7 +61,6 @@
     return (td_error_per_sample * weight).mean(), td_error_per_sample
 
 
->>>>>>> 62d61b5b
 def view_similar(x: torch.Tensor, target: torch.Tensor) -> torch.Tensor:
     size = list(x.shape) + [1 for _ in range(len(target.shape) - len(x.shape))]
     return x.view(*size)
@@ -76,7 +73,6 @@
     reward, next_value, done = data
     assert reward.shape[0] == nstep
     device = reward.device
-<<<<<<< HEAD
 
     if isinstance(gamma, float):
         reward_factor = torch.ones(nstep).to(device)
@@ -117,36 +113,6 @@
 #     return_ = torch.cat(return_list, dim=0)
 #
 #     return return_
-=======
-    reward_factor = torch.ones(nstep).to(device)
-    for i in range(1, nstep):
-        reward_factor[i] = gamma * reward_factor[i - 1]
-    reward_factor = view_similar(reward_factor, reward)
-    reward = reward.mul(reward_factor).sum(0)
-    if value_gamma is None:
-        return_ = reward + (gamma ** nstep) * next_value * (1 - done)
-    else:
-        return_ = reward + value_gamma * next_value * (1 - done)
-    return return_
-
-
-def nstep_return_ngu(data: namedtuple, gamma: Any, nstep: int, value_gamma: Optional[torch.Tensor] = None):
-    reward, next_value, done = data
-    assert reward.shape[0] == nstep
-    device = reward.device
-    return_list = []
-    for j in range(done.shape[0]):  # reward.shape[1]):  # batch_size
-        reward_factor = torch.ones(nstep).to(device)
-        for i in range(1, nstep):
-            reward_factor[i] = gamma[j] * reward_factor[i - 1]
-        reward_tmp = torch.matmul(reward_factor, reward[:, j])
-        return_ = reward_tmp + (gamma[j] ** nstep) * next_value[j] * (1 - done[j])
-        return_list.append(return_.unsqueeze(0))
-    # return_list = to_tensor(return_list)
-    return_ = torch.cat(return_list, dim=0)
-
-    return return_
->>>>>>> 62d61b5b
 
 
 dist_1step_td_data = namedtuple(
@@ -427,8 +393,6 @@
         - td_error_per_sample (:obj:`torch.FloatTensor`): :math:`(B, )`
     """
     q, next_n_q, action, next_n_action, reward, done, weight = data
-<<<<<<< HEAD
-=======
     if weight is None:
         weight = torch.ones_like(reward)
     if len(action.shape) > 1:  # MARL case
@@ -448,65 +412,6 @@
             target_q_s_a = reward + value_gamma * target_q_s_a * (1 - done)
     else:
         target_q_s_a = nstep_return(nstep_return_data(reward, target_q_s_a, done), gamma, nstep, value_gamma)
-    td_error_per_sample = criterion(q_s_a, target_q_s_a.detach())
-    return (td_error_per_sample * weight).mean(), td_error_per_sample
-
-
-@hpc_wrapper(shape_fn=shape_fn_qntd, namedtuple_data=True, include_args=[0, 1], include_kwargs=['data', 'gamma'])
-def q_nstep_td_error_ngu(
-        data: namedtuple,
-        gamma: Any,  # float,
-        nstep: int = 1,
-        cum_reward: bool = False,
-        value_gamma: Optional[torch.Tensor] = None,
-        criterion: torch.nn.modules = nn.MSELoss(reduction='none'),
-) -> torch.Tensor:
-    """
-    Overview:
-        Multistep (1 step or n step) td_error for q-learning based algorithm
-    Arguments:
-        - data (:obj:`q_nstep_td_data`): the input data, q_nstep_td_data to calculate loss
-        - gamma (:obj:`float`): discount factor
-        - cum_reward (:obj:`bool`): whether to use cumulative nstep reward, which is figured out when collecting data
-        - value_gamma (:obj:`torch.Tensor`): gamma discount value for target q_value
-        - criterion (:obj:`torch.nn.modules`): loss function criterion
-        - nstep (:obj:`int`): nstep num, default set to 1
-    Returns:
-        - loss (:obj:`torch.Tensor`): nstep td error, 0-dim tensor
-        - td_error_per_sample (:obj:`torch.Tensor`): nstep td error, 1-dim tensor
-    Shapes:
-        - data (:obj:`q_nstep_td_data`): the q_nstep_td_data containing\
-            ['q', 'next_n_q', 'action', 'reward', 'done']
-        - q (:obj:`torch.FloatTensor`): :math:`(B, N)` i.e. [batch_size, action_dim]
-        - next_n_q (:obj:`torch.FloatTensor`): :math:`(B, N)`
-        - action (:obj:`torch.LongTensor`): :math:`(B, )`
-        - next_n_action (:obj:`torch.LongTensor`): :math:`(B, )`
-        - reward (:obj:`torch.FloatTensor`): :math:`(T, B)`, where T is timestep(nstep)
-        - done (:obj:`torch.BoolTensor`) :math:`(B, )`, whether done in last timestep
-        - td_error_per_sample (:obj:`torch.FloatTensor`): :math:`(B, )`
-    """
-    q, next_n_q, action, next_n_action, reward, done, weight = data
-    assert len(action.shape) == 1, action.shape
->>>>>>> 62d61b5b
-    if weight is None:
-        weight = torch.ones_like(reward)
-    if len(action.shape) > 1:  # MARL case
-        reward = reward.unsqueeze(-1)
-        weight = weight.unsqueeze(-1)
-        done = done.unsqueeze(-1)
-        if value_gamma is not None:
-            value_gamma = value_gamma.unsqueeze(-1)
-
-    q_s_a = q.gather(-1, action.unsqueeze(-1)).squeeze(-1)
-    target_q_s_a = next_n_q.gather(-1, next_n_action.unsqueeze(-1)).squeeze(-1)
-
-    if cum_reward:
-        if value_gamma is None:
-            target_q_s_a = reward + (gamma ** nstep) * target_q_s_a * (1 - done)
-        else:
-            target_q_s_a = reward + value_gamma * target_q_s_a * (1 - done)
-    else:
-        target_q_s_a = nstep_return_ngu(nstep_return_data(reward, target_q_s_a, done), gamma, nstep, value_gamma)
     td_error_per_sample = criterion(q_s_a, target_q_s_a.detach())
     return (td_error_per_sample * weight).mean(), td_error_per_sample
 
@@ -580,62 +485,6 @@
     return (td_error_per_sample * weight).mean(), td_error_per_sample
 
 
-<<<<<<< HEAD
-=======
-@hpc_wrapper(
-    shape_fn=shape_fn_qntd_rescale, namedtuple_data=True, include_args=[0, 1], include_kwargs=['data', 'gamma']
-)
-def q_nstep_td_error_with_rescale_ngu(
-    data: namedtuple,
-    gamma: Any,
-    nstep: int = 1,
-    value_gamma: Optional[torch.Tensor] = None,
-    criterion: torch.nn.modules = nn.MSELoss(reduction='none'),
-    trans_fn: Callable = value_transform,
-    inv_trans_fn: Callable = value_inv_transform,
-) -> torch.Tensor:
-    """
-    Overview:
-        Multistep (1 step or n step) td_error with value rescaling
-    Arguments:
-        - data (:obj:`q_nstep_td_data`): the input data, q_nstep_td_data to calculate loss
-        - gamma (:obj:`float`): discount factor
-        - nstep (:obj:`int`): nstep num, default set to 1
-        - criterion (:obj:`torch.nn.modules`): loss function criterion
-        - trans_fn (:obj:`Callable`): value transfrom function, default to value_transform\
-            (refer to rl_utils/value_rescale.py)
-        - inv_trans_fn (:obj:`Callable`): value inverse transfrom function, default to value_inv_transform\
-            (refer to rl_utils/value_rescale.py)
-    Returns:
-        - loss (:obj:`torch.Tensor`): nstep td error, 0-dim tensor
-    Shapes:
-        - data (:obj:`q_nstep_td_data`): the q_nstep_td_data containing\
-        ['q', 'next_n_q', 'action', 'reward', 'done']
-        - q (:obj:`torch.FloatTensor`): :math:`(B, N)` i.e. [batch_size, action_dim]
-        - next_n_q (:obj:`torch.FloatTensor`): :math:`(B, N)`
-        - action (:obj:`torch.LongTensor`): :math:`(B, )`
-        - next_n_action (:obj:`torch.LongTensor`): :math:`(B, )`
-        - reward (:obj:`torch.FloatTensor`): :math:`(T, B)`, where T is timestep(nstep)
-        - done (:obj:`torch.BoolTensor`) :math:`(B, )`, whether done in last timestep
-    """
-    q, next_n_q, action, next_n_action, reward, done, weight = data
-    assert len(action.shape) == 1, action.shape
-    if weight is None:
-        weight = torch.ones_like(action)
-
-    batch_range = torch.arange(action.shape[0])
-    q_s_a = q[batch_range, action]
-    target_q_s_a = next_n_q[batch_range, next_n_action]
-
-    target_q_s_a = inv_trans_fn(target_q_s_a)
-    target_q_s_a = nstep_return_ngu(nstep_return_data(reward, target_q_s_a, done), gamma, nstep, value_gamma)
-    target_q_s_a = trans_fn(target_q_s_a)
-
-    td_error_per_sample = criterion(q_s_a, target_q_s_a.detach())
-    return (td_error_per_sample * weight).mean(), td_error_per_sample
-
-
->>>>>>> 62d61b5b
 def dqfd_nstep_td_error(
         data: namedtuple,
         gamma: float,
@@ -726,14 +575,9 @@
                 lambda_n_step_td * td_error_per_sample + lambda_one_step_td * td_error_one_step_per_sample +
                 lambda_supervised_loss * JE
             ) * weight
-<<<<<<< HEAD
-        ).mean(), lambda_n_step_td * td_error_per_sample + lambda_one_step_td * td_error_one_step_per_sample +
-        lambda_supervised_loss * JE
-=======
         ).mean(), lambda_n_step_td * td_error_per_sample.abs() +
         lambda_one_step_td * td_error_one_step_per_sample.abs() + lambda_supervised_loss * JE.abs(),
         (td_error_per_sample.mean(), td_error_one_step_per_sample.mean(), JE.mean())
->>>>>>> 62d61b5b
     )
 
 
@@ -838,14 +682,9 @@
                 lambda_n_step_td * td_error_per_sample + lambda_one_step_td * td_error_one_step_per_sample +
                 lambda_supervised_loss * JE
             ) * weight
-<<<<<<< HEAD
-        ).mean(), lambda_n_step_td * td_error_per_sample + lambda_one_step_td * td_error_one_step_per_sample +
-        lambda_supervised_loss * JE
-=======
         ).mean(), lambda_n_step_td * td_error_per_sample.abs() +
         lambda_one_step_td * td_error_one_step_per_sample.abs() + lambda_supervised_loss * JE.abs(),
         (td_error_per_sample.mean(), td_error_one_step_per_sample.mean(), JE.mean())
->>>>>>> 62d61b5b
     )
 
 

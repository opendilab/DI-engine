from typing import Any, Optional, Callable
from collections import namedtuple

import torch
import torch.nn as nn
import torch.nn.functional as F
from ding.rl_utils.value_rescale import value_transform, value_inv_transform
from ding.hpc_rl import hpc_wrapper
<<<<<<< HEAD
from ding.torch_utils import to_tensor, to_ndarray
=======
import copy
>>>>>>> 00234383
q_1step_td_data = namedtuple('q_1step_td_data', ['q', 'next_q', 'act', 'next_act', 'reward', 'done', 'weight'])


def q_1step_td_error(
        data: namedtuple,
        gamma: float,
        criterion: torch.nn.modules = nn.MSELoss(reduction='none')  # noqa
) -> torch.Tensor:
    q, next_q, act, next_act, reward, done, weight = data
    assert len(act.shape) == 1, act.shape
    assert len(reward.shape) == 1, reward.shape
    batch_range = torch.arange(act.shape[0])
    if weight is None:
        weight = torch.ones_like(reward)
    q_s_a = q[batch_range, act]
    target_q_s_a = next_q[batch_range, next_act]
    target_q_s_a = gamma * (1 - done) * target_q_s_a + reward
    return (criterion(q_s_a, target_q_s_a.detach()) * weight).mean()


nstep_return_data = namedtuple('nstep_return_data', ['reward', 'next_value', 'done'])


def nstep_return(data: namedtuple, gamma: float, nstep: int, value_gamma: Optional[torch.Tensor] = None):
    reward, next_value, done = data
    assert reward.shape[0] == nstep
    device = reward.device
    reward_factor = torch.ones(nstep).to(device)
    for i in range(1, nstep):
        reward_factor[i] = gamma * reward_factor[i - 1]
    reward = torch.matmul(reward_factor, reward)

    if value_gamma is None:
        return_ = reward + (gamma ** nstep) * next_value * (1 - done)
    else:
        return_ = reward + value_gamma * next_value * (1 - done)
    return return_

def nstep_return_ngu(data: namedtuple, gamma: Any, nstep: int, value_gamma: Optional[torch.Tensor] = None):
    reward, next_value, done = data
    assert reward.shape[0] == nstep
    device = reward.device
    reward_list = []
    for j in range(reward.shape[1]): # batch_size
        reward_factor = torch.ones(nstep).to(device)
        for i in range(1, nstep):
            reward_factor[i] = gamma[j] * reward_factor[i - 1]
        reward_tmp = torch.matmul(reward_factor, reward[:,i])

        if value_gamma is None:
            return_ = reward_tmp  + (gamma[j] ** nstep) * next_value[j] * (1 - done[j])
        else:
            return_ = reward_tmp  + value_gamma * next_value[j] * (1 - done[j])

        reward_list.append(return_)
        
    return to_tensor(reward_list)

dist_1step_td_data = namedtuple(
    'dist_1step_td_data', ['dist', 'next_dist', 'act', 'next_act', 'reward', 'done', 'weight']
)


def dist_1step_td_error(
        data: namedtuple,
        gamma: float,
        v_min: float,
        v_max: float,
        n_atom: int,
) -> torch.Tensor:
    dist, next_dist, act, next_act, reward, done, weight = data
    device = reward.device
    assert len(act.shape) == 1, act.shape
    assert len(reward.shape) == 1, reward.shape
    reward = reward.unsqueeze(-1)
    done = done.unsqueeze(-1)
    support = torch.linspace(v_min, v_max, n_atom).to(device)
    delta_z = (v_max - v_min) / (n_atom - 1)
    batch_size = act.shape[0]
    batch_range = torch.arange(batch_size)
    if weight is None:
        weight = torch.ones_like(reward)

    next_dist = next_dist[batch_range, next_act].detach()

    target_z = reward + (1 - done) * gamma * support
    target_z = target_z.clamp(min=v_min, max=v_max)
    b = (target_z - v_min) / delta_z
    l = b.floor().long()
    u = b.ceil().long()
    # Fix disappearing probability mass when l = b = u (b is int)
    l[(u > 0) * (l == u)] -= 1
    u[(l < (n_atom - 1)) * (l == u)] += 1

    proj_dist = torch.zeros_like(next_dist)
    offset = torch.linspace(0, (batch_size - 1) * n_atom, batch_size).unsqueeze(1).expand(batch_size,
                                                                                          n_atom).long().to(device)
    proj_dist.view(-1).index_add_(0, (l + offset).view(-1), (next_dist * (u.float() - b)).view(-1))
    proj_dist.view(-1).index_add_(0, (u + offset).view(-1), (next_dist * (b - l.float())).view(-1))

    log_p = torch.log(dist[batch_range, act])

    loss = -(log_p * proj_dist * weight).sum(-1).mean()

    return loss


dist_nstep_td_data = namedtuple(
    'dist_1step_td_data', ['dist', 'next_n_dist', 'act', 'next_n_act', 'reward', 'done', 'weight']
)


def shape_fn_dntd(args, kwargs):
    r"""
    Overview:
        Return dntd shape for hpc
    Returns:
        shape: [T, B, N, n_atom]
    """
    if len(args) <= 0:
        tmp = [kwargs['data'].reward.shape[0]]
        tmp.extend(list(kwargs['data'].dist.shape))
    else:
        tmp = [args[0].reward.shape[0]]
        tmp.extend(list(args[0].dist.shape))
    return tmp


@hpc_wrapper(
    shape_fn=shape_fn_dntd,
    namedtuple_data=True,
    include_args=[0, 1, 2, 3],
    include_kwargs=['data', 'gamma', 'v_min', 'v_max']
)
def dist_nstep_td_error(
        data: namedtuple,
        gamma: float,
        v_min: float,
        v_max: float,
        n_atom: int,
        nstep: int = 1,
        value_gamma: Optional[torch.Tensor] = None,
) -> torch.Tensor:
    r"""
    Overview:
        Multistep (1 step or n step) td_error for distributed q-learning based algorithm
    Arguments:
        - data (:obj:`dist_nstep_td_data`): the input data, dist_nstep_td_data to calculate loss
        - gamma (:obj:`float`): discount factor
        - nstep (:obj:`int`): nstep num, default set to 1
    Returns:
        - loss (:obj:`torch.Tensor`): nstep td error, 0-dim tensor
    Shapes:
        - data (:obj:`dist_nstep_td_data`): the dist_nstep_td_data containing\
            ['dist', 'next_n_dist', 'act', 'reward', 'done', 'weight']
        - dist (:obj:`torch.FloatTensor`): :math:`(B, N, n_atom)` i.e. [batch_size, action_dim, n_atom]
        - next_n_dist (:obj:`torch.FloatTensor`): :math:`(B, N, n_atom)`
        - act (:obj:`torch.LongTensor`): :math:`(B, )`
        - next_n_act (:obj:`torch.LongTensor`): :math:`(B, )`
        - reward (:obj:`torch.FloatTensor`): :math:`(T, B)`, where T is timestep(nstep)
        - done (:obj:`torch.BoolTensor`) :math:`(B, )`, whether done in last timestep
    """
    dist, next_n_dist, act, next_n_act, reward, done, weight = data
    device = reward.device
    assert len(act.shape) == 1, act.shape
    reward_factor = torch.ones(nstep).to(device)
    for i in range(1, nstep):
        reward_factor[i] = gamma * reward_factor[i - 1]
    reward = torch.matmul(reward_factor, reward)
    reward = reward.unsqueeze(-1)
    done = done.unsqueeze(-1)
    support = torch.linspace(v_min, v_max, n_atom).to(device)
    delta_z = (v_max - v_min) / (n_atom - 1)
    batch_size = act.shape[0]
    batch_range = torch.arange(batch_size)
    if weight is None:
        weight = torch.ones_like(reward)

    next_n_dist = next_n_dist[batch_range, next_n_act].detach()

    if value_gamma is None:
        target_z = reward + (1 - done) * (gamma ** nstep) * support
    else:
        value_gamma = value_gamma.unsqueeze(-1)
        target_z = reward + (1 - done) * value_gamma * support
    target_z = target_z.clamp(min=v_min, max=v_max)
    b = (target_z - v_min) / delta_z
    l = b.floor().long()
    u = b.ceil().long()
    # Fix disappearing probability mass when l = b = u (b is int)
    l[(u > 0) * (l == u)] -= 1
    u[(l < (n_atom - 1)) * (l == u)] += 1

    proj_dist = torch.zeros_like(next_n_dist)
    offset = torch.linspace(0, (batch_size - 1) * n_atom, batch_size).unsqueeze(1).expand(batch_size,
                                                                                          n_atom).long().to(device)
    proj_dist.view(-1).index_add_(0, (l + offset).view(-1), (next_n_dist * (u.float() - b)).view(-1))
    proj_dist.view(-1).index_add_(0, (u + offset).view(-1), (next_n_dist * (b - l.float())).view(-1))

    assert (dist[batch_range, act] > 0.0).all(), ("dist act", dist[batch_range, act], "dist:", dist)
    log_p = torch.log(dist[batch_range, act])

    if len(weight.shape) == 1:
        weight = weight.unsqueeze(-1)

    td_error_per_sample = -(log_p * proj_dist).sum(-1)

    loss = -(log_p * proj_dist * weight).sum(-1).mean()

    return loss, td_error_per_sample


v_1step_td_data = namedtuple('v_1step_td_data', ['v', 'next_v', 'reward', 'done', 'weight'])


def v_1step_td_error(
        data: namedtuple,
        gamma: float,
        criterion: torch.nn.modules = nn.MSELoss(reduction='none')  # noqa
) -> torch.Tensor:
    v, next_v, reward, done, weight = data
    if weight is None:
        weight = torch.ones_like(reward)
    if done is not None:
        target_v = gamma * (1 - done) * next_v + reward
    else:
        target_v = gamma * next_v + reward
    td_error_per_sample = criterion(v, target_v.detach())
    return (td_error_per_sample * weight).mean(), td_error_per_sample


v_nstep_td_data = namedtuple('v_nstep_td_data', ['v', 'next_n_v', 'reward', 'done', 'weight', 'value_gamma'])


def v_nstep_td_error(
        data: namedtuple,
        gamma: float,
        nstep: int = 1,
        criterion: torch.nn.modules = nn.MSELoss(reduction='none')  # noqa
) -> torch.Tensor:
    r"""
    Overview:
        Multistep (n step) td_error for distributed value based algorithm
    Arguments:
        - data (:obj:`dist_nstep_td_data`): the input data, v_nstep_td_data to calculate loss
        - gamma (:obj:`float`): discount factor
        - nstep (:obj:`int`): nstep num, default set to 1
    Returns:
        - loss (:obj:`torch.Tensor`): nstep td error, 0-dim tensor
    Shapes:
        - data (:obj:`dist_nstep_td_data`): the v_nstep_td_data containing\
            ['v', 'next_n_v', 'reward', 'done', 'weight', 'value_gamma']
        - v (:obj:`torch.FloatTensor`): :math:`(B, )` i.e. [batch_size, ]
        - next_v (:obj:`torch.FloatTensor`): :math:`(B, )`
        - reward (:obj:`torch.FloatTensor`): :math:`(T, B)`, where T is timestep(nstep)
        - done (:obj:`torch.BoolTensor`) :math:`(B, )`, whether done in last timestep
        - weight (:obj:`torch.FloatTensor` or None): :math:`(B, )`, the training sample weight
        - value_gamma (:obj:`torch.Tensor`): If the remaining data in the buffer is less than n_step\
            we use value_gamma as the gamma discount value for next_v rather than gamma**n_step
    """
    v, next_n_v, reward, done, weight, value_gamma = data
    if weight is None:
        weight = torch.ones_like(v)
    target_v = nstep_return(nstep_return_data(reward, next_n_v, done), gamma, nstep, value_gamma)
    td_error_per_sample = criterion(v, target_v.detach())
    return (td_error_per_sample * weight).mean(), td_error_per_sample


q_nstep_td_data = namedtuple(
    'q_nstep_td_data', ['q', 'next_n_q', 'action', 'next_n_action', 'reward', 'done', 'weight']
)


def shape_fn_qntd(args, kwargs):
    r"""
    Overview:
        Return qntd shape for hpc
    Returns:
        shape: [T, B, N]
    """
    if len(args) <= 0:
        tmp = [kwargs['data'].reward.shape[0]]
        tmp.extend(list(kwargs['data'].q.shape))
    else:
        tmp = [args[0].reward.shape[0]]
        tmp.extend(list(args[0].q.shape))
    return tmp


@hpc_wrapper(shape_fn=shape_fn_qntd, namedtuple_data=True, include_args=[0, 1], include_kwargs=['data', 'gamma'])
def q_nstep_td_error(
        data: namedtuple,
        gamma: float,
        nstep: int = 1,
        cum_reward: bool = False,
        value_gamma: Optional[torch.Tensor] = None,
        criterion: torch.nn.modules = nn.MSELoss(reduction='none'),
) -> torch.Tensor:
    """
    Overview:
        Multistep (1 step or n step) td_error for q-learning based algorithm
    Arguments:
        - data (:obj:`q_nstep_td_data`): the input data, q_nstep_td_data to calculate loss
        - gamma (:obj:`float`): discount factor
        - cum_reward (:obj:`bool`): whether to use cumulative nstep reward, which is figured out when collecting data
        - value_gamma (:obj:`torch.Tensor`): gamma discount value for target q_value
        - criterion (:obj:`torch.nn.modules`): loss function criterion
        - nstep (:obj:`int`): nstep num, default set to 1
    Returns:
        - loss (:obj:`torch.Tensor`): nstep td error, 0-dim tensor
        - td_error_per_sample (:obj:`torch.Tensor`): nstep td error, 1-dim tensor
    Shapes:
        - data (:obj:`q_nstep_td_data`): the q_nstep_td_data containing\
            ['q', 'next_n_q', 'action', 'reward', 'done']
        - q (:obj:`torch.FloatTensor`): :math:`(B, N)` i.e. [batch_size, action_dim]
        - next_n_q (:obj:`torch.FloatTensor`): :math:`(B, N)`
        - action (:obj:`torch.LongTensor`): :math:`(B, )`
        - next_n_action (:obj:`torch.LongTensor`): :math:`(B, )`
        - reward (:obj:`torch.FloatTensor`): :math:`(T, B)`, where T is timestep(nstep)
        - done (:obj:`torch.BoolTensor`) :math:`(B, )`, whether done in last timestep
        - td_error_per_sample (:obj:`torch.FloatTensor`): :math:`(B, )`
    """
    q, next_n_q, action, next_n_action, reward, done, weight = data
    assert len(action.shape) == 1, action.shape
    if weight is None:
        weight = torch.ones_like(action)

    batch_range = torch.arange(action.shape[0])
    q_s_a = q[batch_range, action]
    target_q_s_a = next_n_q[batch_range, next_n_action]

    if cum_reward:
        if value_gamma is None:
            target_q_s_a = reward + (gamma ** nstep) * target_q_s_a * (1 - done)
        else:
            target_q_s_a = reward + value_gamma * target_q_s_a * (1 - done)
    else:
        target_q_s_a = nstep_return(nstep_return_data(reward, target_q_s_a, done), gamma, nstep, value_gamma)
    td_error_per_sample = criterion(q_s_a, target_q_s_a.detach())
    return (td_error_per_sample * weight).mean(), td_error_per_sample


def shape_fn_qntd_rescale(args, kwargs):
    r"""
    Overview:
        Return qntd_rescale shape for hpc
    Returns:
        shape: [T, B, N]
    """
    if len(args) <= 0:
        tmp = [kwargs['data'].reward.shape[0]]
        tmp.extend(list(kwargs['data'].q.shape))
    else:
        tmp = [args[0].reward.shape[0]]
        tmp.extend(list(args[0].q.shape))
    return tmp


@hpc_wrapper(
    shape_fn=shape_fn_qntd_rescale, namedtuple_data=True, include_args=[0, 1], include_kwargs=['data', 'gamma']
)
def q_nstep_td_error_with_rescale(
    data: namedtuple,
    gamma: float,
    nstep: int = 1,
    value_gamma: Optional[torch.Tensor] = None,
    criterion: torch.nn.modules = nn.MSELoss(reduction='none'),
    trans_fn: Callable = value_transform,
    inv_trans_fn: Callable = value_inv_transform,
) -> torch.Tensor:
    """
    Overview:
        Multistep (1 step or n step) td_error with value rescaling
    Arguments:
        - data (:obj:`q_nstep_td_data`): the input data, q_nstep_td_data to calculate loss
        - gamma (:obj:`float`): discount factor
        - nstep (:obj:`int`): nstep num, default set to 1
        - criterion (:obj:`torch.nn.modules`): loss function criterion
        - trans_fn (:obj:`Callable`): value transfrom function, default to value_transform\
            (refer to rl_utils/value_rescale.py)
        - inv_trans_fn (:obj:`Callable`): value inverse transfrom function, default to value_inv_transform\
            (refer to rl_utils/value_rescale.py)
    Returns:
        - loss (:obj:`torch.Tensor`): nstep td error, 0-dim tensor
    Shapes:
        - data (:obj:`q_nstep_td_data`): the q_nstep_td_data containing\
        ['q', 'next_n_q', 'action', 'reward', 'done']
        - q (:obj:`torch.FloatTensor`): :math:`(B, N)` i.e. [batch_size, action_dim]
        - next_n_q (:obj:`torch.FloatTensor`): :math:`(B, N)`
        - action (:obj:`torch.LongTensor`): :math:`(B, )`
        - next_n_action (:obj:`torch.LongTensor`): :math:`(B, )`
        - reward (:obj:`torch.FloatTensor`): :math:`(T, B)`, where T is timestep(nstep)
        - done (:obj:`torch.BoolTensor`) :math:`(B, )`, whether done in last timestep
    """
    q, next_n_q, action, next_n_action, reward, done, weight = data
    assert len(action.shape) == 1, action.shape
    if weight is None:
        weight = torch.ones_like(action)

    batch_range = torch.arange(action.shape[0])
    q_s_a = q[batch_range, action]
    target_q_s_a = next_n_q[batch_range, next_n_action]

    target_q_s_a = inv_trans_fn(target_q_s_a)
    target_q_s_a = nstep_return(nstep_return_data(reward, target_q_s_a, done), gamma, nstep, value_gamma)
    target_q_s_a = trans_fn(target_q_s_a)

    td_error_per_sample = criterion(q_s_a, target_q_s_a.detach())
    return (td_error_per_sample * weight).mean(), td_error_per_sample


@hpc_wrapper(
    shape_fn=shape_fn_qntd_rescale, namedtuple_data=True, include_args=[0, 1], include_kwargs=['data', 'gamma']
)
def q_nstep_td_error_with_rescale_ngu(
    data: namedtuple,
    gamma: Any,
    nstep: int = 1,
    value_gamma: Optional[torch.Tensor] = None,
    criterion: torch.nn.modules = nn.MSELoss(reduction='none'),
    trans_fn: Callable = value_transform,
    inv_trans_fn: Callable = value_inv_transform,
) -> torch.Tensor:
    """
    Overview:
        Multistep (1 step or n step) td_error with value rescaling
    Arguments:
        - data (:obj:`q_nstep_td_data`): the input data, q_nstep_td_data to calculate loss
        - gamma (:obj:`float`): discount factor
        - nstep (:obj:`int`): nstep num, default set to 1
        - criterion (:obj:`torch.nn.modules`): loss function criterion
        - trans_fn (:obj:`Callable`): value transfrom function, default to value_transform\
            (refer to rl_utils/value_rescale.py)
        - inv_trans_fn (:obj:`Callable`): value inverse transfrom function, default to value_inv_transform\
            (refer to rl_utils/value_rescale.py)
    Returns:
        - loss (:obj:`torch.Tensor`): nstep td error, 0-dim tensor
    Shapes:
        - data (:obj:`q_nstep_td_data`): the q_nstep_td_data containing\
        ['q', 'next_n_q', 'action', 'reward', 'done']
        - q (:obj:`torch.FloatTensor`): :math:`(B, N)` i.e. [batch_size, action_dim]
        - next_n_q (:obj:`torch.FloatTensor`): :math:`(B, N)`
        - action (:obj:`torch.LongTensor`): :math:`(B, )`
        - next_n_action (:obj:`torch.LongTensor`): :math:`(B, )`
        - reward (:obj:`torch.FloatTensor`): :math:`(T, B)`, where T is timestep(nstep)
        - done (:obj:`torch.BoolTensor`) :math:`(B, )`, whether done in last timestep
    """
    q, next_n_q, action, next_n_action, reward, done, weight = data
    assert len(action.shape) == 1, action.shape
    if weight is None:
        weight = torch.ones_like(action)

    batch_range = torch.arange(action.shape[0])
    q_s_a = q[batch_range, action]
    target_q_s_a = next_n_q[batch_range, next_n_action]

    target_q_s_a = inv_trans_fn(target_q_s_a)
    target_q_s_a = nstep_return_ngu(nstep_return_data(reward, target_q_s_a, done), gamma, nstep, value_gamma)
    target_q_s_a = trans_fn(target_q_s_a)

    td_error_per_sample = criterion(q_s_a, target_q_s_a.detach())
    return (td_error_per_sample * weight).mean(), td_error_per_sample


qrdqn_nstep_td_data = namedtuple(
    'qrdqn_nstep_td_data', ['q', 'next_n_q', 'action', 'next_n_action', 'reward', 'done', 'tau', 'weight']
)


def qrdqn_nstep_td_error(
        data: namedtuple,
        gamma: float,
        nstep: int = 1,
        value_gamma: Optional[torch.Tensor] = None,
) -> torch.Tensor:
    """
    Overview:
        Multistep (1 step or n step) td_error with in QRDQN
    Arguments:
        - data (:obj:`iqn_nstep_td_data`): the input data, iqn_nstep_td_data to calculate loss
        - gamma (:obj:`float`): discount factor
        - nstep (:obj:`int`): nstep num, default set to 1
    Returns:
        - loss (:obj:`torch.Tensor`): nstep td error, 0-dim tensor
    Shapes:
        - data (:obj:`q_nstep_td_data`): the q_nstep_td_data containing\
        ['q', 'next_n_q', 'action', 'reward', 'done']
        - q (:obj:`torch.FloatTensor`): :math:`(tau, B, N)` i.e. [tau x batch_size, action_dim]
        - next_n_q (:obj:`torch.FloatTensor`): :math:`(tau', B, N)`
        - action (:obj:`torch.LongTensor`): :math:`(B, )`
        - next_n_action (:obj:`torch.LongTensor`): :math:`(B, )`
        - reward (:obj:`torch.FloatTensor`): :math:`(T, B)`, where T is timestep(nstep)
        - done (:obj:`torch.BoolTensor`) :math:`(B, )`, whether done in last timestep
    """
    q, next_n_q, action, next_n_action, reward, done, tau, weight = data

    assert len(action.shape) == 1, action.shape
    assert len(next_n_action.shape) == 1, next_n_action.shape
    assert len(done.shape) == 1, done.shape
    assert len(q.shape) == 3, q.shape
    assert len(next_n_q.shape) == 3, next_n_q.shape
    assert len(reward.shape) == 2, reward.shape

    if weight is None:
        weight = torch.ones_like(action)

    batch_range = torch.arange(action.shape[0])

    # shape: batch_size x num x 1
    q_s_a = q[batch_range, action, :].unsqueeze(2)
    # shape: batch_size x 1 x num
    target_q_s_a = next_n_q[batch_range, next_n_action, :].unsqueeze(1)

    assert reward.shape[0] == nstep
    reward_factor = torch.ones(nstep).to(reward)
    for i in range(1, nstep):
        reward_factor[i] = gamma * reward_factor[i - 1]
    # shape: batch_size
    reward = torch.matmul(reward_factor, reward)
    # shape: batch_size x 1 x num
    if value_gamma is None:
        target_q_s_a = reward.unsqueeze(-1).unsqueeze(-1) + (gamma ** nstep
                                                             ) * target_q_s_a * (1 - done).unsqueeze(-1).unsqueeze(-1)
    else:
        target_q_s_a = reward.unsqueeze(-1).unsqueeze(
            -1
        ) + value_gamma.unsqueeze(-1).unsqueeze(-1) * target_q_s_a * (1 - done).unsqueeze(-1).unsqueeze(-1)

    # shape: batch_size x num x num
    u = F.smooth_l1_loss(target_q_s_a, q_s_a, reduction="none")
    # shape: batch_size
    loss = (u * (tau - (target_q_s_a - q_s_a).detach().le(0.).float()).abs()).sum(-1).mean(1)

    return (loss * weight).mean(), loss


def q_nstep_sql_td_error(
        data: namedtuple,
        gamma: float,
        alpha: float,
        nstep: int = 1,
        cum_reward: bool = False,
        value_gamma: Optional[torch.Tensor] = None,
        criterion: torch.nn.modules = nn.MSELoss(reduction='none'),
) -> torch.Tensor:
    """
    Overview:
        Multistep (1 step or n step) td_error for q-learning based algorithm
    Arguments:
        - data (:obj:`q_nstep_td_data`): the input data, q_nstep_sql_td_data to calculate loss
        - gamma (:obj:`float`): discount factor
        - Alpha (:obj:｀float`): A parameter to weight entropy term in a policy equation
        - cum_reward (:obj:`bool`): whether to use cumulative nstep reward, which is figured out when collecting data
        - value_gamma (:obj:`torch.Tensor`): gamma discount value for target soft_q_value
        - criterion (:obj:`torch.nn.modules`): loss function criterion
        - nstep (:obj:`int`): nstep num, default set to 1
    Returns:
        - loss (:obj:`torch.Tensor`): nstep td error, 0-dim tensor
        - td_error_per_sample (:obj:`torch.Tensor`): nstep td error, 1-dim tensor
    Shapes:
        - data (:obj:`q_nstep_td_data`): the q_nstep_td_data containing\
            ['q', 'next_n_q', 'action', 'reward', 'done']
        - q (:obj:`torch.FloatTensor`): :math:`(B, N)` i.e. [batch_size, action_dim]
        - next_n_q (:obj:`torch.FloatTensor`): :math:`(B, N)`
        - action (:obj:`torch.LongTensor`): :math:`(B, )`
        - next_n_action (:obj:`torch.LongTensor`): :math:`(B, )`
        - reward (:obj:`torch.FloatTensor`): :math:`(T, B)`, where T is timestep(nstep)
        - done (:obj:`torch.BoolTensor`) :math:`(B, )`, whether done in last timestep
        - td_error_per_sample (:obj:`torch.FloatTensor`): :math:`(B, )`
    """
    q, next_n_q, action, next_n_action, reward, done, weight = data
    assert len(action.shape) == 1, action.shape
    if weight is None:
        weight = torch.ones_like(action)

    batch_range = torch.arange(action.shape[0])
    q_s_a = q[batch_range, action]
    # target_q_s_a = next_n_q[batch_range, next_n_action]
    target_v = alpha * torch.logsumexp(
        next_n_q / alpha, 1
    )  # target_v = alpha * torch.log(torch.sum(torch.exp(next_n_q / alpha), 1))
    target_v[target_v == float("Inf")] = 20
    target_v[target_v == float("-Inf")] = -20
    # For an appropriate hyper-parameter alpha, these hardcodes can be removed.
    # However, algorithms may face the danger of explosion for other alphas.
    # The hardcodes above are to prevent this situation from happening
    record_target_v = copy.deepcopy(target_v)
    #print(target_v)
    if cum_reward:
        if value_gamma is None:
            target_v = reward + (gamma ** nstep) * target_v * (1 - done)
        else:
            target_v = reward + value_gamma * target_v * (1 - done)
    else:
        target_v = nstep_return(nstep_return_data(reward, target_v, done), gamma, nstep, value_gamma)
    td_error_per_sample = criterion(q_s_a, target_v.detach())
    return (td_error_per_sample * weight).mean(), td_error_per_sample, record_target_v


iqn_nstep_td_data = namedtuple(
    'iqn_nstep_td_data', ['q', 'next_n_q', 'action', 'next_n_action', 'reward', 'done', 'replay_quantiles', 'weight']
)


def iqn_nstep_td_error(
        data: namedtuple,
        gamma: float,
        nstep: int = 1,
        kappa: float = 1.0,
        value_gamma: Optional[torch.Tensor] = None,
) -> torch.Tensor:
    """
    Overview:
        Multistep (1 step or n step) td_error with in IQN, \
            referenced paper Implicit Quantile Networks for Distributional Reinforcement Learning \
            <https://arxiv.org/pdf/1806.06923.pdf>
    Arguments:
        - data (:obj:`iqn_nstep_td_data`): the input data, iqn_nstep_td_data to calculate loss
        - gamma (:obj:`float`): discount factor
        - nstep (:obj:`int`): nstep num, default set to 1
        - criterion (:obj:`torch.nn.modules`): loss function criterion
        - beta_function (:obj:`Callable`): the risk function
    Returns:
        - loss (:obj:`torch.Tensor`): nstep td error, 0-dim tensor
    Shapes:
        - data (:obj:`q_nstep_td_data`): the q_nstep_td_data containing\
        ['q', 'next_n_q', 'action', 'reward', 'done']
        - q (:obj:`torch.FloatTensor`): :math:`(tau, B, N)` i.e. [tau x batch_size, action_dim]
        - next_n_q (:obj:`torch.FloatTensor`): :math:`(tau', B, N)`
        - action (:obj:`torch.LongTensor`): :math:`(B, )`
        - next_n_action (:obj:`torch.LongTensor`): :math:`(B, )`
        - reward (:obj:`torch.FloatTensor`): :math:`(T, B)`, where T is timestep(nstep)
        - done (:obj:`torch.BoolTensor`) :math:`(B, )`, whether done in last timestep
    """
    q, next_n_q, action, next_n_action, reward, done, replay_quantiles, weight = data

    assert len(action.shape) == 1, action.shape
    assert len(next_n_action.shape) == 1, next_n_action.shape
    assert len(done.shape) == 1, done.shape
    assert len(q.shape) == 3, q.shape
    assert len(next_n_q.shape) == 3, next_n_q.shape
    assert len(reward.shape) == 2, reward.shape

    if weight is None:
        weight = torch.ones_like(action)

    batch_size = done.shape[0]
    tau = q.shape[0]
    tau_prime = next_n_q.shape[0]

    action = action.repeat([tau, 1]).unsqueeze(-1)
    next_n_action = next_n_action.repeat([tau_prime, 1]).unsqueeze(-1)

    # shape: batch_size x tau x a
    q_s_a = torch.gather(q, -1, action).permute([1, 0, 2])
    # shape: batch_size x tau_prim x 1
    target_q_s_a = torch.gather(next_n_q, -1, next_n_action).permute([1, 0, 2])

    assert reward.shape[0] == nstep
    device = torch.device("cuda" if reward.is_cuda else "cpu")
    reward_factor = torch.ones(nstep).to(device)
    for i in range(1, nstep):
        reward_factor[i] = gamma * reward_factor[i - 1]
    reward = torch.matmul(reward_factor, reward)
    if value_gamma is None:
        target_q_s_a = reward.unsqueeze(-1) + (gamma ** nstep) * target_q_s_a.squeeze(-1) * (1 - done).unsqueeze(-1)
    else:
        target_q_s_a = reward.unsqueeze(-1) + value_gamma.unsqueeze(-1) * target_q_s_a.squeeze(-1) * (1 - done
                                                                                                      ).unsqueeze(-1)
    target_q_s_a = target_q_s_a.unsqueeze(-1)

    # shape: batch_size x tau' x tau x 1.
    bellman_errors = (target_q_s_a[:, :, None, :] - q_s_a[:, None, :, :])

    # The huber loss (see Section 2.3 of the paper) is defined via two cases:
    huber_loss = torch.where(
        bellman_errors.abs() <= kappa, 0.5 * bellman_errors ** 2, kappa * (bellman_errors.abs() - 0.5 * kappa)
    )

    # Reshape replay_quantiles to batch_size x num_tau_samples x 1
    replay_quantiles = replay_quantiles.reshape([tau, batch_size, 1]).permute([1, 0, 2])

    # shape: batch_size x num_tau_prime_samples x num_tau_samples x 1.
    replay_quantiles = replay_quantiles[:, None, :, :].repeat([1, tau_prime, 1, 1])

    # shape: batch_size x tau_prime x tau x 1.
    quantile_huber_loss = (torch.abs(replay_quantiles - ((bellman_errors < 0).float()).detach()) * huber_loss) / kappa

    # shape: batch_size
    loss = quantile_huber_loss.sum(dim=2).mean(dim=1)[:, 0]

    return (loss * weight).mean(), loss


td_lambda_data = namedtuple('td_lambda_data', ['value', 'reward', 'weight'])


def shape_fn_td_lambda(args, kwargs):
    r"""
    Overview:
        Return td_lambda shape for hpc
    Returns:
        shape: [T, B]
    """
    if len(args) <= 0:
        tmp = kwargs['data'].reward.shape[0]
    else:
        tmp = args[0].reward.shape
    return tmp


@hpc_wrapper(
    shape_fn=shape_fn_td_lambda,
    namedtuple_data=True,
    include_args=[0, 1, 2],
    include_kwargs=['data', 'gamma', 'lambda_']
)
def td_lambda_error(data: namedtuple, gamma: float = 0.9, lambda_: float = 0.8) -> torch.Tensor:
    """
    Overview:
        Computing TD(lambda) loss given constant gamma and lambda.
        There is no special handling for terminal state value,
        if some state has reached the terminal, just fill in zeros for values and rewards beyond terminal
        (*including the terminal state*, values[terminal] should also be 0)
    Arguments:
        - data (:obj:`namedtuple`): td_lambda input data with fields ['value', 'reward', 'weight']
        - gamma (:obj:`float`): constant discount factor gamma, should be in [0, 1], defaults to 0.9
        - lambda (:obj:`float`): constant lambda, should be in [0, 1], defaults to 0.8
    Returns:
        - loss (:obj:`torch.Tensor`): Computed MSE loss, averaged over the batch
    Shapes:
        - value (:obj:`torch.FloatTensor`): :math:`(T+1, B)`, where T is trajectory length and B is batch,\
            which is the estimation of the state value at step 0 to T
        - reward (:obj:`torch.FloatTensor`): :math:`(T, B)`, the returns from time step 0 to T-1
        - weight (:obj:`torch.FloatTensor` or None): :math:`(B, )`, the training sample weight
        - loss (:obj:`torch.FloatTensor`): :math:`()`, 0-dim tensor
    """
    value, reward, weight = data
    if weight is None:
        weight = torch.ones_like(reward)
    with torch.no_grad():
        return_ = generalized_lambda_returns(value, reward, gamma, lambda_)
    # discard the value at T as it should be considered in the next slice
    loss = 0.5 * \
        (F.mse_loss(return_, value[:-1], reduction='none') * weight).mean()
    return loss


def generalized_lambda_returns(
        bootstrap_values: torch.Tensor, rewards: torch.Tensor, gammas: float, lambda_: float
) -> torch.Tensor:
    r"""
    Overview:
        Functional equivalent to trfl.value_ops.generalized_lambda_returns
        https://github.com/deepmind/trfl/blob/2c07ac22512a16715cc759f0072be43a5d12ae45/trfl/value_ops.py#L74
        Passing in a number instead of tensor to make the value constant for all samples in batch
    Arguments:
        - bootstrap_values (:obj:`torch.Tensor` or :obj:`float`):
          estimation of the value at step 0 to *T*, of size [T_traj+1, batchsize]
        - rewards (:obj:`torch.Tensor`): the returns from 0 to T-1, of size [T_traj, batchsize]
        - gammas (:obj:`torch.Tensor` or :obj:`float`):
          discount factor for each step (from 0 to T-1), of size [T_traj, batchsize]
        - lambda (:obj:`torch.Tensor` or :obj:`float`): determining the mix of bootstrapping
          vs further accumulation of multistep returns at each timestep, of size [T_traj, batchsize]
    Returns:
        - return (:obj:`torch.Tensor`): Computed lambda return value
          for each state from 0 to T-1, of size [T_traj, batchsize]
    """
    if not isinstance(gammas, torch.Tensor):
        gammas = gammas * torch.ones_like(rewards)
    if not isinstance(lambda_, torch.Tensor):
        lambda_ = lambda_ * torch.ones_like(rewards)
    bootstrap_values_tp1 = bootstrap_values[1:, :]
    return multistep_forward_view(bootstrap_values_tp1, rewards, gammas, lambda_)


def multistep_forward_view(
        bootstrap_values: torch.Tensor, rewards: torch.Tensor, gammas: float, lambda_: float
) -> torch.Tensor:
    r"""
    Overview:
        Same as trfl.sequence_ops.multistep_forward_view
        Implementing (12.18) in Sutton & Barto

        ```
        result[T-1] = rewards[T-1] + gammas[T-1] * bootstrap_values[T]
        for t in 0...T-2 :
        result[t] = rewards[t] + gammas[t]*(lambdas[t]*result[t+1] + (1-lambdas[t])*bootstrap_values[t+1])
        ```

        Assuming the first dim of input tensors correspond to the index in batch
        There is no special handling for terminal state value,
        if some state has reached the terminal, just fill in zeros for values and rewards beyond terminal
        (including the terminal state, which is, bootstrap_values[terminal] should also be 0)
    Arguments:
        - bootstrap_values (:obj:`torch.Tensor`): estimation of the value at *step 1 to T*, of size [T_traj, batchsize]
        - rewards (:obj:`torch.Tensor`): the returns from 0 to T-1, of size [T_traj, batchsize]
        - gammas (:obj:`torch.Tensor`): discount factor for each step (from 0 to T-1), of size [T_traj, batchsize]
        - lambda (:obj:`torch.Tensor`): determining the mix of bootstrapping vs further accumulation of \
            multistep returns at each timestep of size [T_traj, batchsize], the element for T-1 is ignored \
            and effectively set to 0, as there is no information about future rewards.
    Returns:
        - ret (:obj:`torch.Tensor`): Computed lambda return value \
            for each state from 0 to T-1, of size [T_traj, batchsize]
    """
    result = torch.empty_like(rewards)
    # Forced cutoff at the last one
    result[-1, :] = rewards[-1, :] + gammas[-1, :] * bootstrap_values[-1, :]
    discounts = gammas * lambda_
    for t in reversed(range(rewards.size()[0] - 1)):
        result[t, :] = rewards[t, :] \
            + discounts[t, :] * result[t + 1, :] \
            + (gammas[t, :] - discounts[t, :]) * bootstrap_values[t, :]

    return result<|MERGE_RESOLUTION|>--- conflicted
+++ resolved
@@ -1,16 +1,14 @@
 from typing import Any, Optional, Callable
 from collections import namedtuple
+import copy
 
 import torch
 import torch.nn as nn
 import torch.nn.functional as F
 from ding.rl_utils.value_rescale import value_transform, value_inv_transform
 from ding.hpc_rl import hpc_wrapper
-<<<<<<< HEAD
 from ding.torch_utils import to_tensor, to_ndarray
-=======
-import copy
->>>>>>> 00234383
+
 q_1step_td_data = namedtuple('q_1step_td_data', ['q', 'next_q', 'act', 'next_act', 'reward', 'done', 'weight'])
 
 

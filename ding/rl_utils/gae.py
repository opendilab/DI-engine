--- conflicted
+++ resolved
@@ -2,12 +2,8 @@
 import torch
 from ding.hpc_rl import hpc_wrapper
 
-<<<<<<< HEAD
-gae_data = namedtuple('gae_data', ['value', 'next_value', 'reward', 'done'])
-=======
 gae_data = namedtuple('gae_data', ['value', 'next_value', 'reward', 'done', 'traj_flag'])
 # gae_data_traj_flag = namedtuple('gae_data', ['value', 'next_value', 'reward', 'done', 'traj_flag'])
->>>>>>> 62d61b5b
 
 
 def shape_fn_gae(args, kwargs):
@@ -48,11 +44,7 @@
         value_{T+1} should be 0 if this trajectory reached a terminal state(done=True), otherwise we use value
         function, this operation is implemented in collector for packing trajectory.
     """
-<<<<<<< HEAD
-    value, next_value, reward, done = data
-=======
     value, next_value, reward, done, traj_flag = data
->>>>>>> 62d61b5b
     if done is None:
         done = torch.zeros_like(reward, device=reward.device)
     if len(value.shape) == len(reward.shape) + 1:  # for some marl case: value(T, B, A), reward(T, B)
@@ -64,13 +56,9 @@
     gae_item = torch.zeros_like(value[0])
 
     for t in reversed(range(reward.shape[0])):
-<<<<<<< HEAD
-        gae_item = delta[t] + factor * gae_item * (1 - done[t])
-=======
         if traj_flag is None:
             gae_item = delta[t] + factor * gae_item * (1 - done[t])
         else:
             gae_item = delta[t] + factor * gae_item * (1 - traj_flag[t].float())
->>>>>>> 62d61b5b
         adv[t] += gae_item
     return adv
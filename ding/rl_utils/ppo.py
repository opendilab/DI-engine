from collections import namedtuple
from typing import Optional, Tuple
import torch
from torch.distributions import Independent, Normal
from ding.hpc_rl import hpc_wrapper

ppo_data = namedtuple(
    'ppo_data', ['logit_new', 'logit_old', 'action', 'value_new', 'value_old', 'adv', 'return_', 'weight']
)
ppo_policy_data = namedtuple('ppo_policy_data', ['logit_new', 'logit_old', 'action', 'adv', 'weight'])
ppo_value_data = namedtuple('ppo_value_data', ['value_new', 'value_old', 'return_', 'weight'])
ppo_loss = namedtuple('ppo_loss', ['policy_loss', 'value_loss', 'entropy_loss'])
ppo_policy_loss = namedtuple('ppo_policy_loss', ['policy_loss', 'entropy_loss'])
ppo_info = namedtuple('ppo_info', ['approx_kl', 'clipfrac'])


def shape_fn_ppo(args, kwargs):
    r"""
    Overview:
        Return shape of ppo for hpc
    Returns:
        shape: [B, N]
    """
    if len(args) <= 0:
        tmp = kwargs['data'].logit_new.shape
    else:
        tmp = args[0].logit_new.shape
    return tmp


@hpc_wrapper(
    shape_fn=shape_fn_ppo,
    namedtuple_data=True,
    include_args=[0, 1, 2, 3],
    include_kwargs=['data', 'clip_ratio', 'use_value_clip', 'dual_clip']
)
def ppo_error(
        data: namedtuple,
        clip_ratio: float = 0.2,
        use_value_clip: bool = True,
        dual_clip: Optional[float] = None
) -> Tuple[namedtuple, namedtuple]:
    """
    Overview:
        Implementation of Proximal Policy Optimization (arXiv:1707.06347) with value_clip and dual_clip
    Arguments:
        - data (:obj:`namedtuple`): the ppo input data with fieids shown in ``ppo_data``
        - clip_ratio (:obj:`float`): the ppo clip ratio for the constraint of policy update, defaults to 0.2
        - use_value_clip (:obj:`bool`): whether to use clip in value loss with the same ratio as policy
        - dual_clip (:obj:`float`): a parameter c mentioned in arXiv:1912.09729 Equ. 5, shoule be in [1, inf),\
        defaults to 5.0, if you don't want to use it, set this parameter to None
    Returns:
        - ppo_loss (:obj:`namedtuple`): the ppo loss item, all of them are the differentiable 0-dim tensor
        - ppo_info (:obj:`namedtuple`): the ppo optim information for monitoring, all of them are Python scalar
    Shapes:
        - logit_new (:obj:`torch.FloatTensor`): :math:`(B, N)`, where B is batch size and N is action dim
        - logit_old (:obj:`torch.FloatTensor`): :math:`(B, N)`
        - action (:obj:`torch.LongTensor`): :math:`(B, )`
        - value_new (:obj:`torch.FloatTensor`): :math:`(B, )`
        - value_old (:obj:`torch.FloatTensor`): :math:`(B, )`
        - adv (:obj:`torch.FloatTensor`): :math:`(B, )`
        - return (:obj:`torch.FloatTensor`): :math:`(B, )`
        - weight (:obj:`torch.FloatTensor` or :obj:`None`): :math:`(B, )`
        - policy_loss (:obj:`torch.FloatTensor`): :math:`()`, 0-dim tensor
        - value_loss (:obj:`torch.FloatTensor`): :math:`()`

    .. note::

        adv is already normalized value (adv - adv.mean()) / (adv.std() + 1e-8), and there are many
        ways to calculate this mean and std, like among data buffer or train batch, so we don't couple
        this part into ppo_error, you can refer to our examples for different ways.
    """
    assert dual_clip is None or dual_clip > 1.0, "dual_clip value must be greater than 1.0, but get value: {}".format(
        dual_clip
    )
    logit_new, logit_old, action, value_new, value_old, adv, return_, weight = data
    policy_data = ppo_policy_data(logit_new, logit_old, action, adv, weight)
    policy_output, policy_info = ppo_policy_error(policy_data, clip_ratio, dual_clip)
    value_data = ppo_value_data(value_new, value_old, return_, weight)
    value_loss = ppo_value_error(value_data, clip_ratio, use_value_clip)

    return ppo_loss(policy_output.policy_loss, value_loss, policy_output.entropy_loss), policy_info


def ppo_policy_error(data: namedtuple,
                     clip_ratio: float = 0.2,
                     dual_clip: Optional[float] = None) -> Tuple[namedtuple, namedtuple]:
    logit_new, logit_old, action, adv, weight = data
    if weight is None:
        weight = torch.ones_like(adv)
    dist_new = torch.distributions.categorical.Categorical(logits=logit_new)
    dist_old = torch.distributions.categorical.Categorical(logits=logit_old)
    logp_new = dist_new.log_prob(action)
    logp_old = dist_old.log_prob(action)
    dist_new_entropy = dist_new.entropy()
    if dist_new_entropy.shape != weight.shape:
        dist_new_entropy = dist_new.entropy().mean(dim=1)
    entropy_loss = (dist_new_entropy * weight).mean()
    # policy_loss
    ratio = torch.exp(logp_new - logp_old)
    if ratio.shape != adv.shape:
        ratio = ratio.mean(dim=1)
    surr1 = ratio * adv
    surr2 = ratio.clamp(1 - clip_ratio, 1 + clip_ratio) * adv
    if dual_clip is not None:
        clip1 = torch.min(surr1, surr2)
        clip2 = torch.max(clip1, dual_clip * adv)
        # only use dual_clip when adv < 0
        policy_loss = -(torch.where(adv < 0, clip2, clip1) * weight).mean()
    else:
        #policy_loss = (-torch.min(surr1, surr2) * weight).mean()
        policy_loss = (-torch.min(surr1, surr2) * weight).mean()
    with torch.no_grad():
        approx_kl = (logp_old - logp_new).mean().item()
        clipped = ratio.gt(1 + clip_ratio) | ratio.lt(1 - clip_ratio)
        clipfrac = torch.as_tensor(clipped).float().mean().item()
    return ppo_policy_loss(policy_loss, entropy_loss), ppo_info(approx_kl, clipfrac)


def ppo_value_error(
        data: namedtuple,
        clip_ratio: float = 0.2,
        use_value_clip: bool = True,
) -> torch.Tensor:
    value_new, value_old, return_, weight = data
    if weight is None:
        weight = torch.ones_like(value_old)
    # value_loss
    if use_value_clip:
        value_clip = value_old + (value_new - value_old).clamp(-clip_ratio, clip_ratio)
        v1 = (return_ - value_new).pow(2)
        v2 = (return_ - value_clip).pow(2)
        value_loss = 0.5 * (torch.max(v1, v2) * weight).mean()
    else:
        value_loss = 0.5 * ((return_ - value_new).pow(2) * weight).mean()
    return value_loss


def ppo_error_continuous(
        data: namedtuple,
        clip_ratio: float = 0.2,
        use_value_clip: bool = True,
        dual_clip: Optional[float] = None
) -> Tuple[namedtuple, namedtuple]:
    """
    Overview:
        Implementation of Proximal Policy Optimization (arXiv:1707.06347) with value_clip and dual_clip
    Arguments:
        - data (:obj:`namedtuple`): the ppo input data with fieids shown in ``ppo_data``
        - clip_ratio (:obj:`float`): the ppo clip ratio for the constraint of policy update, defaults to 0.2
        - use_value_clip (:obj:`bool`): whether to use clip in value loss with the same ratio as policy
        - dual_clip (:obj:`float`): a parameter c mentioned in arXiv:1912.09729 Equ. 5, shoule be in [1, inf),\
        defaults to 5.0, if you don't want to use it, set this parameter to None
    Returns:
        - ppo_loss (:obj:`namedtuple`): the ppo loss item, all of them are the differentiable 0-dim tensor
        - ppo_info (:obj:`namedtuple`): the ppo optim information for monitoring, all of them are Python scalar
    Shapes:
        - mu_sigma_new (:obj:`tuple`): :math:`((B, N), (B, N))`, where B is batch size and N is action dim
        - mu_sigma_old (:obj:`tuple`): :math:`((B, N), (B, N))`, where B is batch size and N is action dim
        - action (:obj:`torch.LongTensor`): :math:`(B, )`
        - value_new (:obj:`torch.FloatTensor`): :math:`(B, )`
        - value_old (:obj:`torch.FloatTensor`): :math:`(B, )`
        - adv (:obj:`torch.FloatTensor`): :math:`(B, )`
        - return (:obj:`torch.FloatTensor`): :math:`(B, )`
        - weight (:obj:`torch.FloatTensor` or :obj:`None`): :math:`(B, )`
        - policy_loss (:obj:`torch.FloatTensor`): :math:`()`, 0-dim tensor
        - value_loss (:obj:`torch.FloatTensor`): :math:`()`

    .. note::

        adv is already normalized value (adv - adv.mean()) / (adv.std() + 1e-8), and there are many
        ways to calculate this mean and std, like among data buffer or train batch, so we don't couple
        this part into ppo_error, you can refer to our examples for different ways.
    """
    assert dual_clip is None or dual_clip > 1.0, "dual_clip value must be greater than 1.0, but get value: {}".format(
        dual_clip
    )
    mu_sigma_new, mu_sigma_old, action, value_new, value_old, adv, return_, weight = data
    if weight is None:
        weight = torch.ones_like(adv)

<<<<<<< HEAD
    dist_new = Independent(Normal(mu_sigma_new[0], mu_sigma_new[1]), 1)
    if len(mu_sigma_old[0].shape) == 1:
        dist_old = Independent(Normal(mu_sigma_old[0].unsqueeze(-1), mu_sigma_old[1].unsqueeze(-1)), 1)
    else:
        dist_old = Independent(Normal(mu_sigma_old[0], mu_sigma_old[1]), 1)
=======
    dist_new = Independent(Normal(mu_sigma_new['mu'], mu_sigma_new['sigma']), 1)
    if len(mu_sigma_old['mu'].shape) == 1:
        dist_old = Independent(Normal(mu_sigma_old['mu'].unsqueeze(-1), mu_sigma_old['sigma'].unsqueeze(-1)), 1)
    else:
        dist_old = Independent(Normal(mu_sigma_old['mu'], mu_sigma_old['sigma']), 1)
>>>>>>> 62d61b5b
    logp_new = dist_new.log_prob(action)
    logp_old = dist_old.log_prob(action)
    entropy_loss = (dist_new.entropy() * weight).mean()
    # policy_loss
    ratio = torch.exp(logp_new - logp_old)
    surr1 = ratio * adv
    surr2 = ratio.clamp(1 - clip_ratio, 1 + clip_ratio) * adv
    if dual_clip is not None:
        policy_loss = (-torch.max(torch.min(surr1, surr2), dual_clip * adv) * weight).mean()
    else:
        policy_loss = (-torch.min(surr1, surr2) * weight).mean()
    with torch.no_grad():
        approx_kl = (logp_old - logp_new).mean().item()
        clipped = ratio.gt(1 + clip_ratio) | ratio.lt(1 - clip_ratio)
        clipfrac = torch.as_tensor(clipped).float().mean().item()
    # value_loss
    if use_value_clip:
        value_clip = value_old + (value_new - value_old).clamp(-clip_ratio, clip_ratio)
        v1 = (return_ - value_new).pow(2)
        v2 = (return_ - value_clip).pow(2)
        value_loss = 0.5 * (torch.max(v1, v2) * weight).mean()
    else:
        value_loss = 0.5 * ((return_ - value_new).pow(2) * weight).mean()

    return ppo_loss(policy_loss, value_loss, entropy_loss), ppo_info(approx_kl, clipfrac)<|MERGE_RESOLUTION|>--- conflicted
+++ resolved
@@ -108,7 +108,6 @@
         # only use dual_clip when adv < 0
         policy_loss = -(torch.where(adv < 0, clip2, clip1) * weight).mean()
     else:
-        #policy_loss = (-torch.min(surr1, surr2) * weight).mean()
         policy_loss = (-torch.min(surr1, surr2) * weight).mean()
     with torch.no_grad():
         approx_kl = (logp_old - logp_new).mean().item()
@@ -179,19 +178,11 @@
     if weight is None:
         weight = torch.ones_like(adv)
 
-<<<<<<< HEAD
-    dist_new = Independent(Normal(mu_sigma_new[0], mu_sigma_new[1]), 1)
-    if len(mu_sigma_old[0].shape) == 1:
-        dist_old = Independent(Normal(mu_sigma_old[0].unsqueeze(-1), mu_sigma_old[1].unsqueeze(-1)), 1)
-    else:
-        dist_old = Independent(Normal(mu_sigma_old[0], mu_sigma_old[1]), 1)
-=======
     dist_new = Independent(Normal(mu_sigma_new['mu'], mu_sigma_new['sigma']), 1)
     if len(mu_sigma_old['mu'].shape) == 1:
         dist_old = Independent(Normal(mu_sigma_old['mu'].unsqueeze(-1), mu_sigma_old['sigma'].unsqueeze(-1)), 1)
     else:
         dist_old = Independent(Normal(mu_sigma_old['mu'], mu_sigma_old['sigma']), 1)
->>>>>>> 62d61b5b
     logp_new = dist_new.log_prob(action)
     logp_old = dist_old.log_prob(action)
     entropy_loss = (dist_new.entropy() * weight).mean()

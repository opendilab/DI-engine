--- conflicted
+++ resolved
@@ -32,30 +32,22 @@
             - data (:obj:`list`): transitions list like input one, but each element owns extra advantage key 'adv'
         """
         value = torch.stack([d['value'] for d in data])
-<<<<<<< HEAD
-        next_value = torch.stack([d['value'] for d in data][1:] + [last_value])
-=======
         if last_value.shape[0] == 1:
             next_value = torch.stack([d['value'] for d in data][1:] + [last_value])
         else:
             next_value = last_value  # pass the whole next_value, not only the last value in the last timesteps
             traj_flag = torch.stack([torch.tensor(int(d['traj_flag'])) for d in data])
->>>>>>> 62d61b5b
         reward = torch.stack([d['reward'] for d in data])
         if cuda:
             value = value.cuda()
             next_value = next_value.cuda()
             reward = reward.cuda()
-<<<<<<< HEAD
-        adv = gae(gae_data(value, next_value, reward, None), gamma, gae_lambda)
-=======
         if last_value.shape[0] == 1:
             adv = gae(gae_data(value, next_value, reward, None, None), gamma, gae_lambda)
         else:
             # done is None, we distinguish if done according to the next_value,
             # if next_value is zero, then it's real done, otherwise, it's not done
             adv = gae(gae_data(value, next_value, reward, None, traj_flag), gamma, gae_lambda)
->>>>>>> 62d61b5b
         if cuda:
             adv = adv.cpu()
         for i in range(len(data)):
@@ -172,13 +164,9 @@
                 template['null'] = True  # TODO(pu)
                 template['obs'] = torch.zeros_like(template['obs'])
                 # template['action'] = -1 * torch.ones_like(template['action']) # TODO(pu)
-<<<<<<< HEAD
                 # template['action'] = torch.zeros_like(template['action'])  # TODO(pu)
                 if hasattr(template, 'action'):
                     template['action'] = torch.zeros_like(template['action'])
-=======
-                template['action'] = torch.zeros_like(template['action'])
->>>>>>> 62d61b5b
                 template['done'] = True
                 template['reward'] = torch.zeros_like(template['reward'])
                 if 'value_gamma' in template:

from typing import List, Dict, Any, Optional
from collections import deque
import copy
import torch

from ding.utils import list_split, lists_to_dicts
from .gae import gae, gae_data


class Adder(object):
    """
    Overview:
        Adder is a component that handles different transformations and calculations for transitions
        in Collector Module(data generation and processing), such as GAE, n-step return, transition sampling etc.
    Interface:
        __init__, get_gae, get_gae_with_default_last_value, get_nstep_return_data, get_train_sample
    """

    @classmethod
    def get_gae(cls, data: List[Dict[str, Any]], last_value: torch.Tensor, gamma: float, gae_lambda: float,
                cuda: bool) -> List[Dict[str, Any]]:
        """
        Overview:
            Get GAE advantage for stacked transitions(T timestep, 1 batch). Call ``gae`` for calculation.
        Arguments:
            - data (:obj:`list`): Transitions list, each element is a transition dict with at least ['value', 'reward']
            - last_value (:obj:`torch.Tensor`): The last value(i.e.: the T+1 timestep)
            - gamma (:obj:`float`): The future discount factor
            - gae_lambda (:obj:`float`): GAE lambda parameter
            - cuda (:obj:`bool`): Whether use cuda in GAE computation
        Returns:
            - data (:obj:`list`): transitions list like input one, but each element owns extra advantage key 'adv'
        """
        value = torch.stack([d['value'] for d in data])
<<<<<<< HEAD
        next_value = torch.stack([d['value'] for d in data][1:] + [last_value])
=======
        if last_value.shape[0] == 1:
            next_value = torch.stack([d['value'] for d in data][1:] + [last_value])
        else:
            next_value = last_value  # pass the whole next_value, not only the last value in the last timesteps
            traj_flag = torch.stack([torch.tensor(int(d['traj_flag'])) for d in data])
>>>>>>> 303b4d36
        reward = torch.stack([d['reward'] for d in data])
        if cuda:
            value = value.cuda()
            next_value = next_value.cuda()
            reward = reward.cuda()
<<<<<<< HEAD
        adv = gae(gae_data(value, next_value, reward, None), gamma, gae_lambda)
=======
        if last_value.shape[0] == 1:
            adv = gae(gae_data(value, next_value, reward, None, None), gamma, gae_lambda)
        else:
            # done is None, we distinguish if done according to the next_value,
            # if next_value is zero, then it's real done, otherwise, it's not done
            adv = gae(gae_data(value, next_value, reward, None, traj_flag), gamma, gae_lambda)
>>>>>>> 303b4d36
        if cuda:
            adv = adv.cpu()
        for i in range(len(data)):
            data[i]['adv'] = adv[i]
        return data

    @classmethod
    def get_gae_with_default_last_value(cls, data: deque, done: bool, gamma: float, gae_lambda: float,
                                        cuda: bool) -> List[Dict[str, Any]]:
        """
        Overview:
            Like ``get_gae`` above to get GAE advantage for stacked transitions. However, this function is designed in
            case ``last_value`` is not passed. If transition is not done yet, it wouold assign last value in ``data``
            as ``last_value``, discard the last element in ``data``(i.e. len(data) would decrease by 1), and then call
            ``get_gae``. Otherwise it would make ``last_value`` equal to 0.
        Arguments:
            - data (:obj:`deque`): Transitions list, each element is a transition dict with \
                at least['value', 'reward']
            - done (:obj:`bool`): Whether the transition reaches the end of an episode(i.e. whether the env is done)
            - gamma (:obj:`float`): The future discount factor
            - gae_lambda (:obj:`float`): GAE lambda parameter
            - cuda (:obj:`bool`): Whether use cuda in GAE computation
        Returns:
            - data (:obj:`List[Dict[str, Any]]`): transitions list like input one, but each element owns \
                extra advantage key 'adv'
        """
        if done:
            last_value = torch.zeros_like(data[-1]['value'])
        else:
            last_data = data.pop()
            last_value = last_data['value']
        return cls.get_gae(data, last_value, gamma, gae_lambda, cuda)

    @classmethod
    def get_nstep_return_data(
            cls,
            data: deque,
            nstep: int,
            cum_reward=False,
            correct_terminate_gamma=True,
            gamma=0.99,
    ) -> deque:
        """
        Overview:
            Process raw traj data by updating keys ['next_obs', 'reward', 'done'] in data's dict element.
        Arguments:
            - data (:obj:`deque`): Transitions list, each element is a transition dict
            - nstep (:obj:`int`): Number of steps. If equals to 1, return ``data`` directly; \
                Otherwise update with nstep value.
        Returns:
            - data (:obj:`deque`): Transitions list like input one, but each element updated with nstep value.
        """
        if nstep == 1:
            return data
        fake_reward = torch.zeros(1)
        next_obs_flag = 'next_obs' in data[0]
        for i in range(len(data) - nstep):
            # update keys ['next_obs', 'reward', 'done'] with their n-step value
            if next_obs_flag:
                data[i]['next_obs'] = data[i + nstep]['obs']  # do not need deepcopy
            if cum_reward:
                data[i]['reward'] = sum([data[i + j]['reward'] * (gamma ** j) for j in range(nstep)])
            else:
                data[i]['reward'] = torch.cat([data[i + j]['reward'] for j in range(nstep)])
            data[i]['done'] = data[i + nstep - 1]['done']
            if correct_terminate_gamma:
                data[i]['value_gamma'] = gamma ** nstep
        for i in range(max(0, len(data) - nstep), len(data)):
            if next_obs_flag:
                data[i]['next_obs'] = data[-1]['next_obs']  # do not need deepcopy
            if cum_reward:
                data[i]['reward'] = sum([data[i + j]['reward'] * (gamma ** j) for j in range(len(data) - i)])
            else:
                data[i]['reward'] = torch.cat(
                    [data[i + j]['reward']
                     for j in range(len(data) - i)] + [fake_reward for _ in range(nstep - (len(data) - i))]
                )
            data[i]['done'] = data[-1]['done']
            if correct_terminate_gamma:
                data[i]['value_gamma'] = gamma ** (len(data) - i - 1)
        return data

    @classmethod
    def get_train_sample(
            cls,
            data: List[Dict[str, Any]],
            unroll_len: int,
            last_fn_type: str = 'last',
            null_transition: Optional[dict] = None
    ) -> List[Dict[str, Any]]:
        """
        Overview:
            Process raw traj data by updating keys ['next_obs', 'reward', 'done'] in data's dict element.
            If ``unroll_len`` equals to 1, which means no process is needed, can directly return ``data``.
            Otherwise, ``data`` will be splitted according to ``unroll_len``, process residual part according to
            ``last_fn_type`` and call ``lists_to_dicts`` to form sampled training data.
        Arguments:
            - data (:obj:`List[Dict[str, Any]]`): Transitions list, each element is a transition dict
            - unroll_len (:obj:`int`): Learn training unroll length
            - last_fn_type (:obj:`str`): The method type name for dealing with last residual data in a traj \
                after splitting, should be in ['last', 'drop', 'null_padding']
            - null_transition (:obj:`Optional[dict]`): Dict type null transition, used in ``null_padding``
        Returns:
            - data (:obj:`List[Dict[str, Any]]`): Transitions list processed after unrolling
        """
        if unroll_len == 1:
            return data
        else:
            # cut data into pieces whose length is unroll_len
            split_data, residual = list_split(data, step=unroll_len)

            def null_padding():
                template = copy.deepcopy(residual[0])
                template['null'] = True  # TODO(pu)
                template['obs'] = torch.zeros_like(template['obs'])
                # template['action'] = -1 * torch.ones_like(template['action']) # TODO(pu)
                template['action'] = torch.zeros_like(template['action'])
                template['done'] = True
                template['reward'] = torch.zeros_like(template['reward'])
                if 'value_gamma' in template:
                    template['value_gamma'] = 0.
                null_data = [cls._get_null_transition(template, null_transition) for _ in range(miss_num)]
                return null_data

            if residual is not None:
                miss_num = unroll_len - len(residual)
                if last_fn_type == 'drop':
                    # drop the residual part
                    pass
                elif last_fn_type == 'last':
                    if len(split_data) > 0:
                        # copy last datas from split_data's last element, and insert in front of residual
                        last_data = copy.deepcopy(split_data[-1][-miss_num:])
                        split_data.append(last_data + residual)
                    else:
                        # get null transitions using ``null_padding``, and insert behind residual
                        null_data = null_padding()
                        split_data.append(residual + null_data)
                elif last_fn_type == 'null_padding':
                    # same to the case of 'last' type and split_data is empty
                    null_data = null_padding()
                    split_data.append(residual + null_data)
            # collate unroll_len dicts according to keys
            if len(split_data) > 0:
                split_data = [lists_to_dicts(d, recursive=True) for d in split_data]
            return split_data

    @classmethod
    def _get_null_transition(cls, template: dict, null_transition: Optional[dict] = None) -> dict:
        """
        Overview:
            Get null transition for padding. If ``cls._null_transition`` is None, return input ``template`` instead.
        Arguments:
            - template (:obj:`dict`): The template for null transition.
            - null_transition (:obj:`Optional[dict]`): Dict type null transition, used in ``null_padding``
        Returns:
            - null_transition (:obj:`dict`): The deepcopied null transition.
        """
        if null_transition is not None:
            return copy.deepcopy(null_transition)
        else:
            return copy.deepcopy(template)


get_gae = Adder.get_gae
get_gae_with_default_last_value = Adder.get_gae_with_default_last_value
get_nstep_return_data = Adder.get_nstep_return_data
get_train_sample = Adder.get_train_sample<|MERGE_RESOLUTION|>--- conflicted
+++ resolved
@@ -32,30 +32,22 @@
             - data (:obj:`list`): transitions list like input one, but each element owns extra advantage key 'adv'
         """
         value = torch.stack([d['value'] for d in data])
-<<<<<<< HEAD
-        next_value = torch.stack([d['value'] for d in data][1:] + [last_value])
-=======
         if last_value.shape[0] == 1:
             next_value = torch.stack([d['value'] for d in data][1:] + [last_value])
         else:
             next_value = last_value  # pass the whole next_value, not only the last value in the last timesteps
             traj_flag = torch.stack([torch.tensor(int(d['traj_flag'])) for d in data])
->>>>>>> 303b4d36
         reward = torch.stack([d['reward'] for d in data])
         if cuda:
             value = value.cuda()
             next_value = next_value.cuda()
             reward = reward.cuda()
-<<<<<<< HEAD
-        adv = gae(gae_data(value, next_value, reward, None), gamma, gae_lambda)
-=======
         if last_value.shape[0] == 1:
             adv = gae(gae_data(value, next_value, reward, None, None), gamma, gae_lambda)
         else:
             # done is None, we distinguish if done according to the next_value,
             # if next_value is zero, then it's real done, otherwise, it's not done
             adv = gae(gae_data(value, next_value, reward, None, traj_flag), gamma, gae_lambda)
->>>>>>> 303b4d36
         if cuda:
             adv = adv.cpu()
         for i in range(len(data)):

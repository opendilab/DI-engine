from collections import namedtuple
import torch
import torch.nn.functional as F
from torch.distributions import Independent, Normal

a2c_data = namedtuple('a2c_data', ['logit', 'action', 'value', 'adv', 'return_', 'weight'])
a2c_loss = namedtuple('a2c_loss', ['policy_loss', 'value_loss', 'entropy_loss'])


def a2c_error(data: namedtuple) -> namedtuple:
    """
    Overview:
        Implementation of A2C(Advantage Actor-Critic) (arXiv:1602.01783) for discrete action space
    Arguments:
        - data (:obj:`namedtuple`): a2c input data with fieids shown in ``a2c_data``
    Returns:
        - a2c_loss (:obj:`namedtuple`): the a2c loss item, all of them are the differentiable 0-dim tensor
    Shapes:
        - logit (:obj:`torch.FloatTensor`): :math:`(B, N)`, where B is batch size and N is action dim
        - action (:obj:`torch.LongTensor`): :math:`(B, )`
        - value (:obj:`torch.FloatTensor`): :math:`(B, )`
        - adv (:obj:`torch.FloatTensor`): :math:`(B, )`
        - return (:obj:`torch.FloatTensor`): :math:`(B, )`
        - weight (:obj:`torch.FloatTensor` or :obj:`None`): :math:`(B, )`
        - policy_loss (:obj:`torch.FloatTensor`): :math:`()`, 0-dim tensor
        - value_loss (:obj:`torch.FloatTensor`): :math:`()`
        - entropy_loss (:obj:`torch.FloatTensor`): :math:`()`
    Examples:
        >>> data = a2c_data(
        >>>     logit=torch.randn(2, 3),
        >>>     action=torch.randint(0, 3, (2, )),
        >>>     value=torch.randn(2, ),
        >>>     adv=torch.randn(2, ),
        >>>     return_=torch.randn(2, ),
        >>>     weight=torch.ones(2, ),
        >>> )
        >>> loss = a2c_error(data)
    """
    logit, action, value, adv, return_, weight = data
    if weight is None:
        weight = torch.ones_like(value)
    dist = torch.distributions.categorical.Categorical(logits=logit)
    logp = dist.log_prob(action)
    entropy_loss = (dist.entropy() * weight).mean()
    policy_loss = -(logp * adv * weight).mean()
    value_loss = (F.mse_loss(return_, value, reduction='none') * weight).mean()
    return a2c_loss(policy_loss, value_loss, entropy_loss)


def a2c_error_continuous(data: namedtuple) -> namedtuple:
    """
    Overview:
        Implementation of A2C(Advantage Actor-Critic) (arXiv:1602.01783) for continuous action space
    Arguments:
        - data (:obj:`namedtuple`): a2c input data with fieids shown in ``a2c_data``
    Returns:
        - a2c_loss (:obj:`namedtuple`): the a2c loss item, all of them are the differentiable 0-dim tensor
    Shapes:
        - logit (:obj:`torch.FloatTensor`): :math:`(B, N)`, where B is batch size and N is action dim
<<<<<<< HEAD
        - action (:obj:`torch.LongTensor`): :math:`(B, )`
=======
        - action (:obj:`torch.LongTensor`): :math:`(B, N)`
>>>>>>> 11cc7de8
        - value (:obj:`torch.FloatTensor`): :math:`(B, )`
        - adv (:obj:`torch.FloatTensor`): :math:`(B, )`
        - return (:obj:`torch.FloatTensor`): :math:`(B, )`
        - weight (:obj:`torch.FloatTensor` or :obj:`None`): :math:`(B, )`
        - policy_loss (:obj:`torch.FloatTensor`): :math:`()`, 0-dim tensor
        - value_loss (:obj:`torch.FloatTensor`): :math:`()`
        - entropy_loss (:obj:`torch.FloatTensor`): :math:`()`
<<<<<<< HEAD
=======
    Examples:
        >>> data = a2c_data(
        >>>     logit={'mu': torch.randn(2, 3), 'sigma': torch.sqrt(torch.randn(2, 3)**2)},
        >>>     action=torch.randn(2, 3),
        >>>     value=torch.randn(2, ),
        >>>     adv=torch.randn(2, ),
        >>>     return_=torch.randn(2, ),
        >>>     weight=torch.ones(2, ),
        >>> )
        >>> loss = a2c_error_continuous(data)
>>>>>>> 11cc7de8
    """
    logit, action, value, adv, return_, weight = data
    if weight is None:
        weight = torch.ones_like(value)

    dist = Independent(Normal(logit['mu'], logit['sigma']), 1)
    logp = dist.log_prob(action)
    entropy_loss = (dist.entropy() * weight).mean()
    policy_loss = -(logp * adv * weight).mean()
    value_loss = (F.mse_loss(return_, value, reduction='none') * weight).mean()
    return a2c_loss(policy_loss, value_loss, entropy_loss)<|MERGE_RESOLUTION|>--- conflicted
+++ resolved
@@ -57,11 +57,7 @@
         - a2c_loss (:obj:`namedtuple`): the a2c loss item, all of them are the differentiable 0-dim tensor
     Shapes:
         - logit (:obj:`torch.FloatTensor`): :math:`(B, N)`, where B is batch size and N is action dim
-<<<<<<< HEAD
-        - action (:obj:`torch.LongTensor`): :math:`(B, )`
-=======
         - action (:obj:`torch.LongTensor`): :math:`(B, N)`
->>>>>>> 11cc7de8
         - value (:obj:`torch.FloatTensor`): :math:`(B, )`
         - adv (:obj:`torch.FloatTensor`): :math:`(B, )`
         - return (:obj:`torch.FloatTensor`): :math:`(B, )`
@@ -69,8 +65,6 @@
         - policy_loss (:obj:`torch.FloatTensor`): :math:`()`, 0-dim tensor
         - value_loss (:obj:`torch.FloatTensor`): :math:`()`
         - entropy_loss (:obj:`torch.FloatTensor`): :math:`()`
-<<<<<<< HEAD
-=======
     Examples:
         >>> data = a2c_data(
         >>>     logit={'mu': torch.randn(2, 3), 'sigma': torch.sqrt(torch.randn(2, 3)**2)},
@@ -81,7 +75,6 @@
         >>>     weight=torch.ones(2, ),
         >>> )
         >>> loss = a2c_error_continuous(data)
->>>>>>> 11cc7de8
     """
     logit, action, value, adv, return_, weight = data
     if weight is None:

--- conflicted
+++ resolved
@@ -10,11 +10,7 @@
     next_value = torch.randn(T, B)
     reward = torch.randn(T, B)
     done = torch.zeros((T, B))
-<<<<<<< HEAD
-    data = gae_data(value, next_value, reward, done)
-=======
     data = gae_data(value, next_value, reward, done, None)
->>>>>>> 8a108c7c
     adv = gae(data)
     assert adv.shape == (T, B)
 
@@ -25,10 +21,6 @@
     next_value = torch.randn(T, B, A)
     reward = torch.randn(T, B)
     done = torch.zeros(T, B)
-<<<<<<< HEAD
-    data = gae_data(value, next_value, reward, done)
-=======
     data = gae_data(value, next_value, reward, done, None)
->>>>>>> 8a108c7c
     adv = gae(data)
     assert adv.shape == (T, B, A)
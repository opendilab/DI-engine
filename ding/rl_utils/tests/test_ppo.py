--- conflicted
+++ resolved
@@ -70,19 +70,11 @@
 @pytest.mark.parametrize('use_value_clip, dual_clip, weight', args)
 def test_ppo_error_continous(use_value_clip, dual_clip, weight):
     B, N = 4, 6
-<<<<<<< HEAD
-    mu_sigma_new = [torch.rand(B, N).requires_grad_(True), torch.rand(B, N).requires_grad_(True)]
-    mu_sigma_old = [
-        mu_sigma_new[0] + torch.rand_like(mu_sigma_new[0]) * 0.1,
-        mu_sigma_new[1] + torch.rand_like(mu_sigma_new[1]) * 0.1
-    ]
-=======
     mu_sigma_new = {'mu': torch.rand(B, N).requires_grad_(True), 'sigma': torch.rand(B, N).requires_grad_(True)}
     mu_sigma_old = {
         'mu': mu_sigma_new['mu'] + torch.rand_like(mu_sigma_new['mu']) * 0.1,
         'sigma': mu_sigma_new['sigma'] + torch.rand_like(mu_sigma_new['sigma']) * 0.1
     }
->>>>>>> 62d61b5b
     action = torch.rand(B, N)
     value_new = torch.randn(B).requires_grad_(True)
     value_old = value_new + torch.rand_like(value_new) * 0.1
@@ -92,17 +84,9 @@
     loss, info = ppo_error_continuous(data, use_value_clip=use_value_clip, dual_clip=dual_clip)
     assert all([l.shape == tuple() for l in loss])
     assert all([np.isscalar(i) for i in info])
-<<<<<<< HEAD
-    assert mu_sigma_new[0].grad is None
-    assert value_new.grad is None
-    total_loss = sum(loss)
-    total_loss.backward()
-    assert isinstance(mu_sigma_new[0].grad, torch.Tensor)
-=======
     assert mu_sigma_new['mu'].grad is None
     assert value_new.grad is None
     total_loss = sum(loss)
     total_loss.backward()
     assert isinstance(mu_sigma_new['mu'].grad, torch.Tensor)
->>>>>>> 62d61b5b
     assert isinstance(value_new.grad, torch.Tensor)
import math

import torch
import torch.nn as nn


class Lambda(nn.Module):

    def __init__(self, f):
        super(Lambda, self).__init__()
        self.f = f

    def forward(self, x):
        return self.f(x)


class GLU(nn.Module):
    """
    Overview:
        Gating Linear Unit.
    Interfaces:
        ``forward``.

    .. tip::
        This module also supports 2D convolution, in which case, the input and context must have the same shape.
    """

    def __init__(self, input_dim: int, output_dim: int, context_dim: int, input_type: str = 'fc') -> None:
        """
        Overview:
            Init GLU
        Arguments:
            - input_dim (:obj:`int`): the input dimension
            - output_dim (:obj:`int`): the output dimension
            - context_dim (:obj:`int`): the context dimension
            - input_type (:obj:`str`): the type of input, now support ['fc', 'conv2d']
        """
        super(GLU, self).__init__()
        assert (input_type in ['fc', 'conv2d'])
        if input_type == 'fc':
            self.layer1 = nn.Linear(context_dim, input_dim)
            self.layer2 = nn.Linear(input_dim, output_dim)
        elif input_type == 'conv2d':
            self.layer1 = nn.Conv2d(context_dim, input_dim, 1, 1, 0)
            self.layer2 = nn.Conv2d(input_dim, output_dim, 1, 1, 0)

    def forward(self, x: torch.Tensor, context: torch.Tensor) -> torch.Tensor:
        r"""
        Overview:
            Return GLU computed tensor
        Arguments:
            - x (:obj:`torch.Tensor`) : the input tensor
            - context (:obj:`torch.Tensor`) : the context tensor
        Returns:
            - x (:obj:`torch.Tensor`): the computed tensor
        """
        gate = self.layer1(context)
        gate = torch.sigmoid(gate)
        x = gate * x
        x = self.layer2(x)
        return x


class Swish(nn.Module):

    def __init__(self):
        super(Swish, self).__init__()

    def forward(self, x: torch.Tensor) -> torch.Tensor:
        x = x * torch.sigmoid(x)
        return x


class GELU(nn.Module):
    r"""
    Overview:
        Gaussian Error Linear Units (GELU) activation function, which is widely used in NLP models like GPT, BERT.
        The original paper can be viewed in: <link https://arxiv.org/pdf/1606.08415.pdf link>
    Interfaces:
        forward
    """

    def __init__(self):
        super(GELU, self).__init__()

    def forward(self, x: torch.Tensor) -> torch.Tensor:
        return 0.5 * x * (1.0 + torch.tanh(math.sqrt(2.0 / math.pi) * (x + 0.044715 * torch.pow(x, 3.0))))


def build_activation(activation: str, inplace: bool = None) -> nn.Module:
    """
    Overview:
        Return the activation module according to the given type.
    Arguments:
<<<<<<< HEAD
        - activation (:obj:`str`): the type of activation module, now supports \
            ['relu', 'glu', 'prelu', 'swish', 'gelu', 'tanh', 'sigmoid', 'softplus', 'elu', 'square', 'identity']
        - inplace (:obj:`bool`): can optionally do the operation in-place in relu. Default ``None``
=======
        - activation (:obj:`str`): The type of activation module, now supports \
            ['relu', 'glu', 'prelu', 'swish', 'gelu', 'tanh', 'sigmoid', 'softplus', 'elu', 'square', 'identity'].
        - inplace (:obj:`bool`): Execute the operation in-place in activation, defaults to ``None``.
>>>>>>> c005205d
    Returns:
        - act_func (:obj:`nn.module`): The corresponding activation module.
    """
    if inplace is not None:
        assert activation == 'relu', 'inplace argument is not compatible with {}'.format(activation)
    else:
        inplace = False
    act_func = {
        'relu': nn.ReLU(inplace=inplace),
        'glu': GLU,
        'prelu': nn.PReLU(),
        'swish': Swish(),
        'gelu': GELU(),
        "tanh": nn.Tanh(),
        "sigmoid": nn.Sigmoid(),
        "softplus": nn.Softplus(),
        "elu": nn.ELU(),
        "square": Lambda(lambda x: x ** 2),
        "identity": Lambda(lambda x: x),
    }
    if activation.lower() in act_func.keys():
        return act_func[activation]
    else:
        raise KeyError("invalid key for activation: {}".format(activation))<|MERGE_RESOLUTION|>--- conflicted
+++ resolved
@@ -92,15 +92,9 @@
     Overview:
         Return the activation module according to the given type.
     Arguments:
-<<<<<<< HEAD
-        - activation (:obj:`str`): the type of activation module, now supports \
-            ['relu', 'glu', 'prelu', 'swish', 'gelu', 'tanh', 'sigmoid', 'softplus', 'elu', 'square', 'identity']
-        - inplace (:obj:`bool`): can optionally do the operation in-place in relu. Default ``None``
-=======
         - activation (:obj:`str`): The type of activation module, now supports \
             ['relu', 'glu', 'prelu', 'swish', 'gelu', 'tanh', 'sigmoid', 'softplus', 'elu', 'square', 'identity'].
         - inplace (:obj:`bool`): Execute the operation in-place in activation, defaults to ``None``.
->>>>>>> c005205d
     Returns:
         - act_func (:obj:`nn.module`): The corresponding activation module.
     """

from .activation import build_activation, Swish
from .res_block import ResBlock, ResFCBlock
from .nn_module import fc_block, conv2d_block, one_hot, deconv2d_block, BilinearUpsample, NearestUpsample, \
    binary_encode, NoiseLinearLayer, noise_block, MLP, Flatten
from .normalization import build_normalization
from .rnn import get_lstm, sequence_mask
from .soft_argmax import SoftArgmax
from .transformer import Transformer
from .scatter_connection import ScatterConnection
<<<<<<< HEAD
from .resnet import resnet18, ResNet
=======
from .resnet import resnet18, ResNet
from .gumbel_softmax import GumbelSoftmax
from .gtrxl import GTrXL, GRUGatingUnit
>>>>>>> 62d61b5b
<|MERGE_RESOLUTION|>--- conflicted
+++ resolved
@@ -7,10 +7,6 @@
 from .soft_argmax import SoftArgmax
 from .transformer import Transformer
 from .scatter_connection import ScatterConnection
-<<<<<<< HEAD
-from .resnet import resnet18, ResNet
-=======
 from .resnet import resnet18, ResNet
 from .gumbel_softmax import GumbelSoftmax
-from .gtrxl import GTrXL, GRUGatingUnit
->>>>>>> 62d61b5b
+from .gtrxl import GTrXL, GRUGatingUnit
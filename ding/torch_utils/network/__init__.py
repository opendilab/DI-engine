--- conflicted
+++ resolved
@@ -1,11 +1,7 @@
 from .activation import build_activation, Swish
 from .res_block import ResBlock, ResFCBlock, GatedConvResBlock
 from .nn_module import fc_block, conv2d_block, one_hot, deconv2d_block, BilinearUpsample, NearestUpsample, \
-<<<<<<< HEAD
-    binary_encode, NoiseLinearLayer, noise_block, MLP, Flatten, AttentionPool
-=======
     binary_encode, NoiseLinearLayer, noise_block, MLP, Flatten, normed_linear, normed_conv2d
->>>>>>> ce286cde
 from .normalization import build_normalization
 from .rnn import get_lstm, sequence_mask
 from .soft_argmax import SoftArgmax

--- conflicted
+++ resolved
@@ -12,8 +12,4 @@
 from .math_helper import cov
 from .dataparallel import DataParallel
 from .reshape_helper import fold_batch, unfold_batch, unsqueeze_repeat
-<<<<<<< HEAD
-from .modules import *
-=======
-from .parameter import NonegativeParameter, TanhParameter
->>>>>>> 11cc7de8
+from .parameter import NonegativeParameter, TanhParameter
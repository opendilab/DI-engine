from typing import List, Dict, Any, Tuple
from collections import namedtuple
import copy
import torch

from ding.torch_utils import Adam, to_device, ContrastiveLoss
from ding.rl_utils import q_nstep_td_data, q_nstep_td_error, get_nstep_return_data, get_train_sample
from ding.model import model_wrap
from ding.utils import POLICY_REGISTRY
from ding.utils.data import default_collate, default_decollate

from .base_policy import Policy
from .common_utils import default_preprocess_learn, fast_preprocess_learn

import time


@POLICY_REGISTRY.register('dqn')
class DQNPolicy(Policy):
    """
    Overview:
        Policy class of DQN algorithm, extended by Double DQN/Dueling DQN/PER/multi-step TD.

    Config:
        == ===================== ======== ============== ======================================= =======================
        ID Symbol                Type     Default Value  Description                              Other(Shape)
        == ===================== ======== ============== ======================================= =======================
        1  ``type``              str      dqn            | RL policy register name, refer to     | This arg is optional,
                                                         | registry ``POLICY_REGISTRY``          | a placeholder
        2  ``cuda``              bool     False          | Whether to use cuda for network       | This arg can be diff-
                                                                                                 | erent from modes
        3  ``on_policy``         bool     False          | Whether the RL algorithm is on-policy
                                                         | or off-policy
        4  ``priority``          bool     False          | Whether use priority(PER)             | Priority sample,
                                                                                                 | update priority
        5  | ``priority_IS``     bool     False          | Whether use Importance Sampling
           | ``_weight``                                 | Weight to correct biased update. If
                                                         | True, priority must be True.
        6  | ``discount_``       float    0.97,          | Reward's future discount factor, aka. | May be 1 when sparse
           | ``factor``                   [0.95, 0.999]  | gamma                                 | reward env
        7  ``nstep``             int      1,             | N-step reward discount sum for target
                                          [3, 5]         | q_value estimation
        8  | ``model.dueling``   bool     True           | dueling head architecture
        9  | ``model.encoder``   list     [32, 64,       | Sequence of ``hidden_size`` of        | default kernel_size
           | ``_hidden``         (int)    64, 128]       | subsequent conv layers and the        | is [8, 4, 3]
           | ``_size_list``                              | final dense layer.                    | default stride is
                                                                                                 | [4, 2 ,1]
        10 | ``model.dropout``   float    None           | Dropout rate for dropout layers.      | [0,1]
                                                                                                 | If set to ``None``
                                                                                                 | means no dropout
        11 | ``learn.update``    int      3              | How many updates(iterations) to train | This args can be vary
           | ``per_collect``                             | after collector's one collection.     | from envs. Bigger val
                                                         | Only valid in serial training         | means more off-policy
        12 | ``learn.batch_``    int      64             | The number of samples of an iteration
           | ``size``
        13 | ``learn.learning``  float    0.001          | Gradient step length of an iteration.
           | ``_rate``
        14 | ``learn.target_``   int      100            | Frequence of target network update.   | Hard(assign) update
           | ``update_freq``
        15 | ``learn.target_``   float    0.005          | Frequence of target network update.   | Soft(assign) update
           | ``theta``                                   | Only one of [target_update_freq,
           |                                             | target_theta] should be set
        16 | ``learn.ignore_``   bool     False          | Whether ignore done for target value  | Enable it for some
           | ``done``                                    | calculation.                          | fake termination env
        17 ``collect.n_sample``  int      [8, 128]       | The number of training samples of a   | It varies from
                                                         | call of collector.                    | different envs
        18 ``collect.n_episode`` int      8              | The number of training episodes of a  | only one of [n_sample
                                                         | call of collector                     | ,n_episode] should
                                                         |                                       | be set
        19 | ``collect.unroll``  int      1              | unroll length of an iteration         | In RNN, unroll_len>1
           | ``_len``
        20 | ``other.eps.type``  str      exp            | exploration rate decay type           | Support ['exp',
                                                                                                 | 'linear'].
        21 | ``other.eps.``      float    0.95           | start value of exploration rate       | [0,1]
           | ``start``
        22 | ``other.eps.``      float    0.1            | end value of exploration rate         | [0,1]
           | ``end``
        23 | ``other.eps.``      int      10000          | decay length of exploration           | greater than 0. set
           | ``decay``                                                                           | decay=10000 means
                                                                                                 | the exploration rate
                                                                                                 | decay from start
                                                                                                 | value to end value
                                                                                                 | during decay length.
        == ===================== ======== ============== ======================================= =======================
    """

    config = dict(
        # (str) RL policy register name (refer to function "POLICY_REGISTRY").
        type='dqn',
        # (bool) Whether to use cuda in policy.
        cuda=False,
        # (bool) Whether learning policy is the same as collecting data policy(on-policy).
        on_policy=False,
        # (bool) Whether to enable priority experience sample.
        priority=False,
        # (bool) Whether to use Importance Sampling Weight to correct biased update. If True, priority must be True.
        priority_IS_weight=False,
        # (float) Discount factor(gamma) for returns.
        discount_factor=0.97,
        # (int) The number of step for calculating target q_value.
        nstep=1,
        model=dict(
            # (list(int)) Sequence of ``hidden_size`` of subsequent conv layers and the final dense layer.
            encoder_hidden_size_list=[128, 128, 64],
        ),
        # learn_mode config
        learn=dict(
            # (int) How many updates(iterations) to train after collector's one collection.
            # Bigger "update_per_collect" means bigger off-policy.
            # collect data -> update policy-> collect data -> ...
            update_per_collect=3,
            # (int) How many samples in a training batch.
            batch_size=64,
            # (float) The step size of gradient descent.
            learning_rate=0.001,
            # (int) Frequence of target network update.
            # Only one of [target_update_freq, target_theta] should be set.
            target_update_freq=100,
            # (float) : Used for soft update of the target network.
            # aka. Interpolation factor in EMA update for target network.
            # Only one of [target_update_freq, target_theta] should be set.
            target_theta=0.005,
            # (bool) Whether ignore done(usually for max step termination env).
            # Note: Gym wraps the MuJoCo envs by default with TimeLimit environment wrappers.
            # These limit HalfCheetah, and several other MuJoCo envs, to max length of 1000.
            # However, interaction with HalfCheetah always gets done with done is False,
            # Since we inplace done==True with done==False to keep
            # TD-error accurate computation(``gamma * (1 - done) * next_v + reward``),
            # when the episode step is greater than max episode step.
            ignore_done=False,
        ),
        # collect_mode config
        collect=dict(
            # (int) How many training samples collected in one collection procedure.
            # Only one of [n_sample, n_episode] shoule be set.
            n_sample=8,
            # (int) Split episodes or trajectories into pieces with length `unroll_len`.
            unroll_len=1,
        ),
        eval=dict(),  # for compability
        # other config
        other=dict(
            # Epsilon greedy with decay.
            eps=dict(
                # (str) Decay type. Support ['exp', 'linear'].
                type='exp',
                # (float) Epsilon start value.
                start=0.95,
                # (float) Epsilon end value.
                end=0.1,
                # (int) Decay length(env step).
                decay=10000,
            ),
            replay_buffer=dict(
                # (int) Maximum size of replay buffer. Usually, larger buffer size is better.
                replay_buffer_size=10000,
            ),
        ),
    )

    def default_model(self) -> Tuple[str, List[str]]:
        """
        Overview:
            Return this algorithm default neural network model setting for demonstration. ``__init__`` method will \
            automatically call this method to get the default model setting and create model.
        Returns:
            - model_info (:obj:`Tuple[str, List[str]]`): The registered model name and model's import_names.

        .. note::
            The user can define and use customized network model but must obey the same inferface definition indicated \
            by import_names path. For example about DQN, its registered name is ``dqn`` and the import_names is \
            ``ding.model.template.q_learning``.
        """
        return 'dqn', ['ding.model.template.q_learning']

    def _init_learn(self) -> None:
        """
        Overview:
            Initialize the learn mode of policy, including related attributes and modules. For DQN, it mainly contains \
            optimizer, algorithm-specific arguments such as nstep and gamma, main and target model.
            This method will be called in ``__init__`` method if ``learn`` field is in ``enable_field``.

        .. note::
            For the member variables that need to be saved and loaded, please refer to the ``_state_dict_learn`` \
            and ``_load_state_dict_learn`` methods.

        .. note::
            For the member variables that need to be monitored, please refer to the ``_monitor_vars_learn`` method.

        .. note::
            If you want to set some spacial member variables in ``_init_learn`` method, you'd better name them \
            with prefix ``_learn_`` to avoid conflict with other modes, such as ``self._learn_attr1``.
        """
        self._priority = self._cfg.priority
        self._priority_IS_weight = self._cfg.priority_IS_weight
        # Optimizer
        self._optimizer = Adam(self._model.parameters(), lr=self._cfg.learn.learning_rate)

        self._gamma = self._cfg.discount_factor
        self._nstep = self._cfg.nstep

        # use model_wrapper for specialized demands of different modes
        self._target_model = copy.deepcopy(self._model)
        if 'target_update_freq' in self._cfg.learn:
            self._target_model = model_wrap(
                self._target_model,
                wrapper_name='target',
                update_type='assign',
                update_kwargs={'freq': self._cfg.learn.target_update_freq}
            )
        elif 'target_theta' in self._cfg.learn:
            self._target_model = model_wrap(
                self._target_model,
                wrapper_name='target',
                update_type='momentum',
                update_kwargs={'theta': self._cfg.learn.target_theta}
            )
        else:
            raise RuntimeError("DQN needs target network, please either indicate target_update_freq or target_theta")
        self._learn_model = model_wrap(self._model, wrapper_name='argmax_sample')
        self._learn_model.reset()
        self._target_model.reset()

    def _forward_learn(self, data: List[Dict[str, Any]]) -> Dict[str, Any]:
        """
        Overview:
            Policy forward function of learn mode (training policy and updating parameters). Forward means \
            that the policy inputs some training batch data from the replay buffer and then returns the output \
            result, including various training information such as loss, q value, priority.
        Arguments:
            - data (:obj:`List[Dict[int, Any]]`): The input data used for policy forward, including a batch of \
                training samples. For each element in list, the key of the dict is the name of data items and the \
                value is the corresponding data. Usually, the value is torch.Tensor or np.ndarray or there dict/list \
                combinations. In the ``_forward_learn`` method, data often need to first be stacked in the batch \
                dimension by some utility functions such as ``default_preprocess_learn``. \
                For DQN, each element in list is a dict containing at least the following keys: ``obs``, ``action``, \
                ``reward``, ``next_obs``, ``done``. Sometimes, it also contains other keys such as ``weight`` \
                and ``value_gamma``.
        Returns:
            - info_dict (:obj:`Dict[str, Any]`): The information dict that indicated training result, which will be \
                recorded in text log and tensorboard, values must be python scalar or a list of scalars. For the \
                detailed definition of the dict, refer to the code of ``_monitor_vars_learn`` method.

        .. note::
            The input value can be torch.Tensor or dict/list combinations and current policy supports all of them. \
            For the data type that not supported, the main reason is that the corresponding model does not support it. \
            You can implement you own model rather than use the default model. For more information, please raise an \
            issue in GitHub repo and we will continue to follow up.

        .. note::
            For more detailed examples, please refer to our unittest for DQNPolicy: ``ding.policy.tests.test_dqn``.
        """
<<<<<<< HEAD

        start = time.time()

=======
        # Data preprocessing operations, such as stack data, cpu to cuda device
>>>>>>> c5a4be3f
        data = default_preprocess_learn(
            data,
            use_priority=self._priority,
            use_priority_IS_weight=self._cfg.priority_IS_weight,
            ignore_done=self._cfg.learn.ignore_done,
            use_nstep=True
        )

        time_data_process = time.time() - start
        start = time.time()

        if self._cuda:
            data = to_device(data, self._device)
        # Q-learning forward
        self._learn_model.train()
        self._target_model.train()
        # Current q value (main model)
        q_value = self._learn_model.forward(data['obs'])['logit']
        # Target q value
        with torch.no_grad():
            target_q_value = self._target_model.forward(data['next_obs'])['logit']
            # Max q value action (main model), i.e. Double DQN
            target_q_action = self._learn_model.forward(data['next_obs'])['action']

        data_n = q_nstep_td_data(
            q_value, target_q_value, data['action'], target_q_action, data['reward'], data['done'], data['weight']
        )
        value_gamma = data.get('value_gamma')
        loss, td_error_per_sample = q_nstep_td_error(data_n, self._gamma, nstep=self._nstep, value_gamma=value_gamma)

        # Update network parameters
        self._optimizer.zero_grad()
        loss.backward()
        if self._cfg.multi_gpu:
            self.sync_gradients(self._learn_model)
        self._optimizer.step()

        # Postprocessing operations, such as updating target model, return logged values and priority.
        self._target_model.update(self._learn_model.state_dict())

        time_learn = time.time() - start
        # print("time_data_process:",time_data_process)
        # print("time_learn:",time_learn)

        return {
            'cur_lr': self._optimizer.defaults['lr'],
            'total_loss': loss.item(),
            'q_value': q_value.mean().item(),
            'target_q_value': target_q_value.mean().item(),
            'priority': td_error_per_sample.abs().tolist(),
            # Only discrete action satisfying len(data['action'])==1 can return this and draw histogram on tensorboard.
            # '[histogram]action_distribution': data['action'],
        }

    def _monitor_vars_learn(self) -> List[str]:
        """
        Overview:
            Return the necessary keys for logging the return dict of ``self._forward_learn``. The logger module, such \
            as text logger, tensorboard logger, will use these keys to save the corresponding data.
        Returns:
            - necessary_keys (:obj:`List[str]`): The list of the necessary keys to be logged.
        """
        return ['cur_lr', 'total_loss', 'q_value', 'target_q_value']

    def _state_dict_learn(self) -> Dict[str, Any]:
        """
        Overview:
            Return the state_dict of learn mode, usually including model, target_model and optimizer.
        Returns:
            - state_dict (:obj:`Dict[str, Any]`): The dict of current policy learn state, for saving and restoring.
        """
        return {
            'model': self._learn_model.state_dict(),
            'target_model': self._target_model.state_dict(),
            'optimizer': self._optimizer.state_dict(),
        }

    def _load_state_dict_learn(self, state_dict: Dict[str, Any]) -> None:
        """
        Overview:
            Load the state_dict variable into policy learn mode.
        Arguments:
            - state_dict (:obj:`Dict[str, Any]`): The dict of policy learn state saved before.

        .. tip::
            If you want to only load some parts of model, you can simply set the ``strict`` argument in \
            load_state_dict to ``False``, or refer to ``ding.torch_utils.checkpoint_helper`` for more \
            complicated operation.
        """
        self._learn_model.load_state_dict(state_dict['model'])
        self._target_model.load_state_dict(state_dict['target_model'])
        self._optimizer.load_state_dict(state_dict['optimizer'])

    def _init_collect(self) -> None:
        """
        Overview:
            Initialize the collect mode of policy, including related attributes and modules. For DQN, it contains the \
            collect_model to balance the exploration and exploitation with epsilon-greedy sample mechanism, and other \
            algorithm-specific arguments such as unroll_len and nstep.
            This method will be called in ``__init__`` method if ``collect`` field is in ``enable_field``.

        .. note::
            If you want to set some spacial member variables in ``_init_collect`` method, you'd better name them \
            with prefix ``_collect_`` to avoid conflict with other modes, such as ``self._collect_attr1``.

        .. tip::
            Some variables need to initialize independently in different modes, such as gamma and nstep in DQN. This \
            design is for the convenience of parallel execution of different policy modes.
        """
        self._unroll_len = self._cfg.collect.unroll_len
        self._gamma = self._cfg.discount_factor  # necessary for parallel
        self._nstep = self._cfg.nstep  # necessary for parallel
        self._collect_model = model_wrap(self._model, wrapper_name='eps_greedy_sample')
        self._collect_model.reset()

    def _forward_collect(self, data: Dict[int, Any], eps: float) -> Dict[int, Any]:
        """
        Overview:
            Policy forward function of collect mode (collecting training data by interacting with envs). Forward means \
            that the policy gets some necessary data (mainly observation) from the envs and then returns the output \
            data, such as the action to interact with the envs. Besides, this policy also needs ``eps`` argument for \
            exploration, i.e., classic epsilon-greedy exploration strategy.
        Arguments:
            - data (:obj:`Dict[int, Any]`): The input data used for policy forward, including at least the obs. The \
                key of the dict is environment id and the value is the corresponding data of the env.
            - eps (:obj:`float`): The epsilon value for exploration.
        Returns:
            - output (:obj:`Dict[int, Any]`): The output data of policy forward, including at least the action and \
                other necessary data for learn mode defined in ``self._process_transition`` method. The key of the \
                dict is the same as the input data, i.e. environment id.

        .. note::
            The input value can be torch.Tensor or dict/list combinations and current policy supports all of them. \
            For the data type that not supported, the main reason is that the corresponding model does not support it. \
            You can implement you own model rather than use the default model. For more information, please raise an \
            issue in GitHub repo and we will continue to follow up.

        .. note::
            For more detailed examples, please refer to our unittest for DQNPolicy: ``ding.policy.tests.test_dqn``.
        """
        data_id = list(data.keys())
        data = default_collate(list(data.values()))
        if self._cuda:
            data = to_device(data, self._device)
        self._collect_model.eval()
        with torch.no_grad():
            output = self._collect_model.forward(data, eps=eps)
        if self._cuda:
            output = to_device(output, 'cpu')
        output = default_decollate(output)
        return {i: d for i, d in zip(data_id, output)}

    def _get_train_sample(self, transitions: List[Dict[str, Any]]) -> List[Dict[str, Any]]:
        """
        Overview:
            For a given trajectory (transitions, a list of transition) data, process it into a list of sample that \
            can be used for training directly. In DQN with nstep TD, a train sample is a processed transition. \
            This method is usually used in collectors to execute necessary \
            RL data preprocessing before training, which can help learner amortize revelant time consumption. \
            In addition, you can also implement this method as an identity function and do the data processing \
            in ``self._forward_learn`` method.
        Arguments:
            - transitions (:obj:`List[Dict[str, Any]`): The trajectory data (a list of transition), each element is \
                in the same format as the return value of ``self._process_transition`` method.
        Returns:
            - samples (:obj:`List[Dict[str, Any]]`): The processed train samples, each element is similar in format \
                to input transitions, but may contain more data for training, such as nstep reward and target obs.
        """
        transitions = get_nstep_return_data(transitions, self._nstep, gamma=self._gamma)
        return get_train_sample(transitions, self._unroll_len)

    def _process_transition(self, obs: torch.Tensor, policy_output: Dict[str, torch.Tensor],
                            timestep: namedtuple) -> Dict[str, torch.Tensor]:
        """
        Overview:
            Process and pack one timestep transition data into a dict, which can be directly used for training and \
            saved in replay buffer. For DQN, it contains obs, next_obs, action, reward, done.
        Arguments:
            - obs (:obj:`torch.Tensor`): The env observation of current timestep, such as stacked 2D image in Atari.
            - policy_output (:obj:`Dict[str, torch.Tensor]`): The output of the policy network with the observation \
                as input. For DQN, it contains the action and the logit (q_value) of the action.
            - timestep (:obj:`namedtuple`): The execution result namedtuple returned by the environment step method, \
                except all the elements have been transformed into tensor data. Usually, it contains the next obs, \
                reward, done, info, etc.
        Returns:
            - transition (:obj:`Dict[str, torch.Tensor]`): The processed transition data of the current timestep.
        """
        transition = {
            'obs': obs,
            'next_obs': timestep.obs,
            'action': policy_output['action'],
            'reward': timestep.reward,
            'done': timestep.done,
        }
        return transition

    def _init_eval(self) -> None:
        """
        Overview:
            Initialize the eval mode of policy, including related attributes and modules. For DQN, it contains the \
            eval model to greedily select action with argmax q_value mechanism.
            This method will be called in ``__init__`` method if ``eval`` field is in ``enable_field``.

        .. note::
            If you want to set some spacial member variables in ``_init_eval`` method, you'd better name them \
            with prefix ``_eval_`` to avoid conflict with other modes, such as ``self._eval_attr1``.
        """
        self._eval_model = model_wrap(self._model, wrapper_name='argmax_sample')
        self._eval_model.reset()

    def _forward_eval(self, data: Dict[int, Any]) -> Dict[int, Any]:
        """
        Overview:
            Policy forward function of eval mode (evaluation policy performance by interacting with envs). Forward \
            means that the policy gets some necessary data (mainly observation) from the envs and then returns the \
            action to interact with the envs.
        Arguments:
            - data (:obj:`Dict[int, Any]`): The input data used for policy forward, including at least the obs. The \
                key of the dict is environment id and the value is the corresponding data of the env.
        Returns:
            - output (:obj:`Dict[int, Any]`): The output data of policy forward, including at least the action. The \
                key of the dict is the same as the input data, i.e. environment id.

        .. note::
            The input value can be torch.Tensor or dict/list combinations and current policy supports all of them. \
            For the data type that not supported, the main reason is that the corresponding model does not support it. \
            You can implement you own model rather than use the default model. For more information, please raise an \
            issue in GitHub repo and we will continue to follow up.

        .. note::
            For more detailed examples, please refer to our unittest for DQNPolicy: ``ding.policy.tests.test_dqn``.
        """
        data_id = list(data.keys())
        data = default_collate(list(data.values()))
        if self._cuda:
            data = to_device(data, self._device)
        self._eval_model.eval()
        with torch.no_grad():
            output = self._eval_model.forward(data)
        if self._cuda:
            output = to_device(output, 'cpu')
        output = default_decollate(output)
        return {i: d for i, d in zip(data_id, output)}

    def monitor_vars(self) -> List[str]:
        return ['cur_lr', 'total_loss', 'q_value']

    def calculate_priority(self, data: Dict[int, Any], update_target_model: bool = False) -> Dict[str, Any]:
        """
        Overview:
            Calculate priority for replay buffer.
        Arguments:
            - data (:obj:`Dict[str, Any]`): Dict type data, a batch of data for training.
        Returns:
            - priority (:obj:`Dict[str, Any]`): Dict type priority data, values are python scalar or a list of scalars.
        ArgumentsKeys:
            - necessary: ``obs``, ``action``, ``reward``, ``next_obs``, ``done``
            - optional: ``value_gamma``
        ReturnsKeys:
            - necessary: ``priority``
        """

        if update_target_model:
            self._target_model.load_state_dict(self._learn_model.state_dict())

        data = default_preprocess_learn(
            data,
            use_priority=False,
            use_priority_IS_weight=False,
            ignore_done=self._cfg.learn.ignore_done,
            use_nstep=True
        )
        if self._cuda:
            data = to_device(data, self._device)
        # ====================
        # Q-learning forward
        # ====================
        self._learn_model.eval()
        self._target_model.eval()
        with torch.no_grad():
            # Current q value (main model)
            q_value = self._learn_model.forward(data['obs'])['logit']
            # Target q value
            target_q_value = self._target_model.forward(data['next_obs'])['logit']
            # Max q value action (main model), i.e. Double DQN
            target_q_action = self._learn_model.forward(data['next_obs'])['action']
            data_n = q_nstep_td_data(
                q_value, target_q_value, data['action'], target_q_action, data['reward'], data['done'], data['weight']
            )
            value_gamma = data.get('value_gamma')
            loss, td_error_per_sample = q_nstep_td_error(
                data_n, self._gamma, nstep=self._nstep, value_gamma=value_gamma
            )
        return {'priority': td_error_per_sample.abs().tolist()}


@POLICY_REGISTRY.register('dqn_fast')
class DQNFastPolicy(Policy):
    """
    Overview:
        Policy class of DQN algorithm, extended by Double DQN/Dueling DQN/PER/multi-step TD.

    Config:
        == ===================== ======== ============== ======================================= =======================
        ID Symbol                Type     Default Value  Description                              Other(Shape)
        == ===================== ======== ============== ======================================= =======================
        1  ``type``              str      dqn            | RL policy register name, refer to     | This arg is optional,
                                                         | registry ``POLICY_REGISTRY``          | a placeholder
        2  ``cuda``              bool     False          | Whether to use cuda for network       | This arg can be diff-
                                                                                                 | erent from modes
        3  ``on_policy``         bool     False          | Whether the RL algorithm is on-policy
                                                         | or off-policy
        4  ``priority``          bool     False          | Whether use priority(PER)             | Priority sample,
                                                                                                 | update priority
        5  | ``priority_IS``     bool     False          | Whether use Importance Sampling
           | ``_weight``                                 | Weight to correct biased update. If
                                                         | True, priority must be True.
        6  | ``discount_``       float    0.97,          | Reward's future discount factor, aka. | May be 1 when sparse
           | ``factor``                   [0.95, 0.999]  | gamma                                 | reward env
        7  ``nstep``             int      1,             | N-step reward discount sum for target
                                          [3, 5]         | q_value estimation
        8  | ``model.dueling``   bool     True           | dueling head architecture
        9  | ``model.encoder``   list     [32, 64,       | Sequence of ``hidden_size`` of        | default kernel_size
           | ``_hidden``         (int)    64, 128]       | subsequent conv layers and the        | is [8, 4, 3]
           | ``_size_list``                               | final dense layer.                   | default stride is
                                                                                                 | [4, 2 ,1]
        10 | ``learn.update``    int      3              | How many updates(iterations) to train | This args can be vary
           | ``per_collect``                             | after collector's one collection.     | from envs. Bigger val
                                                         | Only valid in serial training         | means more off-policy
        11 | ``learn.batch_``    int      64             | The number of samples of an iteration
           | ``size``
        12 | ``learn.learning``  float    0.001          | Gradient step length of an iteration.
           | ``_rate``
        13 | ``learn.target_``   int      100            | Frequence of target network update.   | Hard(assign) update
           | ``update_freq``
        14 | ``learn.target_``   float    0.005          | Frequence of target network update.   | Soft(assign) update
           | ``theta``                                   | Only one of [target_update_freq,
           |                                             | target_theta] should be set
        15 | ``learn.ignore_``   bool     False          | Whether ignore done for target value  | Enable it for some
           | ``done``                                    | calculation.                          | fake termination env
        16 ``collect.n_sample``  int      [8, 128]       | The number of training samples of a   | It varies from
                                                         | call of collector.                    | different envs
        17 ``collect.n_episode`` int      8              | The number of training episodes of a  | only one of [n_sample
                                                         | call of collector                     | ,n_episode] should
                                                         |                                       | be set
        18 | ``collect.unroll``  int      1              | unroll length of an iteration         | In RNN, unroll_len>1
           | ``_len``
        19 | ``other.eps.type``  str      exp            | exploration rate decay type           | Support ['exp',
                                                                                                 | 'linear'].
        20 | ``other.eps.``      float    0.95           | start value of exploration rate       | [0,1]
           | ``start``
        21 | ``other.eps.``      float    0.1            | end value of exploration rate         | [0,1]
           | ``end``
        22 | ``other.eps.``      int      10000          | decay length of exploration           | greater than 0. set
           | ``decay``                                                                           | decay=10000 means
                                                                                                 | the exploration rate
                                                                                                 | decay from start
                                                                                                 | value to end value
                                                                                                 | during decay length.
        == ===================== ======== ============== ======================================= =======================
    """

    config = dict(
        # (str) RL policy register name (refer to function "POLICY_REGISTRY").
        type='dqn_fast',
        # (bool) Whether use cuda in policy.
        cuda=False,
        # (bool) Whether learning policy is the same as collecting data policy(on-policy).
        on_policy=False,
        # (bool) Whether enable priority experience sample.
        priority=False,
        # (bool) Whether use Importance Sampling Weight to correct biased update. If True, priority must be True.
        priority_IS_weight=False,
        # (float) Discount factor(gamma) for returns.
        discount_factor=0.97,
        model=dict(
            #(list(int)) Sequence of ``hidden_size`` of subsequent conv layers and the final dense layer.
            encoder_hidden_size_list=[128, 128, 64],
        ),
        learn=dict(
            # (int) How many updates(iterations) to train after collector's one collection.
            # Bigger "update_per_collect" means bigger off-policy.
            # collect data -> update policy-> collect data -> ...
            update_per_collect=3,
            # (int) How many samples in a training batch.
            batch_size=64,
            # (float) The step size of gradient descent.
            learning_rate=0.001,
            # (int) Frequence of target network update.
            # Only one of [target_update_freq, target_theta] should be set.
            target_update_freq=100,
            # (float) : Used for soft update of the target network.
            # aka. Interpolation factor in EMA update for target network.
            # Only one of [target_update_freq, target_theta] should be set.
            target_theta=0.005,
            # (bool) Whether ignore done(usually for max step termination env).
            # Note: Gym wraps the MuJoCo envs by default with TimeLimit environment wrappers.
            # These limit HalfCheetah, and several other MuJoCo envs, to max length of 1000.
            # However, interaction with HalfCheetah always gets done with done is False,
            # Since we inplace done==True with done==False to keep
            # TD-error accurate computation(``gamma * (1 - done) * next_v + reward``),
            # when the episode step is greater than max episode step.
            ignore_done=False,
        ),
        # collect_mode config
        collect=dict(
            # (int) How many training samples collected in one collection procedure.
            # Only one of [n_sample, n_episode] shoule be set.
            n_sample=8,
            # (int) Split episodes or trajectories into pieces with length `unroll_len`.
            unroll_len=1,
        ),
        eval=dict(),
        # other config
        other=dict(
            # Epsilon greedy with decay.
            eps=dict(
                # (str) Decay type. Support ['exp', 'linear'].
                type='exp',
                # (float) Epsilon start value.
                start=0.95,
                # (float) Epsilon end value.
                end=0.1,
                # (int) Decay length(env step).
                decay=10000,
            ),
            replay_buffer=dict(
                # (int) Maximum size of replay buffer. Usually, larger buffer size is good.
                replay_buffer_size=10000,
            ),
        ),
    )

    def default_model(self) -> Tuple[str, List[str]]:
        """
        Overview:
            Return this algorithm default model setting for demonstration.
        Returns:
            - model_info (:obj:`Tuple[str, List[str]]`): model name and mode import_names

        .. note::
            The user can define and use customized network model but must obey the same inferface definition indicated \
            by import_names path. For DQN, ``ding.model.template.q_learning.DQN``
        """
        return 'dqn', ['ding.model.template.q_learning']

    def _init_learn(self) -> None:
        """
        Overview:
            Learn mode init method. Called by ``self.__init__``, initialize the optimizer, algorithm arguments, main \
            and target model.
        """
        self._priority = self._cfg.priority
        self._priority_IS_weight = self._cfg.priority_IS_weight
        # Optimizer
        self._optimizer = Adam(self._model.parameters(), lr=self._cfg.learn.learning_rate)

        self._gamma = self._cfg.discount_factor

        # use model_wrapper for specialized demands of different modes
        self._target_model = copy.deepcopy(self._model)
        if 'target_update_freq' in self._cfg.learn and self._cfg.learn.target_update_freq > 0:
            self._target_model = model_wrap(
                self._target_model,
                wrapper_name='target',
                update_type='assign',
                update_kwargs={'freq': self._cfg.learn.target_update_freq}
            )
        elif 'target_theta' in self._cfg.learn and self._cfg.learn.target_theta > 0:
            self._target_model = model_wrap(
                self._target_model,
                wrapper_name='target',
                update_type='momentum',
                update_kwargs={'theta': self._cfg.learn.target_theta}
            )
        else:
            raise RuntimeError("DQN needs target network, please either indicate target_update_freq or target_theta")
        self._learn_model = model_wrap(self._model, wrapper_name='argmax_sample')
        self._learn_model.reset()
        self._target_model.reset()
        self.time_counter=dict(
            set_model_train_time=0,
            forward_q_value_time=0,
            forward_target_next_time=0,
            q_nstep_td_data_time=0,
            get_value_gamma_time=0,
            loss_time=0,
            backward_time=0,
            gradient_step_time=0,
            target_update_time=0,
            time_learn_total=0,
            counter_learn=0,
        )

    def _forward_learn(self, data: Dict[str, Any]) -> Dict[str, Any]:
        """
        Overview:
            Forward computation graph of learn mode(updating policy).
        Arguments:
            - data (:obj:`Dict[str, Any]`): Dict type data, a batch of data for training, values are torch.Tensor or \
                np.ndarray or dict/list combinations.
        Returns:
            - info_dict (:obj:`Dict[str, Any]`): Dict type data, a info dict indicated training result, which will be \
                recorded in text log and tensorboard, values are python scalar or a list of scalars.
        ArgumentsKeys:
            - necessary: ``obs``, ``action``, ``reward``, ``next_obs``, ``done``
            - optional: ``value_gamma``
        ReturnsKeys:
            - necessary: ``cur_lr``, ``total_loss``, ``priority``
            - optional: ``action_distribution``
        """

        # data = fast_preprocess_learn(
        #     data,
        #     use_priority=self._priority,
        #     use_priority_IS_weight=self._cfg.priority_IS_weight,
        #     cuda=self._cuda,
        #     device=self._device,
        # )

        # if self._cuda:
        #     for key in data.keys():
        #         if isinstance(data[key], torch.Tensor):
        #             data[key] = to_device(data[key], self._device)

        start_total = time.time()
        # ====================
        # Q-learning forward
        # ====================
        #torch.cuda.synchronize()
        start = time.time()
        self._learn_model.train()
        self._target_model.train()
        #torch.cuda.synchronize()
        set_model_train_time = time.time() - start
        # Current q value (main model)
        start = time.time()
        q_value = self._learn_model.forward(data['obs'])['logit']
        #torch.cuda.synchronize()
        forward_q_value_time = time.time() - start

        start = time.time()
        # Target q value
        with torch.no_grad():
            target_next_n_q_value = self._target_model.forward(data['next_n_obs'])['logit']
            # Max q value action (main model), i.e. Double DQN
            target_next_n_action = self._learn_model.forward(data['next_n_obs'])['action']
        #torch.cuda.synchronize()
        forward_target_next_time = time.time() - start

        start = time.time()
        data_n = q_nstep_td_data(
            q_value, target_next_n_q_value, data['action'], target_next_n_action, data['reward'], data['done'],
            data['weight']
        )
        #torch.cuda.synchronize()
        q_nstep_td_data_time = time.time() - start

        start = time.time()
        if self._cfg.nstep == 1:
            value_gamma = None
        else:
            value_gamma = data.get(
                'value_gamma'
            ) if 'value_gamma' in data else self._cfg.discount_factor * torch.ones_like(data['done'])
        #torch.cuda.synchronize()
        get_value_gamma_time = time.time() - start

        start = time.time()
        loss, td_error_per_sample = q_nstep_td_error(data_n, self._gamma, nstep=self._nstep, value_gamma=value_gamma)
        #torch.cuda.synchronize()
        loss_time = time.time() - start

        # ====================
        # Q-learning update
        # ====================
        start = time.time()
        self._optimizer.zero_grad()
        loss.backward()
        #torch.cuda.synchronize()
        backward_time = time.time() - start
        if self._cfg.multi_gpu:
            self.sync_gradients(self._learn_model)
        start = time.time()
        self._optimizer.step()
        #torch.cuda.synchronize()
        gradient_step_time = time.time() - start

        # =============
        # after update
        # =============
        start = time.time()
        self._target_model.update(self._learn_model.state_dict())
        #torch.cuda.synchronize()
        target_update_time = time.time() - start


        time_learn_total = time.time() - start_total

        # print(f"set_model_train_time:time_learn={set_model_train_time}:{time_learn_total}={set_model_train_time/time_learn_total}")
        # print(f"forward_q_value_time:time_learn={forward_q_value_time}:{time_learn_total}={forward_q_value_time/time_learn_total}")
        # print(f"forward_target_next_time:time_learn={forward_target_next_time}:{time_learn_total}={forward_target_next_time/time_learn_total}")
        # print(f"q_nstep_td_data_time:time_learn={q_nstep_td_data_time}:{time_learn_total}={q_nstep_td_data_time/time_learn_total}")
        # print(f"get_value_gamma_time:time_learn={get_value_gamma_time}:{time_learn_total}={get_value_gamma_time/time_learn_total}")
        # print(f"loss_time:time_learn={loss_time}:{time_learn_total}={loss_time/time_learn_total}")
        # print(f"backward_time:time_learn={backward_time}:{time_learn_total}={backward_time/time_learn_total}")
        # print(f"gradient_step_time:time_learn={gradient_step_time}:{time_learn_total}={gradient_step_time/time_learn_total}")
        # print(f"target_update_time:time_learn={target_update_time}:{time_learn_total}={target_update_time/time_learn_total}")
        # self.time_counter['set_model_train_time'] += set_model_train_time
        # self.time_counter['forward_q_value_time'] += forward_q_value_time
        # self.time_counter['forward_target_next_time'] += forward_target_next_time
        # self.time_counter['q_nstep_td_data_time'] += q_nstep_td_data_time
        # self.time_counter['get_value_gamma_time'] += get_value_gamma_time
        # self.time_counter['loss_time'] += loss_time
        # self.time_counter['backward_time'] += backward_time
        # self.time_counter['gradient_step_time'] += gradient_step_time
        # self.time_counter['target_update_time'] += target_update_time
        # self.time_counter['time_learn_total'] += time_learn_total
        # self.time_counter['counter_learn'] += 1
        # print(f"set_model_train_time:time_learn={self.time_counter['set_model_train_time']}:{self.time_counter['time_learn_total']}={self.time_counter['set_model_train_time']/self.time_counter['time_learn_total']}")
        # print(f"forward_q_value_time:time_learn={self.time_counter['forward_q_value_time']}:{self.time_counter['time_learn_total']}={self.time_counter['forward_q_value_time']/self.time_counter['time_learn_total']}")
        # print(f"forward_target_next_time:time_learn={self.time_counter['forward_target_next_time']}:{self.time_counter['time_learn_total']}={self.time_counter['forward_target_next_time']/self.time_counter['time_learn_total']}")
        # print(f"q_nstep_td_data_time:time_learn={self.time_counter['q_nstep_td_data_time']}:{self.time_counter['time_learn_total']}={self.time_counter['q_nstep_td_data_time']/self.time_counter['time_learn_total']}")
        # print(f"get_value_gamma_time:time_learn={self.time_counter['get_value_gamma_time']}:{self.time_counter['time_learn_total']}={self.time_counter['get_value_gamma_time']/self.time_counter['time_learn_total']}")
        # print(f"loss_time:time_learn={self.time_counter['loss_time']}:{self.time_counter['time_learn_total']}={self.time_counter['loss_time']/self.time_counter['time_learn_total']}")
        # print(f"backward_time:time_learn={self.time_counter['backward_time']}:{self.time_counter['time_learn_total']}={self.time_counter['backward_time']/self.time_counter['time_learn_total']}")
        # print(f"gradient_step_time:time_learn={self.time_counter['gradient_step_time']}:{self.time_counter['time_learn_total']}={self.time_counter['gradient_step_time']/self.time_counter['time_learn_total']}")
        # print(f"target_update_time:time_learn={self.time_counter['target_update_time']}:{self.time_counter['time_learn_total']}={self.time_counter['target_update_time']/self.time_counter['time_learn_total']}")


        return {
            'cur_lr': self._optimizer.defaults['lr'],
            'total_loss': loss.item(),
            'q_value': q_value.mean().item(),
            'target_q_value': target_next_n_q_value.mean().item(),
            'priority': td_error_per_sample.abs().tolist(),
            # Only discrete action satisfying len(data['action'])==1 can return this and draw histogram on tensorboard.
            # '[histogram]action_distribution': data['action'],
        }

    def _monitor_vars_learn(self) -> List[str]:
        return ['cur_lr', 'total_loss', 'q_value', 'target_q_value']

    def _state_dict_learn(self) -> Dict[str, Any]:
        """
        Overview:
            Return the state_dict of learn mode, usually including model and optimizer.
        Returns:
            - state_dict (:obj:`Dict[str, Any]`): the dict of current policy learn state, for saving and restoring.
        """
        return {
            'model': self._learn_model.state_dict(),
            'target_model': self._target_model.state_dict(),
            'optimizer': self._optimizer.state_dict(),
        }

    def _load_state_dict_learn(self, state_dict: Dict[str, Any]) -> None:
        """
        Overview:
            Load the state_dict variable into policy learn mode.
        Arguments:
            - state_dict (:obj:`Dict[str, Any]`): the dict of policy learn state saved before.

        .. tip::
            If you want to only load some parts of model, you can simply set the ``strict`` argument in \
            load_state_dict to ``False``, or refer to ``ding.torch_utils.checkpoint_helper`` for more \
            complicated operation.
        """
        self._learn_model.load_state_dict(state_dict['model'])
        self._target_model.load_state_dict(state_dict['target_model'])
        self._optimizer.load_state_dict(state_dict['optimizer'])

    def _init_collect(self) -> None:
        """
        Overview:
            Collect mode init method. Called by ``self.__init__``, initialize algorithm arguments and collect_model, \
            enable the eps_greedy_sample for exploration.
        """
        self._unroll_len = self._cfg.collect.unroll_len
        self._gamma = self._cfg.discount_factor  # necessary for parallel
        self._nstep = self._cfg.nstep  # necessary for parallel
        self._collect_model = model_wrap(self._model, wrapper_name='eps_greedy_sample')
        self._collect_model.reset()

    def _forward_collect(self, data: Dict[int, Any], eps: float) -> Dict[int, Any]:
        """
        Overview:
            Forward computation graph of collect mode(collect training data), with eps_greedy for exploration.
        Arguments:
            - data (:obj:`Dict[str, Any]`): Dict type data, stacked env data for predicting policy_output(action), \
                values are torch.Tensor or np.ndarray or dict/list combinations, keys are env_id indicated by integer.
            - eps (:obj:`float`): epsilon value for exploration, which is decayed by collected env step.
        Returns:
            - output (:obj:`Dict[int, Any]`): The dict of predicting policy_output(action) for the interaction with \
                env and the constructing of transition.
        ArgumentsKeys:
            - necessary: ``obs``
        ReturnsKeys
            - necessary: ``logit``, ``action``
        """
        data_id = list(data.keys())
        data = default_collate(list(data.values()))
        if self._cuda:
            data = to_device(data, self._device)
        self._collect_model.eval()
        with torch.no_grad():
            output = self._collect_model.forward(data, eps=eps)
        if self._cuda:
            output = to_device(output, 'cpu')
        output = default_decollate(output)
        return {i: d for i, d in zip(data_id, output)}

    def _get_train_sample(self, data: List[Dict[str, Any]]) -> List[Dict[str, Any]]:
        """
        Overview:
            For a given trajectory(transitions, a list of transition) data, process it into a list of sample that \
            can be used for training directly. A train sample can be a processed transition(DQN with nstep TD) \
            or some continuous transitions(DRQN).
        Arguments:
            - data (:obj:`List[Dict[str, Any]`): The trajectory data(a list of transition), each element is the same \
                format as the return value of ``self._process_transition`` method.
        Returns:
            - samples (:obj:`dict`): The list of training samples.

        .. note::
            We will vectorize ``process_transition`` and ``get_train_sample`` method in the following release version. \
            And the user can customize the this data processing procecure by overriding this two methods and collector \
            itself.
        """
        data = get_nstep_return_data(data, self._nstep, gamma=self._gamma)
        return get_train_sample(data, self._unroll_len)

    def _process_transition(self, obs: Any, policy_output: Dict[str, Any], timestep: namedtuple) -> Dict[str, Any]:
        """
        Overview:
            Generate a transition(e.g.: <s, a, s', r, d>) for this algorithm training.
        Arguments:
            - obs (:obj:`Any`): Env observation.
            - policy_output (:obj:`Dict[str, Any]`): The output of policy collect mode(``self._forward_collect``),\
                including at least ``action``.
            - timestep (:obj:`namedtuple`): The output after env step(execute policy output action), including at \
                least ``obs``, ``reward``, ``done``, (here obs indicates obs after env step).
        Returns:
            - transition (:obj:`dict`): Dict type transition data.
        """
        transition = {
            'obs': obs,
            'next_obs': timestep.obs,
            'action': policy_output['action'],
            'reward': timestep.reward,
            'done': timestep.done,
        }
        return transition

    def _init_eval(self) -> None:
        r"""
        Overview:
            Evaluate mode init method. Called by ``self.__init__``, initialize eval_model.
        """
        self._eval_model = model_wrap(self._model, wrapper_name='argmax_sample')
        self._eval_model.reset()

    def _forward_eval(self, data: Dict[int, Any]) -> Dict[int, Any]:
        """
        Overview:
            Forward computation graph of eval mode(evaluate policy performance), at most cases, it is similar to \
            ``self._forward_collect``.
        Arguments:
            - data (:obj:`Dict[str, Any]`): Dict type data, stacked env data for predicting policy_output(action), \
                values are torch.Tensor or np.ndarray or dict/list combinations, keys are env_id indicated by integer.
        Returns:
            - output (:obj:`Dict[int, Any]`): The dict of predicting action for the interaction with env.
        ArgumentsKeys:
            - necessary: ``obs``
        ReturnsKeys
            - necessary: ``action``
        """
        data_id = list(data.keys())
        data = default_collate(list(data.values()))
        if self._cuda:
            data = to_device(data, self._device)
        self._eval_model.eval()
        with torch.no_grad():
            output = self._eval_model.forward(data)
        if self._cuda:
            output = to_device(output, 'cpu')
        output = default_decollate(output)
        return {i: d for i, d in zip(data_id, output)}

    def calculate_priority(self, data: Dict[int, Any], update_target_model: bool = False) -> Dict[str, Any]:
        """
        Overview:
            Calculate priority for replay buffer.
        Arguments:
            - data (:obj:`Dict[str, Any]`): Dict type data, a batch of data for training.
            - update_target_model (:obj:`bool`): Whether to update target model.
        Returns:
            - priority (:obj:`Dict[str, Any]`): Dict type priority data, values are python scalar or a list of scalars.
        ArgumentsKeys:
            - necessary: ``obs``, ``action``, ``reward``, ``next_obs``, ``done``
            - optional: ``value_gamma``
        ReturnsKeys:
            - necessary: ``priority``
        """

        if update_target_model:
            self._target_model.load_state_dict(self._learn_model.state_dict())

        data = default_preprocess_learn(
            data,
            use_priority=False,
            use_priority_IS_weight=False,
            ignore_done=self._cfg.learn.ignore_done,
            use_nstep=True
        )
        if self._cuda:
            data = to_device(data, self._device)
        # ====================
        # Q-learning forward
        # ====================
        self._learn_model.eval()
        self._target_model.eval()
        with torch.no_grad():
            # Current q value (main model)
            q_value = self._learn_model.forward(data['obs'])['logit']
            # Target q value
            target_q_value = self._target_model.forward(data['next_obs'])['logit']
            # Max q value action (main model), i.e. Double DQN
            target_q_action = self._learn_model.forward(data['next_obs'])['action']
            data_n = q_nstep_td_data(
                q_value, target_q_value, data['action'], target_q_action, data['reward'], data['done'], data['weight']
            )
            value_gamma = data.get('value_gamma')
            loss, td_error_per_sample = q_nstep_td_error(
                data_n, self._gamma, nstep=self._nstep, value_gamma=value_gamma
            )
        return {'priority': td_error_per_sample.abs().tolist()}


@POLICY_REGISTRY.register('dqn_stdim')
class DQNSTDIMPolicy(DQNPolicy):
    """
    Overview:
        Policy class of DQN algorithm, extended by ST-DIM auxiliary objectives.
        ST-DIM paper link: https://arxiv.org/abs/1906.08226.
    Config:
        == ==================== ======== ============== ======================================== =======================
        ID Symbol               Type     Default Value  Description                              Other(Shape)
        == ==================== ======== ============== ======================================== =======================
        1  ``type``             str      dqn_stdim      | RL policy register name, refer to      | This arg is optional,
                                                        | registry ``POLICY_REGISTRY``           | a placeholder
        2  ``cuda``             bool     False          | Whether to use cuda for network        | This arg can be diff-
                                                                                                 | erent from modes
        3  ``on_policy``        bool     False          | Whether the RL algorithm is on-policy
                                                        | or off-policy
        4  ``priority``         bool     False          | Whether use priority(PER)              | Priority sample,
                                                                                                 | update priority
        5  | ``priority_IS``    bool     False          | Whether use Importance Sampling Weight
           | ``_weight``                                | to correct biased update. If True,
                                                        | priority must be True.
        6  | ``discount_``      float    0.97,          | Reward's future discount factor, aka.  | May be 1 when sparse
           | ``factor``                  [0.95, 0.999]  | gamma                                  | reward env
        7  ``nstep``            int      1,             | N-step reward discount sum for target
                                         [3, 5]         | q_value estimation
        8  | ``learn.update``   int      3              | How many updates(iterations) to train  | This args can be vary
           | ``per_collect``                            | after collector's one collection. Only | from envs. Bigger val
                                                        | valid in serial training               | means more off-policy
           | ``_gpu``
        10 | ``learn.batch_``   int      64             | The number of samples of an iteration
           | ``size``
        11 | ``learn.learning`` float    0.001          | Gradient step length of an iteration.
           | ``_rate``
        12 | ``learn.target_``  int      100            | Frequence of target network update.    | Hard(assign) update
           | ``update_freq``
        13 | ``learn.ignore_``  bool     False          | Whether ignore done for target value   | Enable it for some
           | ``done``                                   | calculation.                           | fake termination env
        14 ``collect.n_sample`` int      [8, 128]       | The number of training samples of a    | It varies from
                                                        | call of collector.                     | different envs
        15 | ``collect.unroll`` int      1              | unroll length of an iteration          | In RNN, unroll_len>1
           | ``_len``
        16 | ``other.eps.type`` str      exp            | exploration rate decay type            | Support ['exp',
                                                                                                 | 'linear'].
        17 | ``other.eps.``     float    0.95           | start value of exploration rate        | [0,1]
           | ``start``
        18 | ``other.eps.``     float    0.1            | end value of exploration rate          | [0,1]
           | ``end``
        19 | ``other.eps.``     int      10000          | decay length of exploration            | greater than 0. set
           | ``decay``                                                                           | decay=10000 means
                                                                                                 | the exploration rate
                                                                                                 | decay from start
                                                                                                 | value to end value
                                                                                                 | during decay length.
        20 | ``aux_loss``       float    0.001          | the ratio of the auxiliary loss to     | any real value,
           | ``_weight``                                | the TD loss                            | typically in
                                                                                                 | [-0.1, 0.1].
        == ==================== ======== ============== ======================================== =======================
    """

    config = dict(
        # (str) RL policy register name (refer to function "POLICY_REGISTRY").
        type='dqn_stdim',
        # (bool) Whether to use cuda in policy.
        cuda=False,
        # (bool) Whether to learning policy is the same as collecting data policy (on-policy).
        on_policy=False,
        # (bool) Whether to enable priority experience sample.
        priority=False,
        # (bool) Whether to use Importance Sampling Weight to correct biased update. If True, priority must be True.
        priority_IS_weight=False,
        # (float) Discount factor(gamma) for returns.
        discount_factor=0.97,
        # (int) The number of step for calculating target q_value.
        nstep=1,
        # (float) The weight of auxiliary loss to main loss.
        aux_loss_weight=0.001,
        # learn_mode config
        learn=dict(
            # How many updates(iterations) to train after collector's one collection.
            # Bigger "update_per_collect" means bigger off-policy.
            # collect data -> update policy-> collect data -> ...
            update_per_collect=3,
            # (int) How many samples in a training batch.
            batch_size=64,
            # (float) The step size of gradient descent.
            learning_rate=0.001,
            # (int) Frequence of target network update.
            target_update_freq=100,
            # (bool) Whether ignore done(usually for max step termination env).
            ignore_done=False,
        ),
        # collect_mode config
        collect=dict(
            # (int) How many training samples collected in one collection procedure.
            # Only one of [n_sample, n_episode] shoule be set.
            # n_sample=8,
            # (int) Cut trajectories into pieces with length "unroll_len".
            unroll_len=1,
        ),
        eval=dict(),  # for compability
        # other config
        other=dict(
            # Epsilon greedy with decay.
            eps=dict(
                # (str) Decay type. Support ['exp', 'linear'].
                type='exp',
                # (float) Epsilon start value.
                start=0.95,
                # (float) Epsilon end value.
                end=0.1,
                # (int) Decay length (env step).
                decay=10000,
            ),
            replay_buffer=dict(
                # (int) Maximum size of replay buffer. Usually, larger buffer size is better.
                replay_buffer_size=10000,
            ),
        ),
    )

    def _init_learn(self) -> None:
        """
        Overview:
            Initialize the learn mode of policy, including related attributes and modules. For DQNSTDIM, it first \
            call super class's ``_init_learn`` method, then initialize extra auxiliary model, its optimizer, and the \
            loss weight. This method will be called in ``__init__`` method if ``learn`` field is in ``enable_field``.

        .. note::
            For the member variables that need to be saved and loaded, please refer to the ``_state_dict_learn`` \
            and ``_load_state_dict_learn`` methods.

        .. note::
            For the member variables that need to be monitored, please refer to the ``_monitor_vars_learn`` method.

        .. note::
            If you want to set some spacial member variables in ``_init_learn`` method, you'd better name them \
            with prefix ``_learn_`` to avoid conflict with other modes, such as ``self._learn_attr1``.
        """
        super()._init_learn()
        x_size, y_size = self._get_encoding_size()
        self._aux_model = ContrastiveLoss(x_size, y_size, **self._cfg.aux_model)
        if self._cuda:
            self._aux_model.cuda()
        self._aux_optimizer = Adam(self._aux_model.parameters(), lr=self._cfg.learn.learning_rate)
        self._aux_loss_weight = self._cfg.aux_loss_weight

    def _get_encoding_size(self) -> Tuple[Tuple[int], Tuple[int]]:
        """
        Overview:
            Get the input encoding size of the ST-DIM axuiliary model.
        Returns:
            - info_dict (:obj:`Tuple[Tuple[int], Tuple[int]]`): The encoding size without the first (Batch) dimension.
        """
        obs = self._cfg.model.obs_shape
        if isinstance(obs, int):
            obs = [obs]
        test_data = {
            "obs": torch.randn(1, *obs),
            "next_obs": torch.randn(1, *obs),
        }
        if self._cuda:
            test_data = to_device(test_data, self._device)
        with torch.no_grad():
            x, y = self._model_encode(test_data)
        return x.size()[1:], y.size()[1:]

    def _model_encode(self, data: dict) -> Tuple[torch.Tensor]:
        """
        Overview:
            Get the encoding of the main model as input for the auxiliary model.
        Arguments:
            - data (:obj:`dict`): Dict type data, same as the _forward_learn input.
        Returns:
            - (:obj:`Tuple[torch.Tensor]`): the tuple of two tensors to apply contrastive embedding learning. \
                In ST-DIM algorithm, these two variables are the dqn encoding of `obs` and `next_obs` respectively.
        """
        assert hasattr(self._model, "encoder")
        x = self._model.encoder(data["obs"])
        y = self._model.encoder(data["next_obs"])
        return x, y

    def _forward_learn(self, data: Dict[str, Any]) -> Dict[str, Any]:
        """
        Overview:
            Policy forward function of learn mode (training policy and updating parameters). Forward means \
            that the policy inputs some training batch data from the replay buffer and then returns the output \
            result, including various training information such as loss, q value, priority, aux_loss.
        Arguments:
            - data (:obj:`List[Dict[int, Any]]`): The input data used for policy forward, including a batch of \
                training samples. For each element in list, the key of the dict is the name of data items and the \
                value is the corresponding data. Usually, the value is torch.Tensor or np.ndarray or there dict/list \
                combinations. In the ``_forward_learn`` method, data often need to first be stacked in the batch \
                dimension by some utility functions such as ``default_preprocess_learn``. \
                For DQNSTDIM, each element in list is a dict containing at least the following keys: ``obs``, \
                ``action``, ``reward``, ``next_obs``, ``done``. Sometimes, it also contains other keys such as \
                ``weight`` and ``value_gamma``.
        Returns:
            - info_dict (:obj:`Dict[str, Any]`): The information dict that indicated training result, which will be \
                recorded in text log and tensorboard, values must be python scalar or a list of scalars. For the \
                detailed definition of the dict, refer to the code of ``_monitor_vars_learn`` method.

        .. note::
            The input value can be torch.Tensor or dict/list combinations and current policy supports all of them. \
            For the data type that not supported, the main reason is that the corresponding model does not support it. \
            You can implement you own model rather than use the default model. For more information, please raise an \
            issue in GitHub repo and we will continue to follow up.
        """
        data = default_preprocess_learn(
            data,
            use_priority=self._priority,
            use_priority_IS_weight=self._cfg.priority_IS_weight,
            ignore_done=self._cfg.learn.ignore_done,
            use_nstep=True
        )
        if self._cuda:
            data = to_device(data, self._device)

        # ======================
        # Auxiliary model update
        # ======================
        # RL network encoding
        # To train the auxiliary network, the gradients of x, y should be 0.
        with torch.no_grad():
            x_no_grad, y_no_grad = self._model_encode(data)
        # the forward function of the auxiliary network
        self._aux_model.train()
        aux_loss_learn = self._aux_model.forward(x_no_grad, y_no_grad)
        # the BP process of the auxiliary network
        self._aux_optimizer.zero_grad()
        aux_loss_learn.backward()
        if self._cfg.multi_gpu:
            self.sync_gradients(self._aux_model)
        self._aux_optimizer.step()

        # ====================
        # Q-learning forward
        # ====================
        self._learn_model.train()
        self._target_model.train()
        # Current q value (main model)
        q_value = self._learn_model.forward(data['obs'])['logit']
        # Target q value
        with torch.no_grad():
            target_q_value = self._target_model.forward(data['next_obs'])['logit']
            # Max q value action (main model)
            target_q_action = self._learn_model.forward(data['next_obs'])['action']

        data_n = q_nstep_td_data(
            q_value, target_q_value, data['action'], target_q_action, data['reward'], data['done'], data['weight']
        )
        value_gamma = data.get('value_gamma')
        bellman_loss, td_error_per_sample = q_nstep_td_error(
            data_n, self._gamma, nstep=self._nstep, value_gamma=value_gamma
        )

        # ======================
        # Compute auxiliary loss
        # ======================
        x, y = self._model_encode(data)
        self._aux_model.eval()
        aux_loss_eval = self._aux_model.forward(x, y) * self._aux_loss_weight
        loss = aux_loss_eval + bellman_loss

        # ====================
        # Q-learning update
        # ====================
        self._optimizer.zero_grad()
        loss.backward()
        if self._cfg.multi_gpu:
            self.sync_gradients(self._learn_model)
        self._optimizer.step()

        # =============
        # after update
        # =============
        self._target_model.update(self._learn_model.state_dict())
        return {
            'cur_lr': self._optimizer.defaults['lr'],
            'bellman_loss': bellman_loss.item(),
            'aux_loss_learn': aux_loss_learn.item(),
            'aux_loss_eval': aux_loss_eval.item(),
            'total_loss': loss.item(),
            'q_value': q_value.mean().item(),
            'priority': td_error_per_sample.abs().tolist(),
            # Only discrete action satisfying len(data['action'])==1 can return this and draw histogram on tensorboard.
            # '[histogram]action_distribution': data['action'],
        }

    def _monitor_vars_learn(self) -> List[str]:
        """
        Overview:
            Return the necessary keys for logging the return dict of ``self._forward_learn``. The logger module, such \
            as text logger, tensorboard logger, will use these keys to save the corresponding data.
        Returns:
            - necessary_keys (:obj:`List[str]`): The list of the necessary keys to be logged.
        """
        return ['cur_lr', 'bellman_loss', 'aux_loss_learn', 'aux_loss_eval', 'total_loss', 'q_value']

    def _state_dict_learn(self) -> Dict[str, Any]:
        """
        Overview:
            Return the state_dict of learn mode, usually including model and optimizer.
        Returns:
            - state_dict (:obj:`Dict[str, Any]`): the dict of current policy learn state, for saving and restoring.
        """
        return {
            'model': self._learn_model.state_dict(),
            'target_model': self._target_model.state_dict(),
            'optimizer': self._optimizer.state_dict(),
            'aux_optimizer': self._aux_optimizer.state_dict(),
        }

    def _load_state_dict_learn(self, state_dict: Dict[str, Any]) -> None:
        """
        Overview:
            Load the state_dict variable into policy learn mode.
        Arguments:
            - state_dict (:obj:`Dict[str, Any]`): the dict of policy learn state saved before.

        .. tip::
            If you want to only load some parts of model, you can simply set the ``strict`` argument in \
            load_state_dict to ``False``, or refer to ``ding.torch_utils.checkpoint_helper`` for more \
            complicated operation.
        """
        self._learn_model.load_state_dict(state_dict['model'])
        self._target_model.load_state_dict(state_dict['target_model'])
        self._optimizer.load_state_dict(state_dict['optimizer'])
        self._aux_optimizer.load_state_dict(state_dict['aux_optimizer'])<|MERGE_RESOLUTION|>--- conflicted
+++ resolved
@@ -250,13 +250,10 @@
         .. note::
             For more detailed examples, please refer to our unittest for DQNPolicy: ``ding.policy.tests.test_dqn``.
         """
-<<<<<<< HEAD
 
         start = time.time()
 
-=======
         # Data preprocessing operations, such as stack data, cpu to cuda device
->>>>>>> c5a4be3f
         data = default_preprocess_learn(
             data,
             use_priority=self._priority,

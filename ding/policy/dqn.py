from typing import List, Dict, Any, Tuple
from collections import namedtuple
import copy
import torch

from ding.torch_utils import Adam, to_device
from ding.rl_utils import q_nstep_td_data, q_nstep_td_error, get_nstep_return_data, get_train_sample
from ding.model import model_wrap
from ding.utils import POLICY_REGISTRY
from ding.utils.data import default_collate, default_decollate
from .base_policy import Policy
from .common_utils import default_preprocess_learn


@POLICY_REGISTRY.register('dqn')
class DQNPolicy(Policy):
    r"""
    Overview:
        Policy class of DQN algorithm, extended by Double DQN/Dueling DQN/PER/multi-step TD.

    Config:
        == ==================== ======== ============== ======================================== =======================
        ID Symbol               Type     Default Value  Description                              Other(Shape)
        == ==================== ======== ============== ======================================== =======================
        1  ``type``             str      dqn            | RL policy register name, refer to      | This arg is optional,
                                                        | registry ``POLICY_REGISTRY``           | a placeholder
        2  ``cuda``             bool     False          | Whether to use cuda for network        | This arg can be diff-
                                                                                                 | erent from modes
        3  ``on_policy``        bool     False          | Whether the RL algorithm is on-policy
                                                        | or off-policy
        4  ``priority``         bool     False          | Whether use priority(PER)              | Priority sample,
                                                                                                 | update priority
        5  | ``priority_IS``    bool     False          | Whether use Importance Sampling Weight
           | ``_weight``                                | to correct biased update. If True,
                                                        | priority must be True.
        6  | ``discount_``      float    0.97,          | Reward's future discount factor, aka.  | May be 1 when sparse
           | ``factor``                  [0.95, 0.999]  | gamma                                  | reward env
        7  ``nstep``            int      1,             | N-step reward discount sum for target
                                         [3, 5]         | q_value estimation
        8  | ``learn.update``   int      3              | How many updates(iterations) to train  | This args can be vary
           | ``per_collect``                            | after collector's one collection. Only | from envs. Bigger val
                                                        | valid in serial training               | means more off-policy
        9  | ``learn.multi``    bool     False          | whether to use multi gpu during
           | ``_gpu``
        10 | ``learn.batch_``   int      64             | The number of samples of an iteration
           | ``size``
        11 | ``learn.learning`` float    0.001          | Gradient step length of an iteration.
           | ``_rate``
        12 | ``learn.target_``  int      100            | Frequence of target network update.    | Hard(assign) update
           | ``update_freq``
        13 | ``learn.ignore_``  bool     False          | Whether ignore done for target value   | Enable it for some
           | ``done``                                   | calculation.                           | fake termination env
        14 ``collect.n_sample`` int      [8, 128]       | The number of training samples of a    | It varies from
                                                        | call of collector.                     | different envs
        15 | ``collect.unroll`` int      1              | unroll length of an iteration          | In RNN, unroll_len>1
           | ``_len``
        16 | ``other.eps.type`` str      exp            | exploration rate decay type            | Support ['exp',
                                                                                                 | 'linear'].
<<<<<<< HEAD
        17 | ``other.eps.       float    0.95           | start value of exploration rate        | [0,1]
           |  start``
        18 | ``other.eps.       float    0.1            | end value of exploration rate          | [0,1]
           |  end``
        19 | ``other.eps.       int      10000          | decay length of exploration            | greater than 0. set
           |  decay``                                                                            | decay=10000 means
=======
        17 | ``other.eps.``     float    0.95           | start value of exploration rate        | [0,1]
           | ``start``
        18 | ``other.eps.``     float    0.1            | end value of exploration rate          | [0,1]
           | ``end``
        19 | ``other.eps.``     int      10000          | decay length of exploration            | greater than 0. set
           | ``decay``                                                                           | decay=10000 means
>>>>>>> 8a108c7c
                                                                                                 | the exploration rate
                                                                                                 | decay from start
                                                                                                 | value to end value
                                                                                                 | during decay length.
        == ==================== ======== ============== ======================================== =======================
    """

    config = dict(
        type='dqn',
        # (bool) Whether use cuda in policy
        cuda=False,
        # (bool) Whether learning policy is the same as collecting data policy(on-policy)
        on_policy=False,
        # (bool) Whether enable priority experience sample
        priority=False,
        # (bool) Whether use Importance Sampling Weight to correct biased update. If True, priority must be True.
        priority_IS_weight=False,
        # (float) Discount factor(gamma) for returns
        discount_factor=0.97,
        # (int) The number of step for calculating target q_value
        nstep=1,
        learn=dict(
            # (bool) Whether to use multi gpu
            multi_gpu=False,
            # How many updates(iterations) to train after collector's one collection.
            # Bigger "update_per_collect" means bigger off-policy.
            # collect data -> update policy-> collect data -> ...
            update_per_collect=3,
            # (int) How many samples in a training batch
            batch_size=64,
            # (float) The step size of gradient descent
            learning_rate=0.001,
            # ==============================================================
            # The following configs are algorithm-specific
            # ==============================================================
            # (int) Frequence of target network update.
            target_update_freq=100,
            # (bool) Whether ignore done(usually for max step termination env)
            ignore_done=False,
        ),
        # collect_mode config
        collect=dict(
            # (int) Only one of [n_sample, n_episode] shoule be set
            # n_sample=8,
            # (int) Cut trajectories into pieces with length "unroll_len".
            unroll_len=1,
        ),
        eval=dict(),
        # other config
        other=dict(
            # Epsilon greedy with decay.
            eps=dict(
                # (str) Decay type. Support ['exp', 'linear'].
                type='exp',
                # (float) Epsilon start value
                start=0.95,
                # (float) Epsilon end value
                end=0.1,
                # (int) Decay length(env step)
                decay=10000,
            ),
            replay_buffer=dict(replay_buffer_size=10000, ),
        ),
    )

    def _init_learn(self) -> None:
        """
        Overview:
            Learn mode init method. Called by ``self.__init__``, initialize the optimizer, algorithm arguments, main \
            and target model.
        """
        self._priority = self._cfg.priority
        self._priority_IS_weight = self._cfg.priority_IS_weight
        # Optimizer
        self._optimizer = Adam(self._model.parameters(), lr=self._cfg.learn.learning_rate)

        self._gamma = self._cfg.discount_factor
        self._nstep = self._cfg.nstep

        # use model_wrapper for specialized demands of different modes
        self._target_model = copy.deepcopy(self._model)
        self._target_model = model_wrap(
            self._target_model,
            wrapper_name='target',
            update_type='assign',
            update_kwargs={'freq': self._cfg.learn.target_update_freq}
        )
        self._learn_model = model_wrap(self._model, wrapper_name='argmax_sample')
        self._learn_model.reset()
        self._target_model.reset()

    def _forward_learn(self, data: Dict[str, Any]) -> Dict[str, Any]:
        """
        Overview:
            Forward computation graph of learn mode(updating policy).
        Arguments:
            - data (:obj:`Dict[str, Any]`): Dict type data, a batch of data for training, values are torch.Tensor or \
                np.ndarray or dict/list combinations.
        Returns:
            - info_dict (:obj:`Dict[str, Any]`): Dict type data, a info dict indicated training result, which will be \
                recorded in text log and tensorboard, values are python scalar or a list of scalars.
        ArgumentsKeys:
            - necessary: ``obs``, ``action``, ``reward``, ``next_obs``, ``done``
            - optional: ``value_gamma``, ``IS``
        ReturnsKeys:
            - necessary: ``cur_lr``, ``total_loss``, ``priority``
            - optional: ``action_distribution``
        """
        data = default_preprocess_learn(
            data,
            use_priority=self._priority,
            use_priority_IS_weight=self._cfg.priority_IS_weight,
            ignore_done=self._cfg.learn.ignore_done,
            use_nstep=True
        )
        if self._cuda:
            data = to_device(data, self._device)
        # ====================
        # Q-learning forward
        # ====================
        self._learn_model.train()
        self._target_model.train()
        # Current q value (main model)
        q_value = self._learn_model.forward(data['obs'])['logit']
        # Target q value
        with torch.no_grad():
            target_q_value = self._target_model.forward(data['next_obs'])['logit']
            # Max q value action (main model)
            target_q_action = self._learn_model.forward(data['next_obs'])['action']

        data_n = q_nstep_td_data(
            q_value, target_q_value, data['action'], target_q_action, data['reward'], data['done'], data['weight']
        )
        value_gamma = data.get('value_gamma')
        loss, td_error_per_sample = q_nstep_td_error(data_n, self._gamma, nstep=self._nstep, value_gamma=value_gamma)

        # ====================
        # Q-learning update
        # ====================
        self._optimizer.zero_grad()
        loss.backward()
        if self._cfg.learn.multi_gpu:
            self.sync_gradients(self._learn_model)
        self._optimizer.step()

        # =============
        # after update
        # =============
        self._target_model.update(self._learn_model.state_dict())
        return {
            'cur_lr': self._optimizer.defaults['lr'],
            'total_loss': loss.item(),
            'q_value': q_value.mean().item(),
            'priority': td_error_per_sample.abs().tolist(),
            # Only discrete action satisfying len(data['action'])==1 can return this and draw histogram on tensorboard.
            # '[histogram]action_distribution': data['action'],
        }

    def _monitor_vars_learn(self) -> List[str]:
        return ['cur_lr', 'total_loss', 'q_value']

    def _state_dict_learn(self) -> Dict[str, Any]:
        """
        Overview:
            Return the state_dict of learn mode, usually including model and optimizer.
        Returns:
            - state_dict (:obj:`Dict[str, Any]`): the dict of current policy learn state, for saving and restoring.
        """
        return {
            'model': self._learn_model.state_dict(),
            'target_model': self._target_model.state_dict(),
            'optimizer': self._optimizer.state_dict(),
        }

    def _load_state_dict_learn(self, state_dict: Dict[str, Any]) -> None:
        """
        Overview:
            Load the state_dict variable into policy learn mode.
        Arguments:
            - state_dict (:obj:`Dict[str, Any]`): the dict of policy learn state saved before.

        .. tip::
            If you want to only load some parts of model, you can simply set the ``strict`` argument in \
            load_state_dict to ``False``, or refer to ``ding.torch_utils.checkpoint_helper`` for more \
            complicated operation.
        """
        self._learn_model.load_state_dict(state_dict['model'])
        self._target_model.load_state_dict(state_dict['target_model'])
        self._optimizer.load_state_dict(state_dict['optimizer'])

    def _init_collect(self) -> None:
        """
        Overview:
            Collect mode init method. Called by ``self.__init__``, initialize algorithm arguments and collect_model, \
            enable the eps_greedy_sample for exploration.
        """
        self._unroll_len = self._cfg.collect.unroll_len
        self._gamma = self._cfg.discount_factor  # necessary for parallel
        self._nstep = self._cfg.nstep  # necessary for parallel
        self._collect_model = model_wrap(self._model, wrapper_name='eps_greedy_sample')
        self._collect_model.reset()

    def _forward_collect(self, data: Dict[int, Any], eps: float) -> Dict[int, Any]:
        """
        Overview:
            Forward computation graph of collect mode(collect training data), with eps_greedy for exploration.
        Arguments:
            - data (:obj:`Dict[str, Any]`): Dict type data, stacked env data for predicting policy_output(action), \
                values are torch.Tensor or np.ndarray or dict/list combinations, keys are env_id indicated by integer.
            - eps (:obj:`float`): epsilon value for exploration, which is decayed by collected env step.
        Returns:
            - output (:obj:`Dict[int, Any]`): The dict of predicting policy_output(action) for the interaction with \
                env and the constructing of transition.
        ArgumentsKeys:
            - necessary: ``obs``
        ReturnsKeys
            - necessary: ``logit``, ``action``
        """
        data_id = list(data.keys())
        data = default_collate(list(data.values()))
        if self._cuda:
            data = to_device(data, self._device)
        self._collect_model.eval()
        with torch.no_grad():
            output = self._collect_model.forward(data, eps=eps)
        if self._cuda:
            output = to_device(output, 'cpu')
        output = default_decollate(output)
        return {i: d for i, d in zip(data_id, output)}

    def _get_train_sample(self, data: List[Dict[str, Any]]) -> List[Dict[str, Any]]:
        """
        Overview:
            For a given trajectory(transitions, a list of transition) data, process it into a list of sample that \
            can be used for training directly. A train sample can be a processed transition(DQN with nstep TD) \
            or some continuous transitions(DRQN).
        Arguments:
            - data (:obj:`List[Dict[str, Any]`): The trajectory data(a list of transition), each element is the same \
                format as the return value of ``self._process_transition`` method.
        Returns:
            - samples (:obj:`dict`): The list of training samples.

        .. note::
            We will vectorize ``process_transition`` and ``get_train_sample`` method in the following release version. \
            And the user can customize the this data processing procecure by overriding this two methods and collector \
            itself.
        """
        data = get_nstep_return_data(data, self._nstep, gamma=self._gamma)
        return get_train_sample(data, self._unroll_len)

    def _process_transition(self, obs: Any, policy_output: Dict[str, Any], timestep: namedtuple) -> Dict[str, Any]:
        """
        Overview:
            Generate a transition(e.g.: <s, a, s', r, d>) for this algorithm training.
        Arguments:
            - obs (:obj:`Any`): Env observation.
            - policy_output (:obj:`Dict[str, Any]`): The output of policy collect mode(``self._forward_collect``),\
                including at least ``action``.
            - timestep (:obj:`namedtuple`): The output after env step(execute policy output action), including at \
                least ``obs``, ``reward``, ``done``, (here obs indicates obs after env step).
        Returns:
            - transition (:obj:`dict`): Dict type transition data.
        """
        transition = {
            'obs': obs,
            'next_obs': timestep.obs,
            'action': policy_output['action'],
            'reward': timestep.reward,
            'done': timestep.done,
        }
        return transition

    def _init_eval(self) -> None:
        r"""
        Overview:
            Evaluate mode init method. Called by ``self.__init__``, initialize eval_model.
        """
        self._eval_model = model_wrap(self._model, wrapper_name='argmax_sample')
        self._eval_model.reset()

    def _forward_eval(self, data: Dict[int, Any]) -> Dict[int, Any]:
        """
        Overview:
            Forward computation graph of eval mode(evaluate policy performance), at most cases, it is similar to \
            ``self._forward_collect``.
        Arguments:
            - data (:obj:`Dict[str, Any]`): Dict type data, stacked env data for predicting policy_output(action), \
                values are torch.Tensor or np.ndarray or dict/list combinations, keys are env_id indicated by integer.
        Returns:
            - output (:obj:`Dict[int, Any]`): The dict of predicting action for the interaction with env.
        ArgumentsKeys:
            - necessary: ``obs``
        ReturnsKeys
            - necessary: ``action``
        """
        data_id = list(data.keys())
        data = default_collate(list(data.values()))
        if self._cuda:
            data = to_device(data, self._device)
        self._eval_model.eval()
        with torch.no_grad():
            output = self._eval_model.forward(data)
        if self._cuda:
            output = to_device(output, 'cpu')
        output = default_decollate(output)
        return {i: d for i, d in zip(data_id, output)}

    def default_model(self) -> Tuple[str, List[str]]:
        """
        Overview:
            Return this algorithm default model setting for demonstration.
        Returns:
            - model_info (:obj:`Tuple[str, List[str]]`): model name and mode import_names

        .. note::
            The user can define and use customized network model but must obey the same inferface definition indicated \
            by import_names path. For DQN, ``ding.model.template.q_learning.DQN``
        """
        return 'dqn', ['ding.model.template.q_learning']<|MERGE_RESOLUTION|>--- conflicted
+++ resolved
@@ -56,21 +56,12 @@
            | ``_len``
         16 | ``other.eps.type`` str      exp            | exploration rate decay type            | Support ['exp',
                                                                                                  | 'linear'].
-<<<<<<< HEAD
-        17 | ``other.eps.       float    0.95           | start value of exploration rate        | [0,1]
-           |  start``
-        18 | ``other.eps.       float    0.1            | end value of exploration rate          | [0,1]
-           |  end``
-        19 | ``other.eps.       int      10000          | decay length of exploration            | greater than 0. set
-           |  decay``                                                                            | decay=10000 means
-=======
         17 | ``other.eps.``     float    0.95           | start value of exploration rate        | [0,1]
            | ``start``
         18 | ``other.eps.``     float    0.1            | end value of exploration rate          | [0,1]
            | ``end``
         19 | ``other.eps.``     int      10000          | decay length of exploration            | greater than 0. set
            | ``decay``                                                                           | decay=10000 means
->>>>>>> 8a108c7c
                                                                                                  | the exploration rate
                                                                                                  | decay from start
                                                                                                  | value to end value

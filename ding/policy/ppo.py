--- conflicted
+++ resolved
@@ -512,11 +512,7 @@
         # normal ppo
         if not self._nstep_return:
             output = self._learn_model.forward(data['obs'], mode='compute_actor_critic')
-<<<<<<< HEAD
-            adv = data['adv'] 
-=======
             adv = data['adv']
->>>>>>> 4e833da2
             return_ = data['value'] + adv
             if self._adv_norm:
                 # Normalize advantage in a total train_batch

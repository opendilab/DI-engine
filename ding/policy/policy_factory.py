from typing import Dict, Any, Callable
from collections import namedtuple
<<<<<<< HEAD
from easydict import EasyDict
import torch

=======
import torch
>>>>>>> efbb35dd
from ding.torch_utils import to_device
import numpy as np
import gym


class PolicyFactory:
    r"""
    Overview:
        Pure random policy. Only used for initial sample collecting if `cfg.policy.random_collect_size` > 0.
    """

    @staticmethod
    def get_random_policy(
            policy: 'BasePolicy',  # noqa
            action_space: 'gym.spaces.Space' = None,  # noqa
            forward_fn: Callable = None,
    ) -> None:
        assert not (action_space is None and forward_fn is None)
        random_collect_function = namedtuple(
            'random_collect_function', [
                'forward',
                'process_transition',
                'get_train_sample',
                'reset',
                'get_attribute',
            ]
        )

        def forward(data: Dict[int, Any], *args, **kwargs) -> Dict[int, Any]:

            actions = {}
            for env_id in data:
<<<<<<< HEAD
                actions[env_id] = {'action': torch.as_tensor(action_space.sample())}
=======
                if not isinstance(action_space, list):
                    action = action_space.sample()
                    if isinstance(action_space, gym.spaces.MultiDiscrete):
                        action = [torch.LongTensor([v]) for v in action]
                    actions[env_id] = {'action': action}
                elif 'global_state' in data[env_id].keys():
                    # for smac
                    logit = np.ones_like(data[env_id]['action_mask'])
                    logit[data[env_id]['action_mask'] == 0.0] = -1e8
                    dist = torch.distributions.categorical.Categorical(logits=torch.Tensor(logit))
                    actions[env_id] = {'action': np.array(dist.sample()), 'logit': np.array(logit)}
                else:
                    # for gfootball
                    actions[env_id] = {
                        'action': np.array([action_space_agent.sample() for action_space_agent in action_space]),
                        'logit': np.ones([len(action_space), action_space[0].n])
                    }

>>>>>>> efbb35dd
            return actions

        def reset(*args, **kwargs) -> None:
            pass

        if action_space is None:
            return random_collect_function(
                forward_fn, policy.process_transition, policy.get_train_sample, reset, policy.get_attribute
            )
        elif forward_fn is None:
            return random_collect_function(
                forward, policy.process_transition, policy.get_train_sample, reset, policy.get_attribute
            )


def get_random_policy(cfg: EasyDict, policy: 'Policy.collect_mode', env: 'BaseEnvManager'):  # noqa
    if cfg.policy.get('transition_with_policy_data', False):
        return policy
    else:
        action_space = env.action_space
        return PolicyFactory.get_random_policy(policy, action_space=action_space)<|MERGE_RESOLUTION|>--- conflicted
+++ resolved
@@ -1,14 +1,9 @@
 from typing import Dict, Any, Callable
 from collections import namedtuple
-<<<<<<< HEAD
 from easydict import EasyDict
 import torch
 
-=======
-import torch
->>>>>>> efbb35dd
 from ding.torch_utils import to_device
-import numpy as np
 import gym
 
 
@@ -39,28 +34,23 @@
 
             actions = {}
             for env_id in data:
-<<<<<<< HEAD
-                actions[env_id] = {'action': torch.as_tensor(action_space.sample())}
-=======
                 if not isinstance(action_space, list):
-                    action = action_space.sample()
+                    action = torch.as_tensor(action_space.sample())
                     if isinstance(action_space, gym.spaces.MultiDiscrete):
                         action = [torch.LongTensor([v]) for v in action]
                     actions[env_id] = {'action': action}
                 elif 'global_state' in data[env_id].keys():
                     # for smac
-                    logit = np.ones_like(data[env_id]['action_mask'])
+                    logit = torch.ones_like(data[env_id]['action_mask'])
                     logit[data[env_id]['action_mask'] == 0.0] = -1e8
                     dist = torch.distributions.categorical.Categorical(logits=torch.Tensor(logit))
-                    actions[env_id] = {'action': np.array(dist.sample()), 'logit': np.array(logit)}
+                    actions[env_id] = {'action': dist.sample(), 'logit': torch.as_tensor(logit)}
                 else:
                     # for gfootball
                     actions[env_id] = {
-                        'action': np.array([action_space_agent.sample() for action_space_agent in action_space]),
-                        'logit': np.ones([len(action_space), action_space[0].n])
+                        'action': torch.as_tensor([action_space_agent.sample() for action_space_agent in action_space]),
+                        'logit': torch.ones([len(action_space), action_space[0].n])
                     }
-
->>>>>>> efbb35dd
             return actions
 
         def reset(*args, **kwargs) -> None:

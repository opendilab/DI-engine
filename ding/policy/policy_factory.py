--- conflicted
+++ resolved
@@ -34,9 +34,6 @@
 
             actions = {}
             for env_id in data:
-<<<<<<< HEAD
-                actions[env_id] = {'action': torch.as_tensor(action_space.sample())}
-=======
                 if not isinstance(action_space, list):
                     action = torch.as_tensor(action_space.sample())
                     if isinstance(action_space, gym.spaces.MultiDiscrete):
@@ -54,7 +51,6 @@
                         'action': torch.as_tensor([action_space_agent.sample() for action_space_agent in action_space]),
                         'logit': torch.ones([len(action_space), action_space[0].n])
                     }
->>>>>>> b633f71c
             return actions
 
         def reset(*args, **kwargs) -> None:

from typing import Dict, Any, Callable
from collections import namedtuple
<<<<<<< HEAD
import numpy as np
=======
>>>>>>> 8a108c7c

from ding.torch_utils import to_device


class PolicyFactory:
    r"""
    Overview:
        Pure random policy. Only used for initial sample collecting if `cfg.policy.random_collect_size` > 0.
    """

    @staticmethod
    def get_random_policy(
            policy: 'BasePolicy',  # noqa
            action_space: 'gym.spaces.Space' = None,  # noqa
            forward_fn: Callable = None,
    ) -> None:
        assert not (action_space is None and forward_fn is None)
        random_collect_function = namedtuple(
            'random_collect_function', [
                'forward',
                'process_transition',
                'get_train_sample',
                'reset',
                'get_attribute',
            ]
        )

        def forward(data: Dict[int, Any], *args, **kwargs) -> Dict[int, Any]:

            actions = {}
<<<<<<< HEAD
            discrete = action_space.value['dtype'] == int or action_space.value['dtype'] == np.int64
            min, max, shape = action_space.value['min'], action_space.value['max'], action_space.shape
=======
>>>>>>> 8a108c7c
            for env_id in data:
                actions[env_id] = {'action': action_space.sample()}
            return actions

        def reset(*args, **kwargs) -> None:
            pass

        if action_space is None:
            return random_collect_function(
                forward_fn, policy.process_transition, policy.get_train_sample, reset, policy.get_attribute
            )
        elif forward_fn is None:
            return random_collect_function(
                forward, policy.process_transition, policy.get_train_sample, reset, policy.get_attribute
            )<|MERGE_RESOLUTION|>--- conflicted
+++ resolved
@@ -1,9 +1,5 @@
 from typing import Dict, Any, Callable
 from collections import namedtuple
-<<<<<<< HEAD
-import numpy as np
-=======
->>>>>>> 8a108c7c
 
 from ding.torch_utils import to_device
 
@@ -34,11 +30,6 @@
         def forward(data: Dict[int, Any], *args, **kwargs) -> Dict[int, Any]:
 
             actions = {}
-<<<<<<< HEAD
-            discrete = action_space.value['dtype'] == int or action_space.value['dtype'] == np.int64
-            min, max, shape = action_space.value['min'], action_space.value['max'], action_space.shape
-=======
->>>>>>> 8a108c7c
             for env_id in data:
                 actions[env_id] = {'action': action_space.sample()}
             return actions

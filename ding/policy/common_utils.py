<<<<<<< HEAD
from typing import List, Any
import numpy as np
=======
from typing import List, Any, Dict, Callable
>>>>>>> c5a4be3f
import torch
import numpy as np
import treetensor.torch as ttorch
from ding.utils.data import default_collate
from ding.torch_utils import to_tensor, to_ndarray, unsqueeze, squeeze, to_device
import time


def default_preprocess_learn(
        data: List[Any],
        use_priority_IS_weight: bool = False,
        use_priority: bool = False,
        use_nstep: bool = False,
        ignore_done: bool = False,
) -> Dict[str, torch.Tensor]:
    """
    Overview:
        Default data pre-processing in policy's ``_forward_learn`` method, including stacking batch data, preprocess \
        ignore done, nstep and priority IS weight.
    Arguments:
        - data (:obj:`List[Any]`): The list of a training batch samples, each sample is a dict of PyTorch Tensor.
        - use_priority_IS_weight (:obj:`bool`): Whether to use priority IS weight correction, if True, this function \
            will set the weight of each sample to the priority IS weight.
        - use_priority (:obj:`bool`): Whether to use priority, if True, this function will set the priority IS weight.
        - use_nstep (:obj:`bool`): Whether to use nstep TD error, if True, this function will reshape the reward.
        - ignore_done (:obj:`bool`): Whether to ignore done, if True, this function will set the done to 0.
    Returns:
        - data (:obj:`Dict[str, torch.Tensor]`): The preprocessed dict data whose values can be directly used for \
            the following model forward and loss computation.
    """
    # data preprocess
    if data[0]['action'].dtype in [np.int64, torch.int64]:
        data = default_collate(data, cat_1dim=True)  # for discrete action
    else:
        data = default_collate(data, cat_1dim=False)  # for continuous action
    if 'value' in data and data['value'].dim() == 2 and data['value'].shape[1] == 1:
        data['value'] = data['value'].squeeze(-1)
    if 'adv' in data and data['adv'].dim() == 2 and data['adv'].shape[1] == 1:
        data['adv'] = data['adv'].squeeze(-1)

    if ignore_done:
        data['done'] = torch.zeros_like(data['done']).float()
    else:
        data['done'] = data['done'].float()

    if data['done'].dim() == 2 and data['done'].shape[1] == 1:
        data['done'] = data['done'].squeeze(-1)

    if use_priority_IS_weight:
        assert use_priority, "Use IS Weight correction, but Priority is not used."
    if use_priority and use_priority_IS_weight:
        if 'priority_IS' in data:
            data['weight'] = data['priority_IS']
        else:  # for compability
            data['weight'] = data['IS']
    else:
        data['weight'] = data.get('weight', None)
    if use_nstep:
        # reward reshaping for n-step
        reward = data['reward']
        if len(reward.shape) == 1:
            reward = reward.unsqueeze(1)
        # reward: (batch_size, nstep) -> (nstep, batch_size)
        data['reward'] = reward.permute(1, 0).contiguous()
    else:
        if data['reward'].dim() == 2 and data['reward'].shape[1] == 1:
            data['reward'] = data['reward'].squeeze(-1)

    return data


<<<<<<< HEAD
def fast_preprocess_learn(
        data: List[Any],
        use_priority_IS_weight: bool = False,
        use_priority: bool = False,
        cuda: bool = False,
        device: str = 'cpu',
) -> dict:
    # data preprocess
    processes_data = {}

    action = torch.tensor(np.array([data[i]['action'] for i in range(len(data))]))
    if cuda:
        action = to_device(action, device=device)
    if action.ndim == 2 and action.shape[1] == 1:
        action = action.squeeze(1)
    processes_data['action'] = action

    obs = torch.tensor(np.array([data[i]['obs'] for i in range(len(data))]))
    if cuda:
        obs = to_device(obs, device=device)
    processes_data['obs'] = obs

    next_obs = torch.tensor(np.array([data[i]['next_obs'] for i in range(len(data))]))
    if cuda:
        next_obs = to_device(next_obs, device=device)
    processes_data['next_obs'] = next_obs

    if 'next_n_obs' in data[0]:
        next_n_obs = torch.tensor(np.array([data[i]['next_n_obs'] for i in range(len(data))]))
        if cuda:
            next_n_obs = to_device(next_n_obs, device=device)
        processes_data['next_n_obs'] = next_n_obs

    reward = torch.tensor(np.array([data[i]['reward'] for i in range(len(data))]))
    if cuda:
        reward = to_device(reward, device=device)
    reward = reward.permute(1, 0).contiguous()
    processes_data['reward'] = reward

    if 'value_gamma' in data[0]:
        value_gamma = torch.tensor(np.array([data[i]['value_gamma'] for i in range(len(data))]), dtype=torch.float32)
        if cuda:
            value_gamma = to_device(value_gamma, device=device)
        processes_data['value_gamma'] = value_gamma

    done = torch.tensor(np.array([data[i]['done'] for i in range(len(data))]), dtype=torch.float32)
    if cuda:
        done = to_device(done, device=device)
    processes_data['done'] = done

    if use_priority and use_priority_IS_weight:
        if 'priority_IS' in data:
            weight = data['priority_IS']
        else:  # for compability
            weight = data['IS']
    else:
        if 'weight' in data[0]:
            weight = torch.tensor(np.array([data[i]['weight'] for i in range(len(data))]))
        else:
            weight = None

    if weight and cuda:
        weight = to_device(weight, device=device)
    processes_data['weight'] = weight

    return processes_data


def fast_preprocess_learn_v2(
        data: List[Any],
        use_priority_IS_weight: bool = False,
        use_priority: bool = False,
        cuda: bool = False,
        device: str = 'cpu',
) -> dict:
    # data preprocess
    processes_data = {}

    action = torch.stack([data[i]['action'] for i in range(len(data))])
    if cuda:
        action = to_device(action, device=device)
    if action.ndim == 2 and action.shape[1] == 1:
        action = action.squeeze(1)
    processes_data['action'] = action

    obs = torch.stack([data[i]['obs'] for i in range(len(data))])
    if cuda:
        obs = to_device(obs, device=device)
    processes_data['obs'] = obs

    next_obs = torch.stack([data[i]['next_obs'] for i in range(len(data))])
    if cuda:
        next_obs = to_device(next_obs, device=device)
    processes_data['next_obs'] = next_obs

    if 'next_n_obs' in data[0]:
        next_n_obs = torch.stack([data[i]['next_n_obs'] for i in range(len(data))])
        if cuda:
            next_n_obs = to_device(next_n_obs, device=device)
        processes_data['next_n_obs'] = next_n_obs

    reward = torch.stack([data[i]['reward'] for i in range(len(data))])
    if cuda:
        reward = to_device(reward, device=device)
    reward = reward.permute(1, 0).contiguous()
    processes_data['reward'] = reward

    if 'value_gamma' in data[0]:
        value_gamma = torch.stack([data[i]['value_gamma'] for i in range(len(data))])
        if cuda:
            value_gamma = to_device(value_gamma, device=device)
        processes_data['value_gamma'] = value_gamma

    done = torch.tensor([data[i]['done'] for i in range(len(data))], dtype=torch.float32)
    if cuda:
        done = to_device(done, device=device)
    processes_data['done'] = done

    if use_priority and use_priority_IS_weight:
        if 'priority_IS' in data:
            weight = data['priority_IS']
        else:  # for compability
            weight = data['IS']
    else:
        if 'weight' in data[0]:
            weight = torch.tensor([data[i]['weight'] for i in range(len(data))])
        else:
            weight = None

    if weight and cuda:
        weight = to_device(weight, device=device)
    processes_data['weight'] = weight

    return processes_data


def single_env_forward_wrapper(forward_fn):
=======
def single_env_forward_wrapper(forward_fn: Callable) -> Callable:
    """
    Overview:
        Wrap policy to support gym-style interaction between policy and single environment.
    Arguments:
        - forward_fn (:obj:`Callable`): The original forward function of policy.
    Returns:
        - wrapped_forward_fn (:obj:`Callable`): The wrapped forward function of policy.
    Examples:
        >>> env = gym.make('CartPole-v0')
        >>> policy = DQNPolicy(...)
        >>> forward_fn = single_env_forward_wrapper(policy.eval_mode.forward)
        >>> obs = env.reset()
        >>> action = forward_fn(obs)
        >>> next_obs, rew, done, info = env.step(action)

    """
>>>>>>> c5a4be3f

    def _forward(obs):
        obs = {0: unsqueeze(to_tensor(obs))}
        action = forward_fn(obs)[0]['action']
        action = to_ndarray(squeeze(action))
        return action

    return _forward


def single_env_forward_wrapper_ttorch(forward_fn: Callable, cuda: bool = True) -> Callable:
    """
    Overview:
        Wrap policy to support gym-style interaction between policy and single environment for treetensor (ttorch) data.
    Arguments:
        - forward_fn (:obj:`Callable`): The original forward function of policy.
        - cuda (:obj:`bool`): Whether to use cuda in policy, if True, this function will move the input data to cuda.
    Returns:
        - wrapped_forward_fn (:obj:`Callable`): The wrapped forward function of policy.

    Examples:
        >>> env = gym.make('CartPole-v0')
        >>> policy = PPOFPolicy(...)
        >>> forward_fn = single_env_forward_wrapper_ttorch(policy.eval)
        >>> obs = env.reset()
        >>> action = forward_fn(obs)
        >>> next_obs, rew, done, info = env.step(action)
    """

    def _forward(obs):
        # unsqueeze means add batch dim, i.e. (O, ) -> (1, O)
        obs = ttorch.as_tensor(obs).unsqueeze(0)
        if cuda and torch.cuda.is_available():
            obs = obs.cuda()
        action = forward_fn(obs).action
        # squeeze means delete batch dim, i.e. (1, A) -> (A, )
        action = action.squeeze(0).cpu().numpy()
        return action

    return _forward<|MERGE_RESOLUTION|>--- conflicted
+++ resolved
@@ -1,9 +1,5 @@
-<<<<<<< HEAD
-from typing import List, Any
+from typing import List, Any, Dict, Callable
 import numpy as np
-=======
-from typing import List, Any, Dict, Callable
->>>>>>> c5a4be3f
 import torch
 import numpy as np
 import treetensor.torch as ttorch
@@ -75,7 +71,6 @@
     return data
 
 
-<<<<<<< HEAD
 def fast_preprocess_learn(
         data: List[Any],
         use_priority_IS_weight: bool = False,
@@ -212,8 +207,6 @@
     return processes_data
 
 
-def single_env_forward_wrapper(forward_fn):
-=======
 def single_env_forward_wrapper(forward_fn: Callable) -> Callable:
     """
     Overview:
@@ -231,7 +224,6 @@
         >>> next_obs, rew, done, info = env.step(action)
 
     """
->>>>>>> c5a4be3f
 
     def _forward(obs):
         obs = {0: unsqueeze(to_tensor(obs))}

from typing import List, Dict, Any, Tuple, Union
from collections import namedtuple
import copy
import numpy as np
import torch
import torch.nn as nn
import torch.nn.functional as F
from torch.distributions import Normal, Independent

from ding.torch_utils import Adam, to_device
from ding.rl_utils import v_1step_td_data, v_1step_td_error, get_train_sample, q_v_1step_td_error, q_v_1step_td_data
from ding.model import model_wrap
from ding.utils import POLICY_REGISTRY
from ding.utils.data import default_collate, default_decollate
from .base_policy import Policy
from .common_utils import default_preprocess_learn


@POLICY_REGISTRY.register('sac_discrete')
class SACDiscretePolicy(Policy):
    r"""
       Overview:
           Policy class of discrete SAC algorithm. Paper link: https://arxiv.org/pdf/1910.07207.pdf.

       Config:
           == ====================  ========    =============  ================================= =======================
           ID Symbol                Type        Default Value  Description                       Other
           == ====================  ========    =============  ================================= =======================
           1  ``type``              str         sac_discrete   | RL policy register name, refer  | this arg is optional,
                                                               | to registry ``POLICY_REGISTRY`` | a placeholder
           2  ``cuda``              bool        True           | Whether to use cuda for network |
           3  ``on_policy``         bool        False          | SACDiscrete is an off-policy    |
                                                               | algorithm.                      |
           4  ``priority``          bool        False          | Whether to use priority         |
                                                               | sampling in buffer.             |
           5  | ``priority_IS_``    bool        False          | Whether use Importance Sampling |
              | ``weight``                                     | weight to correct biased update |
           6  | ``random_``         int         10000          | Number of randomly collected    | Default to 10000 for
              | ``collect_size``                               | training samples in replay      | SAC, 25000 for DDPG/
              |                                                | buffer when training starts.    | TD3.
           7  | ``learn.learning``  float       3e-4           | Learning rate for soft q        | Defalut to 1e-3, when
              | ``_rate_q``                                    | network.                        | model.value_network
              |                                                |                                 | is True.
           8  | ``learn.learning``  float       3e-4           | Learning rate for policy        | Defalut to 1e-3, when
              | ``_rate_policy``                               | network.                        | model.value_network
              |                                                |                                 | is True.
           9  | ``learn.alpha``     float       0.2            | Entropy regularization          | alpha is initiali-
              |                                                | coefficient.                    | zation for auto
              |                                                |                                 | `\alpha`, when
              |                                                |                                 | auto_alpha is True
           10 | ``learn.``          bool        False          | Determine whether to use        | Temperature parameter
              | ``auto_alpha``                                 | auto temperature parameter      | determines the
              |                                                | `\alpha`.                       | relative importance
              |                                                |                                 | of the entropy term
              |                                                |                                 | against the reward.
           11 | ``learn.-``         bool        False          | Determine whether to ignore     | Use ignore_done only
              | ``ignore_done``                                | done flag.                      | in env like Pendulum
           12 | ``learn.-``         float       0.005          | Used for soft update of the     | aka. Interpolation
              | ``target_theta``                               | target network.                 | factor in polyak aver
              |                                                |                                 | aging for target
              |                                                |                                 | networks.
           == ====================  ========    =============  ================================= =======================
       """

    config = dict(
        # (str) RL policy register name (refer to function "POLICY_REGISTRY").
        type='sac_discrete',
        # (bool) Whether to use cuda for network and loss computation.
        cuda=False,
        # (bool) Whether to belong to on-policy or off-policy algorithm, SACDiscrete is an off-policy algorithm.
        on_policy=False,
        # (bool) Whether to use priority sampling in buffer. Default to False in SACDiscrete.
        priority=False,
        # (bool) Whether use Importance Sampling weight to correct biased update. If True, priority must be True.
        priority_IS_weight=False,
        # (int) Number of training samples (randomly collected) in replay buffer when training starts.
        random_collect_size=10000,
        # (bool) Whether to need policy-specific data in process transition.
        transition_with_policy_data=True,
        # (bool) Whether to enable multi-agent training setting.
        multi_agent=False,
        model=dict(
            # (bool) Whether to use double-soft-q-net for target q computation.
            # For more details, please refer to TD3 about Clipped Double-Q Learning trick.
            twin_critic=True,
        ),
        learn=dict(
            # (bool) Whether to use multi gpu in policy learning.
            multi_gpu=False,
            # (int) How many updates (iterations) to train after collector's one collection.
            # Bigger "update_per_collect" means bigger off-policy.
            update_per_collect=1,
            # (int) Minibatch size for one gradient descent.
            batch_size=256,
            # (float) Learning rate for soft q network.
            learning_rate_q=3e-4,
            # (float) Learning rate for policy network.
            learning_rate_policy=3e-4,
            # (float) Learning rate for auto temperature parameter `\alpha`.
            learning_rate_alpha=3e-4,
            # (float) Used for soft update of the target network,
            # aka. Interpolation factor in EMA update for target network.
            target_theta=0.005,
            # (float) Discount factor for the discounted sum of rewards, aka. gamma.
            discount_factor=0.99,
            # (float) Entropy regularization coefficient in SAC.
            # Please check out the original SAC paper (arXiv 1801.01290): Eq 1 for more details.
            # If auto_alpha is set  to `True`, alpha is initialization for auto `\alpha`.
            alpha=0.2,
            # (bool) Whether to use auto temperature parameter `\alpha` .
            # Temperature parameter `\alpha` determines the relative importance of the entropy term against the reward.
            # Please check out the original SAC paper (arXiv 1801.01290): Eq 1 for more details.
            # Note that: Using auto alpha needs to set the above `learning_rate_alpha`.
            auto_alpha=True,
            # (bool) Whether to use auto `\alpha` in log space.
            log_space=True,
            # (float) Target policy entropy value for auto temperature (alpha) adjustment.
            target_entropy=None,
            # (bool) Whether ignore done(usually for max step termination env. e.g. pendulum)
            # Note: Gym wraps the MuJoCo envs by default with TimeLimit environment wrappers.
            # These limit HalfCheetah, and several other MuJoCo envs, to max length of 1000.
            # However, interaction with HalfCheetah always gets done with done is False,
            # Since we inplace done==True with done==False to keep
            # TD-error accurate computation(``gamma * (1 - done) * next_v + reward``),
            # when the episode step is greater than max episode step.
            ignore_done=False,
            # (float) Weight uniform initialization max range in the last output layer
            init_w=3e-3,
        ),
        collect=dict(
            # (int) How many training samples collected in one collection procedure.
            n_sample=1,
            # (int) Split episodes or trajectories into pieces with length `unroll_len`.
            unroll_len=1,
            # (bool) Whether to collect logit in `process_transition`.
            # In some algorithm like guided cost learning, we need to use logit to train the reward model.
            collector_logit=False,
        ),
        other=dict(
            replay_buffer=dict(
                # (int) Maximum size of replay buffer. Usually, larger buffer size is good
                # for SAC but cost more storage.
                replay_buffer_size=1000000,
            ),
        ),
    )

    def default_model(self) -> Tuple[str, List[str]]:
        if self._cfg.multi_agent:
            return 'maqac', ['ding.model.template.maqac']
        else:
            return 'discrete_qac', ['ding.model.template.qac']

    def _init_learn(self) -> None:
        """
        Overview:
            Learn mode init method. Called by ``self.__init__``.
            Init q function and policy's optimizers, algorithm config, main and target models.
        """
        self._priority = self._cfg.priority
        self._priority_IS_weight = self._cfg.priority_IS_weight
        self._twin_critic = self._cfg.model.twin_critic

        self._optimizer_q = Adam(
            self._model.critic.parameters(),
            lr=self._cfg.learn.learning_rate_q,
        )
        self._optimizer_policy = Adam(
            self._model.actor.parameters(),
            lr=self._cfg.learn.learning_rate_policy,
        )

        # Algorithm-Specific Config
        self._gamma = self._cfg.learn.discount_factor
        if self._cfg.learn.auto_alpha:
            if self._cfg.learn.target_entropy is None:
                assert 'action_shape' in self._cfg.model, "SACDiscrete need network model with action_shape variable"
                self._target_entropy = -np.prod(self._cfg.model.action_shape)
            else:
                self._target_entropy = self._cfg.learn.target_entropy
            if self._cfg.learn.log_space:
                self._log_alpha = torch.log(torch.FloatTensor([self._cfg.learn.alpha]))
                self._log_alpha = self._log_alpha.to(self._device).requires_grad_()
                self._alpha_optim = torch.optim.Adam([self._log_alpha], lr=self._cfg.learn.learning_rate_alpha)
                assert self._log_alpha.shape == torch.Size([1]) and self._log_alpha.requires_grad
                self._alpha = self._log_alpha.detach().exp()
                self._auto_alpha = True
                self._log_space = True
            else:
                self._alpha = torch.FloatTensor([self._cfg.learn.alpha]).to(self._device).requires_grad_()
                self._alpha_optim = torch.optim.Adam([self._alpha], lr=self._cfg.learn.learning_rate_alpha)
                self._auto_alpha = True
                self._log_space = False
        else:
            self._alpha = torch.tensor(
                [self._cfg.learn.alpha], requires_grad=False, device=self._device, dtype=torch.float32
            )
            self._auto_alpha = False

        # Main and target models
        self._target_model = copy.deepcopy(self._model)
        self._target_model = model_wrap(
            self._target_model,
            wrapper_name='target',
            update_type='momentum',
            update_kwargs={'theta': self._cfg.learn.target_theta}
        )
        self._learn_model = model_wrap(self._model, wrapper_name='base')
        self._learn_model.reset()
        self._target_model.reset()

    def _forward_learn(self, data: dict) -> Dict[str, Any]:
        loss_dict = {}
        data = default_preprocess_learn(
            data,
            use_priority=self._priority,
            use_priority_IS_weight=self._cfg.priority_IS_weight,
            ignore_done=self._cfg.learn.ignore_done,
            use_nstep=False
        )
        if self._cuda:
            data = to_device(data, self._device)

        self._learn_model.train()
        self._target_model.train()
        obs = data['obs']
        next_obs = data['next_obs']
        reward = data['reward']
        done = data['done']
        logit = data['logit']
        action = data['action']

        # 1. predict q value
        q_value = self._learn_model.forward({'obs': obs}, mode='compute_critic')['q_value']
        dist = torch.distributions.categorical.Categorical(logits=logit)
        dist_entropy = dist.entropy()
        entropy = dist_entropy.mean()

        # 2. predict target value depend self._value_network.

        # target q value. SARSA: first predict next action, then calculate next q value
        with torch.no_grad():
            policy_output_next = self._learn_model.forward({'obs': next_obs}, mode='compute_actor')
            if self._cfg.multi_agent:
                policy_output_next['logit'][policy_output_next['action_mask'] == 0.0] = -1e8
            prob = F.softmax(policy_output_next['logit'], dim=-1)
            log_prob = torch.log(prob + 1e-8)
            target_q_value = self._target_model.forward({'obs': next_obs}, mode='compute_critic')['q_value']
            # the value of a policy according to the maximum entropy objective
            if self._twin_critic:
                # find min one as target q value
                target_value = (
                        prob * (torch.min(target_q_value[0], target_q_value[1]) - self._alpha * log_prob.squeeze(-1))
                ).sum(dim=-1)
            else:
                target_value = (prob * (target_q_value - self._alpha * log_prob.squeeze(-1))).sum(dim=-1)

        # 3. compute q loss
        if self._twin_critic:
            q_data0 = q_v_1step_td_data(q_value[0], target_value, action, reward, done, data['weight'])
            loss_dict['critic_loss'], td_error_per_sample0 = q_v_1step_td_error(q_data0, self._gamma)
            q_data1 = q_v_1step_td_data(q_value[1], target_value, action, reward, done, data['weight'])
            loss_dict['twin_critic_loss'], td_error_per_sample1 = q_v_1step_td_error(q_data1, self._gamma)
            td_error_per_sample = (td_error_per_sample0 + td_error_per_sample1) / 2
        else:
            q_data = q_v_1step_td_data(q_value, target_value, action, reward, done, data['weight'])
            loss_dict['critic_loss'], td_error_per_sample = q_v_1step_td_error(q_data, self._gamma)

        # 4. update q network
        self._optimizer_q.zero_grad()
        loss_dict['critic_loss'].backward()
        if self._twin_critic:
            loss_dict['twin_critic_loss'].backward()
        self._optimizer_q.step()

        # 5. evaluate to get action distribution
        policy_output = self._learn_model.forward({'obs': data['obs']}, mode='compute_actor')
        # 6. apply discrete action mask in multi_agent setting
        if self._cfg.multi_agent:
            policy_output['logit'][policy_output['action_mask'] == 0.0] = -1e8
        logit = policy_output['logit']
        prob = F.softmax(logit, dim=-1)
        log_prob = F.log_softmax(logit, dim=-1)

        with torch.no_grad():
            new_q_value = self._learn_model.forward({'obs': data['obs']}, mode='compute_critic')['q_value']
            if self._twin_critic:
                new_q_value = torch.min(new_q_value[0], new_q_value[1])
        # 7. compute policy loss
        # we need to sum different actions' policy loss and calculate the average value of a batch
        policy_loss = (prob * (self._alpha * log_prob - new_q_value)).sum(dim=-1).mean()

        loss_dict['policy_loss'] = policy_loss

        # 8. update policy network
        self._optimizer_policy.zero_grad()
        loss_dict['policy_loss'].backward()
        self._optimizer_policy.step()

        # 9. compute alpha loss
        if self._auto_alpha:
            if self._log_space:
                log_prob = log_prob + self._target_entropy
                loss_dict['alpha_loss'] = (-prob.detach() * (self._log_alpha * log_prob.detach())).sum(dim=-1).mean()

                self._alpha_optim.zero_grad()
                loss_dict['alpha_loss'].backward()
                self._alpha_optim.step()
                self._alpha = self._log_alpha.detach().exp()
            else:
                log_prob = log_prob + self._target_entropy
                loss_dict['alpha_loss'] = (-prob.detach() * (self._alpha * log_prob.detach())).sum(dim=-1).mean()

                self._alpha_optim.zero_grad()
                loss_dict['alpha_loss'].backward()
                self._alpha_optim.step()
                self._alpha.data = torch.where(self._alpha > 0, self._alpha,
                                               torch.zeros_like(self._alpha)).requires_grad_()
        loss_dict['total_loss'] = sum(loss_dict.values())

        # target update
        self._target_model.update(self._learn_model.state_dict())
        return {
            'cur_lr_q': self._optimizer_q.defaults['lr'],
            'cur_lr_p': self._optimizer_policy.defaults['lr'],
            'priority': td_error_per_sample.abs().tolist(),
            'td_error': td_error_per_sample.detach().mean().item(),
            'alpha': self._alpha.item(),
            'q_value_1': target_q_value[0].detach().mean().item(),
            'q_value_2': target_q_value[1].detach().mean().item(),
            'target_value': target_value.detach().mean().item(),
            'entropy': entropy.item(),
        }

    def _state_dict_learn(self) -> Dict[str, Any]:
        ret = {
            'model': self._learn_model.state_dict(),
            'optimizer_q': self._optimizer_q.state_dict(),
            'optimizer_policy': self._optimizer_policy.state_dict(),
        }
        if self._auto_alpha:
            ret.update({'optimizer_alpha': self._alpha_optim.state_dict()})
        return ret

    def _load_state_dict_learn(self, state_dict: Dict[str, Any]) -> None:
        self._learn_model.load_state_dict(state_dict['model'])
        self._optimizer_q.load_state_dict(state_dict['optimizer_q'])
        self._optimizer_policy.load_state_dict(state_dict['optimizer_policy'])
        if self._auto_alpha:
            self._alpha_optim.load_state_dict(state_dict['optimizer_alpha'])

    def _init_collect(self) -> None:
        self._unroll_len = self._cfg.collect.unroll_len
        # Empirically, we found that eps_greedy_multinomial_sample works better than multinomial_sample
        # and eps_greedy_sample, and we don't divide logit by alpha,
        # for the details please refer to ding/model/wrapper/model_wrappers
        self._collect_model = model_wrap(self._model, wrapper_name='eps_greedy_multinomial_sample')
        self._collect_model.reset()

    def _forward_collect(self, data: dict, eps: float) -> dict:
        data_id = list(data.keys())
        data = default_collate(list(data.values()))
        if self._cuda:
            data = to_device(data, self._device)
        self._collect_model.eval()
        with torch.no_grad():
            output = self._collect_model.forward({'obs': data}, mode='compute_actor', eps=eps)
        if self._cuda:
            output = to_device(output, 'cpu')
        output = default_decollate(output)
        return {i: d for i, d in zip(data_id, output)}

    def _process_transition(self, obs: Any, model_output: dict, timestep: namedtuple) -> dict:
        transition = {
            'obs': obs,
            'next_obs': timestep.obs,
            'action': model_output['action'],
            'logit': model_output['logit'],
            'reward': timestep.reward,
            'done': timestep.done,
        }
        return transition

    def _get_train_sample(self, data: list) -> Union[None, List[Any]]:
        return get_train_sample(data, self._unroll_len)

    def _init_eval(self) -> None:
        self._eval_model = model_wrap(self._model, wrapper_name='argmax_sample')
        self._eval_model.reset()

    def _forward_eval(self, data: dict) -> dict:
        data_id = list(data.keys())
        data = default_collate(list(data.values()))
        if self._cuda:
            data = to_device(data, self._device)
        self._eval_model.eval()
        with torch.no_grad():
            output = self._eval_model.forward({'obs': data}, mode='compute_actor')
        if self._cuda:
            output = to_device(output, 'cpu')
        output = default_decollate(output)
        return {i: d for i, d in zip(data_id, output)}

    def _monitor_vars_learn(self) -> List[str]:
        twin_critic = ['twin_critic_loss'] if self._twin_critic else []
        if self._auto_alpha:
            return super()._monitor_vars_learn() + [
                'alpha_loss', 'policy_loss', 'critic_loss', 'cur_lr_q', 'cur_lr_p', 'target_q_value', 'q_value_1',
                'q_value_2', 'alpha', 'td_error', 'target_value', 'entropy'
            ] + twin_critic
        else:
            return super()._monitor_vars_learn() + [
                'policy_loss', 'critic_loss', 'cur_lr_q', 'cur_lr_p', 'target_q_value', 'q_value_1', 'q_value_2',
                'alpha', 'td_error', 'target_value', 'entropy'
            ] + twin_critic


@POLICY_REGISTRY.register('sac')
class SACPolicy(Policy):
    r"""
       Overview:
           Policy class of continuous SAC algorithm. Paper link: https://arxiv.org/pdf/1801.01290.pdf

       Config:
           == ====================  ========    =============  ================================= =======================
           ID Symbol                Type        Default Value  Description                       Other
           == ====================  ========    =============  ================================= =======================
           1  ``type``              str         sac            | RL policy register name, refer  | this arg is optional,
                                                               | to registry ``POLICY_REGISTRY`` | a placeholder
           2  ``cuda``              bool        True           | Whether to use cuda for network |
           3  ``on_policy``         bool        False          | SAC is an off-policy            |
                                                               | algorithm.                      |
           4  ``priority``          bool        False          | Whether to use priority         |
                                                               | sampling in buffer.             |
           5  | ``priority_IS_``    bool        False          | Whether use Importance Sampling |
              | ``weight``                                     | weight to correct biased update |
           6  | ``random_``         int         10000          | Number of randomly collected    | Default to 10000 for
              | ``collect_size``                               | training samples in replay      | SAC, 25000 for DDPG/
              |                                                | buffer when training starts.    | TD3.
           7  | ``learn.learning``  float       3e-4           | Learning rate for soft q        | Defalut to 1e-3, when
              | ``_rate_q``                                    | network.                        | model.value_network
              |                                                |                                 | is True.
           8  | ``learn.learning``  float       3e-4           | Learning rate for policy        | Defalut to 1e-3, when
              | ``_rate_policy``                               | network.                        | model.value_network
              |                                                |                                 | is True.
           9  | ``learn.alpha``     float       0.2            | Entropy regularization          | alpha is initiali-
              |                                                | coefficient.                    | zation for auto
              |                                                |                                 | `\alpha`, when
              |                                                |                                 | auto_alpha is True
           10 | ``learn.``          bool        False          | Determine whether to use        | Temperature parameter
              | ``auto_alpha``                                 | auto temperature parameter      | determines the
              |                                                | `\alpha`.                       | relative importance
              |                                                |                                 | of the entropy term
              |                                                |                                 | against the reward.
           11 | ``learn.-``         bool        False          | Determine whether to ignore     | Use ignore_done only
              | ``ignore_done``                                | done flag.                      | in env like Pendulum
           12 | ``learn.-``         float       0.005          | Used for soft update of the     | aka. Interpolation
              | ``target_theta``                               | target network.                 | factor in polyak aver
              |                                                |                                 | aging for target
              |                                                |                                 | networks.
           == ====================  ========    =============  ================================= =======================
       """

    config = dict(
        # (str) RL policy register name (refer to function "POLICY_REGISTRY").
        type='sac',
        # (bool) Whether to use cuda for network and loss computation.
        cuda=False,
        # (bool) Whether to belong to on-policy or off-policy algorithm, SAC is an off-policy algorithm.
        on_policy=False,
        # (bool) Whether to use priority sampling in buffer. Default to False in SAC.
        priority=False,
        # (bool) Whether use Importance Sampling weight to correct biased update. If True, priority must be True.
        priority_IS_weight=False,
        # (int) Number of training samples (randomly collected) in replay buffer when training starts.
        random_collect_size=10000,
        # (bool) Whether to need policy-specific data in process transition.
        transition_with_policy_data=True,
        # (bool) Whether to enable multi-agent training setting.
        multi_agent=False,
        model=dict(
            # (bool) Whether to use double-soft-q-net for target q computation.
            # For more details, please refer to TD3 about Clipped Double-Q Learning trick.
            twin_critic=True,
            # (str) Use reparameterization trick for continous action.
            action_space='reparameterization',
        ),
        learn=dict(
            # (bool) Whether to use multi gpu in policy learning.
            multi_gpu=False,
            # (int) How many updates (iterations) to train after collector's one collection.
            # Bigger "update_per_collect" means bigger off-policy.
            update_per_collect=1,
            # (int) Minibatch size for one gradient descent.
            batch_size=256,
            # (float) Learning rate for soft q network.
            learning_rate_q=3e-4,
            # (float) Learning rate for policy network.
            learning_rate_policy=3e-4,
            # (float) Learning rate for auto temperature parameter `\alpha`.
            learning_rate_alpha=3e-4,
            # (float) Used for soft update of the target network,
            # aka. Interpolation factor in EMA update for target network.
            target_theta=0.005,
            # (float) discount factor for the discounted sum of rewards, aka. gamma.
            discount_factor=0.99,
            # (float) Entropy regularization coefficient in SAC.
            # Please check out the original SAC paper (arXiv 1801.01290): Eq 1 for more details.
            # If auto_alpha is set  to `True`, alpha is initialization for auto `\alpha`.
            alpha=0.2,
            # (bool) Whether to use auto temperature parameter `\alpha` .
            # Temperature parameter `\alpha` determines the relative importance of the entropy term against the reward.
            # Please check out the original SAC paper (arXiv 1801.01290): Eq 1 for more details.
            # Note that: Using auto alpha needs to set the above `learning_rate_alpha`.
            auto_alpha=True,
            # (bool) Whether to use auto `\alpha` in log space.
            log_space=True,
            # (float) Target policy entropy value for auto temperature (alpha) adjustment.
            target_entropy=None,
            # (bool) Whether ignore done(usually for max step termination env. e.g. pendulum)
            # Note: Gym wraps the MuJoCo envs by default with TimeLimit environment wrappers.
            # These limit HalfCheetah, and several other MuJoCo envs, to max length of 1000.
            # However, interaction with HalfCheetah always gets done with False,
            # Since we inplace done==True with done==False to keep
            # TD-error accurate computation(``gamma * (1 - done) * next_v + reward``),
            # when the episode step is greater than max episode step.
            ignore_done=False,
            # (float) Weight uniform initialization max range in the last output layer.
            init_w=3e-3,
        ),
        collect=dict(
            # (int) How many training samples collected in one collection procedure.
            n_sample=1,
            # (int) Split episodes or trajectories into pieces with length `unroll_len`.
            unroll_len=1,
            # (bool) Whether to collect logit in `process_transition`.
            # In some algorithm like guided cost learning, we need to use logit to train the reward model.
            collector_logit=False,
        ),
        other=dict(
            replay_buffer=dict(
                # (int) Maximum size of replay buffer. Usually, larger buffer size is good
                # for SAC but cost more storage.
                replay_buffer_size=1000000,
            ),
        ),
    )

    def default_model(self) -> Tuple[str, List[str]]:
        if self._cfg.multi_agent:
            return 'maqac_continuous', ['ding.model.template.maqac']
<<<<<<< HEAD
        elif not hasattr(self._cfg, 'model_type') or self._cfg.model_type == 'state':
            return 'qac', ['ding.model.template.qac']
        elif self._cfg.model_type == 'pixel':
            return 'qac_pixel', ['ding.model.template.qac']
=======
        else:
            return 'qac', ['ding.model.template.qac']
>>>>>>> 67032d7d

    def _init_learn(self) -> None:
        self._priority = self._cfg.priority
        self._priority_IS_weight = self._cfg.priority_IS_weight
        self._twin_critic = self._cfg.model.twin_critic

        # Weight Init for the last output layer
        init_w = self._cfg.learn.init_w
        self._model.actor[-1].mu.weight.data.uniform_(-init_w, init_w)
        self._model.actor[-1].mu.bias.data.uniform_(-init_w, init_w)
        self._model.actor[-1].log_sigma_layer.weight.data.uniform_(-init_w, init_w)
        self._model.actor[-1].log_sigma_layer.bias.data.uniform_(-init_w, init_w)

        # Optimizers
        if self._value_network:
            self._optimizer_value = Adam(
                self._model.value_critic.parameters(),
                lr=self._cfg.learn.learning_rate_value,
            )
        self._optimizer_q = Adam(
            self._model.critic.parameters(),
            lr=self._cfg.learn.learning_rate_q,
        )
        self._optimizer_policy = Adam(
            self._model.actor.parameters(),
            lr=self._cfg.learn.learning_rate_policy,
        )

        # Algorithm-Specific Config
        self._gamma = self._cfg.learn.discount_factor
        if self._cfg.learn.auto_alpha:
            if self._cfg.learn.target_entropy is None:
                assert 'action_shape' in self._cfg.model, "SAC need network model with action_shape variable"
                self._target_entropy = -np.prod(self._cfg.model.action_shape)
            else:
                self._target_entropy = self._cfg.learn.target_entropy
            if self._cfg.learn.log_space:
                self._log_alpha = torch.log(torch.FloatTensor([self._cfg.learn.alpha]))
                self._log_alpha = self._log_alpha.to(self._device).requires_grad_()
                self._alpha_optim = torch.optim.Adam([self._log_alpha], lr=self._cfg.learn.learning_rate_alpha)
                assert self._log_alpha.shape == torch.Size([1]) and self._log_alpha.requires_grad
                self._alpha = self._log_alpha.detach().exp()
                self._auto_alpha = True
                self._log_space = True
            else:
                self._alpha = torch.FloatTensor([self._cfg.learn.alpha]).to(self._device).requires_grad_()
                self._alpha_optim = torch.optim.Adam([self._alpha], lr=self._cfg.learn.learning_rate_alpha)
                self._auto_alpha = True
                self._log_space = False
        else:
            self._alpha = torch.tensor(
                [self._cfg.learn.alpha], requires_grad=False, device=self._device, dtype=torch.float32
            )
            self._auto_alpha = False

        # Main and target models
        self._target_model = copy.deepcopy(self._model)
        self._target_model = model_wrap(
            self._target_model,
            wrapper_name='target',
            update_type='momentum',
            update_kwargs={'theta': self._cfg.learn.target_theta}
        )
        self._learn_model = model_wrap(self._model, wrapper_name='base')
        self._learn_model.reset()
        self._target_model.reset()

    def _forward_learn(self, data: dict) -> Dict[str, Any]:
        loss_dict = {}
        data = default_preprocess_learn(
            data,
            use_priority=self._priority,
            use_priority_IS_weight=self._cfg.priority_IS_weight,
            ignore_done=self._cfg.learn.ignore_done,
            use_nstep=False
        )
        if self._cuda:
            data = to_device(data, self._device)

        self._learn_model.train()
        self._target_model.train()
        obs = data['obs']
        next_obs = data['next_obs']
        reward = data['reward']
        done = data['done']

        # 1. predict q value
        q_value = self._learn_model.forward(data, mode='compute_critic')['q_value']

        # 2. predict target value
        with torch.no_grad():
            (mu, sigma) = self._learn_model.forward(next_obs, mode='compute_actor')['logit']

            dist = Independent(Normal(mu, sigma), 1)
            pred = dist.rsample()
            next_action = torch.tanh(pred)
            y = 1 - next_action.pow(2) + 1e-6
            # keep dimension for loss computation (usually for action space is 1 env. e.g. pendulum)
            next_log_prob = dist.log_prob(pred).unsqueeze(-1)
            next_log_prob = next_log_prob - torch.log(y).sum(-1, keepdim=True)

            next_data = {'obs': next_obs, 'action': next_action}
            target_q_value = self._target_model.forward(next_data, mode='compute_critic')['q_value']
            # the value of a policy according to the maximum entropy objective
            if self._twin_critic:
                # find min one as target q value
                target_q_value = torch.min(target_q_value[0],
                                           target_q_value[1]) - self._alpha * next_log_prob.squeeze(-1)
            else:
                target_q_value = target_q_value - self._alpha * next_log_prob.squeeze(-1)

        # 3. compute q loss
        if self._twin_critic:
            q_data0 = v_1step_td_data(q_value[0], target_q_value, reward, done, data['weight'])
            loss_dict['critic_loss'], td_error_per_sample0 = v_1step_td_error(q_data0, self._gamma)
            q_data1 = v_1step_td_data(q_value[1], target_q_value, reward, done, data['weight'])
            loss_dict['twin_critic_loss'], td_error_per_sample1 = v_1step_td_error(q_data1, self._gamma)
            td_error_per_sample = (td_error_per_sample0 + td_error_per_sample1) / 2
        else:
            q_data = v_1step_td_data(q_value, target_q_value, reward, done, data['weight'])
            loss_dict['critic_loss'], td_error_per_sample = v_1step_td_error(q_data, self._gamma)

        # 4. update q network
        self._optimizer_q.zero_grad()
        if self._twin_critic:
            (loss_dict['critic_loss'] + loss_dict['twin_critic_loss']).backward()
        else:
            loss_dict['critic_loss'].backward()
        self._optimizer_q.step()

        # 5. evaluate to get action distribution
        (mu, sigma) = self._learn_model.forward(data['obs'], mode='compute_actor')['logit']
        dist = Independent(Normal(mu, sigma), 1)
        pred = dist.rsample()
        action = torch.tanh(pred)
        y = 1 - action.pow(2) + 1e-6
        # keep dimension for loss computation (usually for action space is 1 env. e.g. pendulum)
        log_prob = dist.log_prob(pred).unsqueeze(-1)
        log_prob = log_prob - torch.log(y).sum(-1, keepdim=True)

        eval_data = {'obs': obs, 'action': action}
        new_q_value = self._learn_model.forward(eval_data, mode='compute_critic')['q_value']
        if self._twin_critic:
            new_q_value = torch.min(new_q_value[0], new_q_value[1])

        # 6. compute policy loss
        policy_loss = (self._alpha * log_prob - new_q_value.unsqueeze(-1)).mean()

        loss_dict['policy_loss'] = policy_loss

        # 7. update policy network
        self._optimizer_policy.zero_grad()
        loss_dict['policy_loss'].backward()
        self._optimizer_policy.step()

        # 8. compute alpha loss
        if self._auto_alpha:
            if self._log_space:
                log_prob = log_prob + self._target_entropy
                loss_dict['alpha_loss'] = -(self._log_alpha * log_prob.detach()).mean()

                self._alpha_optim.zero_grad()
                loss_dict['alpha_loss'].backward()
                self._alpha_optim.step()
                self._alpha = self._log_alpha.detach().exp()
            else:
                log_prob = log_prob + self._target_entropy
                loss_dict['alpha_loss'] = -(self._alpha * log_prob.detach()).mean()

                self._alpha_optim.zero_grad()
                loss_dict['alpha_loss'].backward()
                self._alpha_optim.step()
                self._alpha = max(0, self._alpha)

        loss_dict['total_loss'] = sum(loss_dict.values())

        # target update
        self._target_model.update(self._learn_model.state_dict())
        return {
            'cur_lr_q': self._optimizer_q.defaults['lr'],
            'cur_lr_p': self._optimizer_policy.defaults['lr'],
            'priority': td_error_per_sample.abs().tolist(),
            'td_error': td_error_per_sample.detach().mean().item(),
            'alpha': self._alpha.item(),
            'target_q_value': target_q_value.detach().mean().item(),
            **loss_dict
        }

    def _state_dict_learn(self) -> Dict[str, Any]:
        ret = {
            'model': self._learn_model.state_dict(),
            'target_model': self._target_model.state_dict(),
            'optimizer_q': self._optimizer_q.state_dict(),
            'optimizer_policy': self._optimizer_policy.state_dict(),
        }
        if self._auto_alpha:
            ret.update({'optimizer_alpha': self._alpha_optim.state_dict()})
        return ret

    def _load_state_dict_learn(self, state_dict: Dict[str, Any]) -> None:
        self._learn_model.load_state_dict(state_dict['model'])
        self._target_model.load_state_dict(state_dict['target_model'])
        self._optimizer_q.load_state_dict(state_dict['optimizer_q'])
        self._optimizer_policy.load_state_dict(state_dict['optimizer_policy'])
        if self._auto_alpha:
            self._alpha_optim.load_state_dict(state_dict['optimizer_alpha'])

    def _init_collect(self) -> None:
        self._unroll_len = self._cfg.collect.unroll_len
        self._collect_model = model_wrap(self._model, wrapper_name='base')
        self._collect_model.reset()

    def _forward_collect(self, data: dict) -> dict:
        data_id = list(data.keys())
        data = default_collate(list(data.values()))
        if self._cuda:
            data = to_device(data, self._device)
        self._collect_model.eval()
        with torch.no_grad():
            (mu, sigma) = self._collect_model.forward(data, mode='compute_actor')['logit']
            dist = Independent(Normal(mu, sigma), 1)
            action = torch.tanh(dist.rsample())
            output = {'logit': (mu, sigma), 'action': action}
        if self._cuda:
            output = to_device(output, 'cpu')
        output = default_decollate(output)
        return {i: d for i, d in zip(data_id, output)}

    def _process_transition(self, obs: Any, policy_output: dict, timestep: namedtuple) -> dict:
        if self._cfg.collect.collector_logit:
            transition = {
                'obs': obs,
                'next_obs': timestep.obs,
                'logit': policy_output['logit'],
                'action': policy_output['action'],
                'reward': timestep.reward,
                'done': timestep.done,
            }
        else:
            transition = {
                'obs': obs,
                'next_obs': timestep.obs,
                'action': policy_output['action'],
                'reward': timestep.reward,
                'done': timestep.done,
            }
        return transition

    def _get_train_sample(self, data: list) -> Union[None, List[Any]]:
        return get_train_sample(data, self._unroll_len)

    def _init_eval(self) -> None:
        self._eval_model = model_wrap(self._model, wrapper_name='base')
        self._eval_model.reset()

    def _forward_eval(self, data: dict) -> dict:
        data_id = list(data.keys())
        data = default_collate(list(data.values()))
        if self._cuda:
            data = to_device(data, self._device)
        self._eval_model.eval()
        with torch.no_grad():
            (mu, sigma) = self._eval_model.forward(data, mode='compute_actor')['logit']
            action = torch.tanh(mu)  # deterministic_eval
            output = {'action': action}
        if self._cuda:
            output = to_device(output, 'cpu')
        output = default_decollate(output)
        return {i: d for i, d in zip(data_id, output)}

    def _monitor_vars_learn(self) -> List[str]:
        twin_critic = ['twin_critic_loss'] if self._twin_critic else []
        alpha_loss = ['alpha_loss'] if self._auto_alpha else []
        value_loss = ['value_loss'] if self._value_network else []
        return [
                   'alpha_loss',
                   'policy_loss',
                   'critic_loss',
                   'cur_lr_q',
                   'cur_lr_p',
                   'target_q_value',
                   'alpha',
                   'td_error',
               ] + twin_critic + alpha_loss + value_loss


@POLICY_REGISTRY.register('sqil_sac')
class SQILSACPolicy(SACPolicy):

    def _init_learn(self) -> None:
        self._priority = self._cfg.priority
        self._priority_IS_weight = self._cfg.priority_IS_weight
        self._twin_critic = self._cfg.model.twin_critic

        # Weight Init for the last output layer
        init_w = self._cfg.learn.init_w
        self._model.actor[2].mu.weight.data.uniform_(-init_w, init_w)
        self._model.actor[2].mu.bias.data.uniform_(-init_w, init_w)
        self._model.actor[2].log_sigma_layer.weight.data.uniform_(-init_w, init_w)
        self._model.actor[2].log_sigma_layer.bias.data.uniform_(-init_w, init_w)

        # Optimizers
        if self._value_network:
            self._optimizer_value = Adam(
                self._model.value_critic.parameters(),
                lr=self._cfg.learn.learning_rate_value,
            )
        self._optimizer_q = Adam(
            self._model.critic.parameters(),
            lr=self._cfg.learn.learning_rate_q,
        )
        self._optimizer_policy = Adam(
            self._model.actor.parameters(),
            lr=self._cfg.learn.learning_rate_policy,
        )

        # Algorithm-Specific Config
        self._gamma = self._cfg.learn.discount_factor
        if self._cfg.learn.auto_alpha:
            if self._cfg.learn.target_entropy is None:
                assert 'action_shape' in self._cfg.model, "SACDiscrete need network model with action_shape variable"
                self._target_entropy = -np.prod(self._cfg.model.action_shape)
            else:
                self._target_entropy = self._cfg.learn.target_entropy
            if self._cfg.learn.log_space:
                self._log_alpha = torch.log(torch.FloatTensor([self._cfg.learn.alpha]))
                self._log_alpha = self._log_alpha.to(self._device).requires_grad_()
                self._alpha_optim = torch.optim.Adam([self._log_alpha], lr=self._cfg.learn.learning_rate_alpha)
                assert self._log_alpha.shape == torch.Size([1]) and self._log_alpha.requires_grad
                self._alpha = self._log_alpha.detach().exp()
                self._auto_alpha = True
                self._log_space = True
            else:
                self._alpha = torch.FloatTensor([self._cfg.learn.alpha]).to(self._device).requires_grad_()
                self._alpha_optim = torch.optim.Adam([self._alpha], lr=self._cfg.learn.learning_rate_alpha)
                self._auto_alpha = True
                self._log_space = False
        else:
            self._alpha = torch.tensor(
                [self._cfg.learn.alpha], requires_grad=False, device=self._device, dtype=torch.float32
            )
            self._auto_alpha = False

        # Main and target models
        self._target_model = copy.deepcopy(self._model)
        self._target_model = model_wrap(
            self._target_model,
            wrapper_name='target',
            update_type='momentum',
            update_kwargs={'theta': self._cfg.learn.target_theta}
        )
        self._learn_model = model_wrap(self._model, wrapper_name='base')
        self._learn_model.reset()
        self._target_model.reset()

        # monitor cossimilarity and entropy switch
        self._monitor_cos = True
        self._monitor_entropy = True

    def _forward_learn(self, data: dict) -> Dict[str, Any]:
        loss_dict = {}
        if self._monitor_cos:
            agent_data = default_preprocess_learn(
                data[0:len(data) // 2],
                use_priority=self._priority,
                use_priority_IS_weight=self._cfg.priority_IS_weight,
                ignore_done=self._cfg.learn.ignore_done,
                use_nstep=False
            )

            expert_data = default_preprocess_learn(
                data[len(data) // 2:],
                use_priority=self._priority,
                use_priority_IS_weight=self._cfg.priority_IS_weight,
                ignore_done=self._cfg.learn.ignore_done,
                use_nstep=False
            )
            if self._cuda:
                agent_data = to_device(agent_data, self._device)
                expert_data = to_device(expert_data, self._device)

        data = default_preprocess_learn(
            data,
            use_priority=self._priority,
            use_priority_IS_weight=self._cfg.priority_IS_weight,
            ignore_done=self._cfg.learn.ignore_done,
            use_nstep=False
        )
        if self._cuda:
            data = to_device(data, self._device)

        self._learn_model.train()
        self._target_model.train()
        obs = data['obs']
        next_obs = data['next_obs']
        reward = data['reward']
        done = data['done']

        # 1. predict q value
        q_value = self._learn_model.forward(data, mode='compute_critic')['q_value']

        # 2. predict target value
        with torch.no_grad():
            (mu, sigma) = self._learn_model.forward(next_obs, mode='compute_actor')['logit']
            dist = Independent(Normal(mu, sigma), 1)
            pred = dist.rsample()
            next_action = torch.tanh(pred)
            y = 1 - next_action.pow(2) + 1e-6
            # keep dimension for loss computation (usually for action space is 1 env. e.g. pendulum)
            next_log_prob = dist.log_prob(pred).unsqueeze(-1)
            next_log_prob = next_log_prob - torch.log(y).sum(-1, keepdim=True)

            next_data = {'obs': next_obs, 'action': next_action}
            target_q_value = self._target_model.forward(next_data, mode='compute_critic')['q_value']
            # the value of a policy according to the maximum entropy objective
            if self._twin_critic:
                # find min one as target q value
                target_q_value = torch.min(target_q_value[0],
                                           target_q_value[1]) - self._alpha * next_log_prob.squeeze(-1)
            else:
                target_q_value = target_q_value - self._alpha * next_log_prob.squeeze(-1)

        # 3. compute q loss
        if self._twin_critic:
            q_data0 = v_1step_td_data(q_value[0], target_q_value, reward, done, data['weight'])
            loss_dict['critic_loss'], td_error_per_sample0 = v_1step_td_error(q_data0, self._gamma)
            q_data1 = v_1step_td_data(q_value[1], target_q_value, reward, done, data['weight'])
            loss_dict['twin_critic_loss'], td_error_per_sample1 = v_1step_td_error(q_data1, self._gamma)
            td_error_per_sample = (td_error_per_sample0 + td_error_per_sample1) / 2
        else:
            q_data = v_1step_td_data(q_value, target_q_value, reward, done, data['weight'])
            loss_dict['critic_loss'], td_error_per_sample = v_1step_td_error(q_data, self._gamma)

        # 4. update q network
        self._optimizer_q.zero_grad()
        loss_dict['critic_loss'].backward()
        if self._twin_critic:
            loss_dict['twin_critic_loss'].backward()
        self._optimizer_q.step()

        # 5. evaluate to get action distribution
        if self._monitor_cos:
            # agent
            (mu, sigma) = self._learn_model.forward(agent_data['obs'], mode='compute_actor')['logit']
            dist = Independent(Normal(mu, sigma), 1)
            pred = dist.rsample()
            action = torch.tanh(pred)
            y = 1 - action.pow(2) + 1e-6
            # keep dimension for loss computation (usually for action space is 1 env. e.g. pendulum)
            agent_log_prob = dist.log_prob(pred).unsqueeze(-1)
            agent_log_prob = agent_log_prob - torch.log(y).sum(-1, keepdim=True)

            eval_data = {'obs': agent_data['obs'], 'action': action}
            agent_new_q_value = self._learn_model.forward(eval_data, mode='compute_critic')['q_value']
            if self._twin_critic:
                agent_new_q_value = torch.min(agent_new_q_value[0], agent_new_q_value[1])
            # expert
            (mu, sigma) = self._learn_model.forward(expert_data['obs'], mode='compute_actor')['logit']
            dist = Independent(Normal(mu, sigma), 1)
            pred = dist.rsample()
            action = torch.tanh(pred)
            y = 1 - action.pow(2) + 1e-6
            # keep dimension for loss computation (usually for action space is 1 env. e.g. pendulum)
            expert_log_prob = dist.log_prob(pred).unsqueeze(-1)
            expert_log_prob = expert_log_prob - torch.log(y).sum(-1, keepdim=True)

            eval_data = {'obs': expert_data['obs'], 'action': action}
            expert_new_q_value = self._learn_model.forward(eval_data, mode='compute_critic')['q_value']
            if self._twin_critic:
                expert_new_q_value = torch.min(expert_new_q_value[0], expert_new_q_value[1])

        (mu, sigma) = self._learn_model.forward(data['obs'], mode='compute_actor')['logit']
        dist = Independent(Normal(mu, sigma), 1)
        # for monitor the entropy of policy
        if self._monitor_entropy:
            dist_entropy = dist.entropy()
            entropy = dist_entropy.mean()

        pred = dist.rsample()
        action = torch.tanh(pred)
        y = 1 - action.pow(2) + 1e-6
        # keep dimension for loss computation (usually for action space is 1 env. e.g. pendulum)
        log_prob = dist.log_prob(pred).unsqueeze(-1)
        log_prob = log_prob - torch.log(y).sum(-1, keepdim=True)

        eval_data = {'obs': obs, 'action': action}
        new_q_value = self._learn_model.forward(eval_data, mode='compute_critic')['q_value']
        if self._twin_critic:
            new_q_value = torch.min(new_q_value[0], new_q_value[1])

        # 6. compute policy loss
        policy_loss = (self._alpha * log_prob - new_q_value.unsqueeze(-1)).mean()
        loss_dict['policy_loss'] = policy_loss

        # 7. update policy network
        if self._monitor_cos:
            agent_policy_loss = (self._alpha * agent_log_prob - agent_new_q_value.unsqueeze(-1)).mean()
            expert_policy_loss = (self._alpha * expert_log_prob - expert_new_q_value.unsqueeze(-1)).mean()
            loss_dict['agent_policy_loss'] = agent_policy_loss
            loss_dict['expert_policy_loss'] = expert_policy_loss
            self._optimizer_policy.zero_grad()
            loss_dict['agent_policy_loss'].backward()
            agent_grad = (list(list(self._learn_model.actor.children())[-1].children())[-1].weight.grad).mean()
            self._optimizer_policy.zero_grad()
            loss_dict['expert_policy_loss'].backward()
            expert_grad = (list(list(self._learn_model.actor.children())[-1].children())[-1].weight.grad).mean()
            cos = nn.CosineSimilarity(dim=0)
            cos_similarity = cos(agent_grad, expert_grad)
        self._optimizer_policy.zero_grad()
        loss_dict['policy_loss'].backward()
        self._optimizer_policy.step()

        # 8. compute alpha loss
        if self._auto_alpha:
            if self._log_space:
                log_prob = log_prob + self._target_entropy
                loss_dict['alpha_loss'] = -(self._log_alpha * log_prob.detach()).mean()

                self._alpha_optim.zero_grad()
                loss_dict['alpha_loss'].backward()
                self._alpha_optim.step()
                self._alpha = self._log_alpha.detach().exp()
            else:
                log_prob = log_prob + self._target_entropy
                loss_dict['alpha_loss'] = -(self._alpha * log_prob.detach()).mean()

                self._alpha_optim.zero_grad()
                loss_dict['alpha_loss'].backward()
                self._alpha_optim.step()
                self._alpha = max(0, self._alpha)

        loss_dict['total_loss'] = sum(loss_dict.values())

        # target update
        self._target_model.update(self._learn_model.state_dict())
        var_monitor = {
            'cur_lr_q': self._optimizer_q.defaults['lr'],
            'cur_lr_p': self._optimizer_policy.defaults['lr'],
            'priority': td_error_per_sample.abs().tolist(),
            'td_error': td_error_per_sample.detach().mean().item(),
            'agent_td_error': td_error_per_sample.detach().chunk(2, dim=0)[0].mean().item(),
            'expert_td_error': td_error_per_sample.detach().chunk(2, dim=0)[1].mean().item(),
            'alpha': self._alpha.item(),
            'target_q_value': target_q_value.detach().mean().item(),
            'mu': mu.detach().mean().item(),
            'sigma': sigma.detach().mean().item(),
            'q_value0': new_q_value[0].detach().mean().item(),
            'q_value1': new_q_value[1].detach().mean().item(),
            **loss_dict,
        }
        if self._monitor_cos:
            var_monitor['cos_similarity'] = cos_similarity.item()
        if self._monitor_entropy:
            var_monitor['entropy'] = entropy.item()
        return var_monitor

    def _monitor_vars_learn(self) -> List[str]:
        twin_critic = ['twin_critic_loss'] if self._twin_critic else []
        alpha_loss = ['alpha_loss'] if self._auto_alpha else []
        value_loss = ['value_loss'] if self._value_network else []
        cos_similarity = ['cos_similarity'] if self._monitor_cos else []
        entropy = ['entropy'] if self._monitor_entropy else []
        return [
                   'alpha_loss',
                   'policy_loss',
                   'critic_loss',
                   'cur_lr_q',
                   'cur_lr_p',
                   'target_q_value',
                   'alpha',
                   'td_error',
                   'agent_td_error',
                   'expert_td_error',
                   'mu',
                   'sigma',
                   'q_value0',
                   'q_value1',
               ] + twin_critic + alpha_loss + value_loss + cos_similarity + entropy<|MERGE_RESOLUTION|>--- conflicted
+++ resolved
@@ -549,15 +549,8 @@
     def default_model(self) -> Tuple[str, List[str]]:
         if self._cfg.multi_agent:
             return 'maqac_continuous', ['ding.model.template.maqac']
-<<<<<<< HEAD
-        elif not hasattr(self._cfg, 'model_type') or self._cfg.model_type == 'state':
-            return 'qac', ['ding.model.template.qac']
-        elif self._cfg.model_type == 'pixel':
-            return 'qac_pixel', ['ding.model.template.qac']
-=======
         else:
             return 'qac', ['ding.model.template.qac']
->>>>>>> 67032d7d
 
     def _init_learn(self) -> None:
         self._priority = self._cfg.priority

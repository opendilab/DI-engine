import math
import torch
import torch.nn as nn
import copy
from torch.optim import Adam, SGD, AdamW
from torch.optim.lr_scheduler import LambdaLR
import logging
from typing import List, Dict, Any, Tuple, Union, Optional
from collections import namedtuple
from easydict import EasyDict
from ding.policy import Policy
from ding.model import model_wrap
from ding.torch_utils import to_device, to_list
from ding.utils import EasyTimer
from ding.utils.data import default_collate, default_decollate
from ding.rl_utils import get_nstep_return_data, get_train_sample
from ding.utils import POLICY_REGISTRY
from ding.torch_utils.loss.cross_entropy_loss import LabelSmoothCELoss


@POLICY_REGISTRY.register('bc')
class BehaviourCloningPolicy(Policy):

    def default_model(self) -> Tuple[str, List[str]]:
        if self._cfg.continuous:
            return 'continuous_bc', ['ding.model.template.bc']
        else:
            return 'discrete_bc', ['ding.model.template.bc']

    config = dict(
        type='bc',
        cuda=False,
        on_policy=False,
        continuous=False,
        action_shape=19,
        learn=dict(
            multi_gpu=False,
            update_per_collect=1,
            batch_size=32,
            learning_rate=1e-5,
            lr_decay=False,
            decay_epoch=30,
            decay_rate=0.1,
            warmup_lr=1e-4,
            warmup_epoch=3,
            optimizer='SGD',
            momentum=0.9,
            weight_decay=1e-4,
            ce_label_smooth=False,
            show_accuracy=False,
            tanh_mask=False,  # if actions always converge to 1 or -1, use this.
        ),
        collect=dict(
            unroll_len=1,
            noise=False,
            noise_sigma=0.2,
            noise_range=dict(
                min=-0.5,
                max=0.5,
            ),
        ),
<<<<<<< HEAD
        collect=dict(
            unroll_len=1,
            normalize_states=False,
        ),
=======
>>>>>>> 17fc41d7
        eval=dict(),
        other=dict(replay_buffer=dict(replay_buffer_size=10000, )),
    )

    def _init_learn(self):
        assert self._cfg.learn.optimizer in ['SGD', 'Adam']
        if self._cfg.learn.optimizer == 'SGD':
            self._optimizer = SGD(
                self._model.parameters(),
                lr=self._cfg.learn.learning_rate,
                weight_decay=self._cfg.learn.weight_decay,
                momentum=self._cfg.learn.momentum
            )
        elif self._cfg.learn.optimizer == 'Adam':
            if self._cfg.learn.weight_decay is None:
                self._optimizer = Adam(
                    self._model.parameters(),
                    lr=self._cfg.learn.learning_rate,
                )
            else:
                self._optimizer = AdamW(
                    self._model.parameters(),
                    lr=self._cfg.learn.learning_rate,
                    weight_decay=self._cfg.learn.weight_decay
                )
        if self._cfg.learn.lr_decay:

            def lr_scheduler_fn(epoch):
                if epoch <= self._cfg.learn.warmup_epoch:
                    return self._cfg.learn.warmup_lr / self._cfg.learn.learning_rate
                else:
                    ratio = (epoch - self._cfg.learn.warmup_epoch) // self._cfg.learn.decay_epoch
                    return math.pow(self._cfg.learn.decay_rate, ratio)

            self._lr_scheduler = LambdaLR(self._optimizer, lr_scheduler_fn)
        self._timer = EasyTimer(cuda=True)
        self._learn_model = model_wrap(self._model, 'base')
        self._learn_model.reset()

        if self._cfg.continuous:
            if self._cfg.loss_type == 'l1_loss':
                self._loss = nn.L1Loss()
            elif self._cfg.loss_type == 'mse_loss':
                self._loss = nn.MSELoss()
            else:
                raise KeyError
        else:
            if not self._cfg.learn.ce_label_smooth:
                self._loss = nn.CrossEntropyLoss()
            else:
                self._loss = LabelSmoothCELoss(0.1)

            if self._cfg.learn.show_accuracy:
                # accuracy statistics for debugging in discrete action space env, e.g. for gfootball
                self.total_accuracy_in_dataset = []
                self.action_accuracy_in_dataset = {k: [] for k in range(self._cfg.action_shape)}

    def _forward_learn(self, data):
        if not isinstance(data, dict):
            data = default_collate(data)
        if self._cuda:
            data = to_device(data, self._device)
        self._learn_model.train()
        with self._timer:
            obs, action = data['obs'], data['action'].squeeze()
            if self._cfg.continuous:
                if self._cfg.learn.tanh_mask:
                    '''
                    We mask the action out of range of [tanh(-1),tanh(1)], model will learn information
                    and produce action in [-1,1]. So the action won't always converge to -1 or 1.
                    '''
                    mu = self._eval_model.forward(data['obs'])['action']
                    bound = 1 - 2 / (math.exp(2) + 1)  # tanh(1): (e-e**(-1))/(e+e**(-1))
                    mask = mu.ge(-bound) & mu.le(bound)
                    mask_percent = 1 - mask.sum().item() / mu.numel()
                    if mask_percent > 0.8:  # if there is too little data to learn(<80%). So we use all data.
                        loss = self._loss(mu, action.detach())
                    else:
                        loss = self._loss(mu.masked_select(mask), action.masked_select(mask).detach())
                else:
                    mu = self._learn_model.forward(data['obs'])['action']
                    # When we use bco, action is predicted by idm, gradient is not expected.
                    loss = self._loss(mu, action.detach())
            else:
                a_logit = self._learn_model.forward(obs)
                # When we use bco, action is predicted by idm, gradient is not expected.
                loss = self._loss(a_logit['logit'], action.detach())

                if self._cfg.learn.show_accuracy:
                    # Calculate the overall accuracy and the accuracy of each class
                    total_accuracy = (a_logit['action'] == action.view(-1)).float().mean()
                    self.total_accuracy_in_dataset.append(total_accuracy)
                    logging.info(f'the total accuracy in current train mini-batch is: {total_accuracy.item()}')
                    for action_unique in to_list(torch.unique(action)):
                        action_index = (action == action_unique).nonzero(as_tuple=True)[0]
                        action_accuracy = (a_logit['action'][action_index] == action.view(-1)[action_index]
                                           ).float().mean()
                        if math.isnan(action_accuracy):
                            action_accuracy = 0.0
                        self.action_accuracy_in_dataset[action_unique].append(action_accuracy)
                        logging.info(
                            f'the accuracy of action {action_unique} in current train mini-batch is: '
                            f'{action_accuracy.item()}, '
                            f'(nan means the action does not appear in the mini-batch)'
                        )
        forward_time = self._timer.value
        with self._timer:
            self._optimizer.zero_grad()
            loss.backward()
        backward_time = self._timer.value
        with self._timer:
            if self._cfg.learn.multi_gpu:
                self.sync_gradients(self._learn_model)
        sync_time = self._timer.value
        self._optimizer.step()
        cur_lr = [param_group['lr'] for param_group in self._optimizer.param_groups]
        cur_lr = sum(cur_lr) / len(cur_lr)
        return {
            'cur_lr': cur_lr,
            'total_loss': loss.item(),
            'forward_time': forward_time,
            'backward_time': backward_time,
            'sync_time': sync_time,
        }

    def _monitor_vars_learn(self):
        return ['cur_lr', 'total_loss', 'forward_time', 'backward_time', 'sync_time']

    def _init_eval(self):
        if self._cfg.continuous:
            self._eval_model = model_wrap(self._model, wrapper_name='base')
        else:
            self._eval_model = model_wrap(self._model, wrapper_name='argmax_sample')
        self._eval_model.reset()

    def _forward_eval(self, data):
        gfootball_flag = False
        tensor_input = isinstance(data, torch.Tensor)
        if tensor_input:
            data = default_collate(list(data))
        else:
            data_id = list(data.keys())
            if data_id == ['processed_obs', 'raw_obs']:
                # for gfootball
                gfootball_flag = True
                data = {0: data}
                data_id = list(data.keys())
            data = default_collate(list(data.values()))
        if self._cfg.collect.normalize_states:
            # normalize states when learn from offline dataset
            data = (data - self._mean) / self._std
        if self._cuda:
            data = to_device(data, self._device)
        self._eval_model.eval()
        with torch.no_grad():
            output = self._eval_model.forward(data)
        if self._cuda:
            output = to_device(output, 'cpu')
        if tensor_input or gfootball_flag:
            return output
        else:
            output = default_decollate(output)
            return {i: d for i, d in zip(data_id, output)}

    def _init_collect(self) -> None:
        r"""
        Overview:
            Collect mode init method. Called by ``self.__init__``.
            Init traj and unroll length, collect model.
            Enable the eps_greedy_sample
        """
        self._unroll_len = self._cfg.collect.unroll_len
        if self._cfg.continuous:
            # self._collect_model = model_wrap(self._model, wrapper_name='base')
            self._collect_model = model_wrap(
                self._model,
                wrapper_name='action_noise',
                noise_type='gauss',
                noise_kwargs={
                    'mu': 0.0,
                    'sigma': self._cfg.collect.noise_sigma.start
                },
                noise_range=self._cfg.collect.noise_range
            )
        else:
            self._collect_model = model_wrap(self._model, wrapper_name='eps_greedy_sample')
        self._collect_model.reset()

    def _forward_collect(self, data: Dict[int, Any], **kwargs) -> Dict[int, Any]:
        r"""
        Overview:
            Forward function for collect mode with eps_greedy
        Arguments:
            - data (:obj:`dict`): Dict type data, including at least ['obs'].
        Returns:
            - data (:obj:`dict`): The collected data
        """
        data_id = list(data.keys())
        data = default_collate(list(data.values()))
        if self._cfg.collect.normalize_states:
            # normalize states when learn from offline dataset
            data = (data - self._mean) / self._std
        if self._cuda:
            data = to_device(data, self._device)
        self._collect_model.eval()
        with torch.no_grad():
            if self._cfg.continuous:
                # output = self._collect_model.forward(data)
                output = self._collect_model.forward(data, **kwargs)
            else:
                output = self._collect_model.forward(data, **kwargs)
        if self._cuda:
            output = to_device(output, 'cpu')
        output = default_decollate(output)
        return {i: d for i, d in zip(data_id, output)}

    def _process_transition(self, obs: Any, model_output: dict, timestep: namedtuple) -> dict:
        r"""
        Overview:
            Generate dict type transition data from inputs.
        Arguments:
            - obs (:obj:`Any`): Env observation
            - model_output (:obj:`dict`): Output of collect model, including at least ['action']
            - timestep (:obj:`namedtuple`): Output after env step, including at least ['obs', 'reward', 'done'] \
                (here 'obs' indicates obs after env step).
        Returns:
            - transition (:obj:`dict`): Dict type transition data.
        """
        transition = {
            'obs': obs,
            'next_obs': timestep.obs,
            'action': model_output['action'],
            'reward': timestep.reward,
            'done': timestep.done,
        }
        return EasyDict(transition)

    def _get_train_sample(self, data: List[Dict[str, Any]]) -> List[Dict[str, Any]]:
        """
        Overview:
            For a given trajectory(transitions, a list of transition) data, process it into a list of sample that \
            can be used for training directly. A train sample can be a processed transition(DQN with nstep TD) \
            or some continuous transitions(DRQN).
        Arguments:
            - data (:obj:`List[Dict[str, Any]`): The trajectory data(a list of transition), each element is the same \
                format as the return value of ``self._process_transition`` method.
        Returns:
            - samples (:obj:`dict`): The list of training samples.

        .. note::
            We will vectorize ``process_transition`` and ``get_train_sample`` method in the following release version. \
            And the user can customize the this data processing procecure by overriding this two methods and collector \
            itself.
        """
        data = get_nstep_return_data(data, 1, 1)
        return get_train_sample(data, self._unroll_len)

    def set_norm_statistics(self, statistics: EasyDict) -> None:
        # normalize states when learn from offline dataset
        self._mean = statistics.mean
        self._std = statistics.std<|MERGE_RESOLUTION|>--- conflicted
+++ resolved
@@ -58,14 +58,8 @@
                 min=-0.5,
                 max=0.5,
             ),
-        ),
-<<<<<<< HEAD
-        collect=dict(
-            unroll_len=1,
             normalize_states=False,
         ),
-=======
->>>>>>> 17fc41d7
         eval=dict(),
         other=dict(replay_buffer=dict(replay_buffer_size=10000, )),
     )

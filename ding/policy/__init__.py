--- conflicted
+++ resolved
@@ -35,13 +35,7 @@
 
 from .command_mode_policy_instance import *
 
-<<<<<<< HEAD
-from .policy_factory import PolicyFactory
+from .policy_factory import PolicyFactory, get_random_policy
 from .pdqn import PDQNPolicy
 from .bco import BCOPolicy
-=======
-from .policy_factory import PolicyFactory, get_random_policy
-from .pdqn import PDQNPolicy
-
-from .bc import DiscreteBehaviourCloningPolicy
->>>>>>> 0343b2f0
+from .bc import DiscreteBehaviourCloningPolicy
--- conflicted
+++ resolved
@@ -35,12 +35,7 @@
 
 from .command_mode_policy_instance import *
 
-<<<<<<< HEAD
 from .policy_factory import PolicyFactory, get_random_policy
 from .pdqn import PDQNPolicy
-=======
-from .policy_factory import PolicyFactory
-from .pdqn import PDQNPolicy
 
-from .bc import DiscreteBehaviourCloningPolicy
->>>>>>> efbb35dd
+from .bc import DiscreteBehaviourCloningPolicy
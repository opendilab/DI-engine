import copy
from collections import namedtuple
from typing import List, Dict, Any, Tuple, Union, Optional

import torch

from ding.model import model_wrap
from ding.rl_utils import q_nstep_td_data, q_nstep_td_error, q_nstep_td_error_with_rescale, get_nstep_return_data, \
    get_train_sample
from ding.torch_utils import Adam, to_device
from ding.utils import POLICY_REGISTRY
from ding.utils.data import timestep_collate, default_collate, default_decollate
from .base_policy import Policy


@POLICY_REGISTRY.register('r2d2')
class R2D2Policy(Policy):
    r"""
    Overview:
        Policy class of R2D2, from paper `Recurrent Experience Replay in Distributed Reinforcement Learning` .
        R2D2 proposes that several tricks should be used to improve upon DRQN,
        namely some recurrent experience replay tricks such as burn-in.
    Config:
        == ==================== ======== ============== ======================================== =======================
        ID Symbol               Type     Default Value  Description                              Other(Shape)
        == ==================== ======== ============== ======================================== =======================
        1  ``type``             str      dqn            | RL policy register name, refer to      | This arg is optional,
                                                        | registry ``POLICY_REGISTRY``           | a placeholder
        2  ``cuda``             bool     False          | Whether to use cuda for network        | This arg can be diff-
                                                                                                 | erent from modes
        3  ``on_policy``        bool     False          | Whether the RL algorithm is on-policy
                                                        | or off-policy
        4  ``priority``         bool     False          | Whether use priority(PER)              | Priority sample,
                                                                                                 | update priority
        5  | ``priority_IS``    bool     False          | Whether use Importance Sampling Weight
           | ``_weight``                                | to correct biased update. If True,
                                                        | priority must be True.
        6  | ``discount_``      float    0.997,         | Reward's future discount factor, aka.  | May be 1 when sparse
           | ``factor``                  [0.95, 0.999]  | gamma                                  | reward env
        7  ``nstep``            int      3,             | N-step reward discount sum for target
                                         [3, 5]         | q_value estimation
        8  ``burnin_step``      int      2              | The timestep of burnin operation,
                                                        | which is designed to RNN hidden state
                                                        | difference caused by off-policy
        9  | ``learn.update``   int      1              | How many updates(iterations) to train  | This args can be vary
           | ``per_collect``                            | after collector's one collection. Only | from envs. Bigger val
                                                        | valid in serial training               | means more off-policy
        10 | ``learn.batch_``   int      64             | The number of samples of an iteration
           | ``size``
        11 | ``learn.learning`` float    0.001          | Gradient step length of an iteration.
           | ``_rate``
        12 | ``learn.value_``   bool     True           | Whether use value_rescale function for
           | ``rescale``                                | predicted value
        13 | ``learn.target_``  int      100            | Frequence of target network update.    | Hard(assign) update
           | ``update_freq``
        14 | ``learn.ignore_``  bool     False          | Whether ignore done for target value   | Enable it for some
           | ``done``                                   | calculation.                           | fake termination env
        15 ``collect.n_sample`` int      [8, 128]       | The number of training samples of a    | It varies from
                                                        | call of collector.                     | different envs
        16 | ``collect.unroll`` int      1              | unroll length of an iteration          | In RNN, unroll_len>1
           | ``_len``
        == ==================== ======== ============== ======================================== =======================
    """
    config = dict(
        # (str) RL policy register name (refer to function "POLICY_REGISTRY").
        type='r2d2',
        # (bool) Whether to use cuda for network.
        cuda=False,
        # (bool) Whether the RL algorithm is on-policy or off-policy.
        on_policy=False,
        # (bool) Whether use priority(priority sample, IS weight, update priority)
        priority=True,
        # (bool) Whether use Importance Sampling Weight to correct biased update. If True, priority must be True.
        priority_IS_weight=True,
        # ==============================================================
        # The following configs are algorithm-specific
        # ==============================================================
        # (float) Reward's future discount factor, aka. gamma.
        discount_factor=0.997,
        # (int) N-step reward for target q_value estimation
        nstep=5,
        # (int) the timestep of burnin operation, which is designed to RNN hidden state difference
        # caused by off-policy
        burnin_step=20,
        # (int) the trajectory length to unroll the RNN network minus
        # the timestep of burnin operation
        learn_unroll_len=80,
        learn=dict(
            # (bool) Whether to use multi gpu
            multi_gpu=False,
            update_per_collect=1,
            batch_size=64,
            learning_rate=0.0001,
            # ==============================================================
            # The following configs are algorithm-specific
            # ==============================================================
            # (int) Frequence of target network update.
            # target_update_freq=100,
            target_update_theta=0.001,
            # (bool) whether use value_rescale function for predicted value
            value_rescale=True,
            ignore_done=False,
        ),
        collect=dict(
            # NOTE: It is important that set key traj_len_inf=True here,
            # to make sure self._traj_len=INF in serial_sample_collector.py.
            # In R2D2 policy, for each collect_env, we want to collect data of length self._traj_len=INF
            # unless the episode enters the 'done' state.
            # In each collect phase, we collect a total of <n_sample> sequence samples.
            n_sample=32,
            traj_len_inf=True,
            # `env_num` is used in hidden state, should equal to that one in env config.
            # User should specify this value in user config.
            env_num=None,
        ),
        eval=dict(
            # `env_num` is used in hidden state, should equal to that one in env config.
            # User should specify this value in user config.
            env_num=None,
        ),
        other=dict(
            eps=dict(
                type='exp',
                start=0.95,
                end=0.05,
                decay=10000,
            ),
            replay_buffer=dict(replay_buffer_size=10000, ),
        ),
    )

    def _init_learn(self) -> None:
        r"""
        Overview:
            Init the learner model of R2D2Policy
        Arguments:
            - learning_rate (:obj:`float`): The learning rate fo the optimizer
            - gamma (:obj:`float`): The discount factor
            - nstep (:obj:`int`): The num of n step return
            - value_rescale (:obj:`bool`): Whether to use value rescaled loss in algorithm
            - burnin_step (:obj:`int`): The num of step of burnin

        .. note::
            The _init_learn method takes the argument from the self._cfg.learn in the config file
        """
        self._priority = self._cfg.priority
        self._priority_IS_weight = self._cfg.priority_IS_weight
        self._optimizer = Adam(self._model.parameters(), lr=self._cfg.learn.learning_rate)
        self._gamma = self._cfg.discount_factor
        self._nstep = self._cfg.nstep
        self._burnin_step = self._cfg.burnin_step
        self._value_rescale = self._cfg.learn.value_rescale

        self._target_model = copy.deepcopy(self._model)
        self._target_model = model_wrap(
            self._target_model,
            wrapper_name='target',
            update_type='momentum',
            update_kwargs={'theta': self._cfg.learn.target_update_theta}
        )

        self._target_model = model_wrap(
            self._target_model,
            wrapper_name='hidden_state',
            state_num=self._cfg.learn.batch_size,
        )
        self._learn_model = model_wrap(
            self._model,
            wrapper_name='hidden_state',
            state_num=self._cfg.learn.batch_size,
        )
        self._learn_model = model_wrap(self._learn_model, wrapper_name='argmax_sample')
        self._learn_model.reset()
        self._target_model.reset()

    def _data_preprocess_learn(self, data: List[Dict[str, Any]]) -> dict:
        r"""
        Overview:
            Preprocess the data to fit the required data format for learning
        Arguments:
            - data (:obj:`List[Dict[str, Any]]`): the data collected from collect function
        Returns:
            - data (:obj:`Dict[str, Any]`): the processed data, including at least \
                ['main_obs', 'target_obs', 'burnin_obs', 'action', 'reward', 'done', 'weight']
            - data_info (:obj:`dict`): the data info, such as replay_buffer_idx, replay_unique_id
        """
        # data preprocess
        data = timestep_collate(data)
        if self._cuda:
            data = to_device(data, self._device)

        if self._priority_IS_weight:
            assert self._priority, "Use IS Weight correction, but Priority is not used."
        if self._priority and self._priority_IS_weight:
            data['weight'] = data['IS']
        else:
            data['weight'] = data.get('weight', None)

        burnin_step = self._burnin_step

        # data['done'], data['weight'], data['value_gamma'] is used in def _forward_learn() to calculate
        # the q_nstep_td_error, should be length of [self._learn_unroll_len_plus_burnin_step-self._burnin_step]
        ignore_done = self._cfg.learn.ignore_done
        if ignore_done:
            data['done'] = [None for _ in range(self._learn_unroll_len_plus_burnin_step - burnin_step)]
        else:
            data['done'] = data['done'][burnin_step:].float()  # for computation of online model self._learn_model
            # NOTE that after the proprocessing of  get_nstep_return_data() in _get_train_sample
            # the data['done'] [t] is already the n-step done

        # if the data don't include 'weight' or 'value_gamma' then fill in None in a list
        # with length of [self._learn_unroll_len_plus_burnin_step-self._burnin_step],
        # below is two different implementation ways
        if 'value_gamma' not in data:
            data['value_gamma'] = [None for _ in range(self._learn_unroll_len_plus_burnin_step - burnin_step)]
        else:
            data['value_gamma'] = data['value_gamma'][burnin_step:]

        if 'weight' not in data or data['weight'] is None:
            data['weight'] = [None for _ in range(self._learn_unroll_len_plus_burnin_step - burnin_step)]
        else:
            data['weight'] = data['weight'] * torch.ones_like(data['done'])
            # every timestep in sequence has same weight, which is the _priority_IS_weight in PER

        # cut the seq_len from burn_in step to (seq_len - nstep) step
        data['action'] = data['action'][burnin_step:-self._nstep]
        # cut the seq_len from burn_in step to (seq_len - nstep) step
        data['reward'] = data['reward'][burnin_step:-self._nstep]

        # the burnin_nstep_obs is used to calculate the init hidden state of rnn for the calculation of the q_value,
        # target_q_value, and target_q_action

        # these slicing are all done in the outermost layer, which is the seq_len dim
        data['burnin_nstep_obs'] = data['obs'][:burnin_step + self._nstep]
        # the main_obs is used to calculate the q_value, the [bs:-self._nstep] means using the data from
        # [bs] timestep to [self._learn_unroll_len_plus_burnin_step-self._nstep] timestep
        data['main_obs'] = data['obs'][burnin_step:-self._nstep]
        # the target_obs is used to calculate the target_q_value
        data['target_obs'] = data['obs'][burnin_step + self._nstep:]

        return data

    def _forward_learn(self, data: dict) -> Dict[str, Any]:
        r"""
        Overview:
            Forward and backward function of learn mode.
            Acquire the data, calculate the loss and optimize learner model.
        Arguments:
            - data (:obj:`dict`): Dict type data, including at least \
                ['main_obs', 'target_obs', 'burnin_obs', 'action', 'reward', 'done', 'weight']
        Returns:
            - info_dict (:obj:`Dict[str, Any]`): Including cur_lr and total_loss
                - cur_lr (:obj:`float`): Current learning rate
                - total_loss (:obj:`float`): The calculated loss
        """
        # forward
        data = self._data_preprocess_learn(data)  # output datatype: Dict
        self._learn_model.train()
        self._target_model.train()
        # use the hidden state in timestep=0
        # note the reset method is performed at the hidden state wrapper, to reset self._state.
        self._learn_model.reset(data_id=None, state=data['prev_state'][0])
        self._target_model.reset(data_id=None, state=data['prev_state'][0])

        if len(data['burnin_nstep_obs']) != 0:
            with torch.no_grad():
                inputs = {'obs': data['burnin_nstep_obs'], 'enable_fast_timestep': True}
                burnin_output = self._learn_model.forward(
                    inputs, saved_hidden_state_timesteps=[self._burnin_step, self._burnin_step + self._nstep]
                )  # keys include 'logit', 'hidden_state' 'saved_hidden_state', \
                # 'action', for their specific dim, please refer to DRQN model
                burnin_output_target = self._target_model.forward(
                    inputs, saved_hidden_state_timesteps=[self._burnin_step, self._burnin_step + self._nstep]
                )

        self._learn_model.reset(data_id=None, state=burnin_output['saved_hidden_state'][0])
        inputs = {'obs': data['main_obs'], 'enable_fast_timestep': True}
        q_value = self._learn_model.forward(inputs)['logit']
        self._learn_model.reset(data_id=None, state=burnin_output['saved_hidden_state'][1])
        self._target_model.reset(data_id=None, state=burnin_output_target['saved_hidden_state'][1])

        next_inputs = {'obs': data['target_obs'], 'enable_fast_timestep': True}
        with torch.no_grad():
            target_q_value = self._target_model.forward(next_inputs)['logit']
            # argmax_action double_dqn
            target_q_action = self._learn_model.forward(next_inputs)['action']

        action, reward, done, weight = data['action'], data['reward'], data['done'], data['weight']
        value_gamma = data['value_gamma']
        # T, B, nstep -> T, nstep, B
        reward = reward.permute(0, 2, 1).contiguous()
        loss = []
        td_error = []
        for t in range(self._learn_unroll_len_plus_burnin_step - self._burnin_step - self._nstep):
            # here t=0 means timestep <self._burnin_step> in the original sample sequence, we minus self._nstep
            # because for the last <self._nstep> timestep in the sequence, we don't have their target obs
            td_data = q_nstep_td_data(
                q_value[t], target_q_value[t], action[t], target_q_action[t], reward[t], done[t], weight[t]
            )
            if self._value_rescale:
                l, e = q_nstep_td_error_with_rescale(td_data, self._gamma, self._nstep, value_gamma=value_gamma[t])
                loss.append(l)
                td_error.append(e.abs())
            else:
                l, e = q_nstep_td_error(td_data, self._gamma, self._nstep, value_gamma=value_gamma[t])
                loss.append(l)
                # td will be a list of the length
                # <self._learn_unroll_len_plus_burnin_step - self._burnin_step - self._nstep>
                # and each value is a tensor of the size batch_size
                td_error.append(e.abs())
        loss = sum(loss) / (len(loss) + 1e-8)

        # using the mixture of max and mean absolute n-step TD-errors as the priority of the sequence
        td_error_per_sample = 0.9 * torch.max(
            torch.stack(td_error), dim=0
        )[0] + (1 - 0.9) * (torch.sum(torch.stack(td_error), dim=0) / (len(td_error) + 1e-8))
        # torch.max(torch.stack(td_error), dim=0) will return tuple like thing, please refer to torch.max
        # td_error shape list(<self._learn_unroll_len_plus_burnin_step-self._burnin_step-self._nstep>, B),
        # for example, (75,64)
        # torch.sum(torch.stack(td_error), dim=0) can also be replaced with sum(td_error)

        # update
        self._optimizer.zero_grad()
        loss.backward()
        self._optimizer.step()
        # after update
        self._target_model.update(self._learn_model.state_dict())

        # the information for debug
        batch_range = torch.arange(action[0].shape[0])
        q_s_a_t0 = q_value[0][batch_range, action[0]]
        target_q_s_a_t0 = target_q_value[0][batch_range, target_q_action[0]]

        return {
            'cur_lr': self._optimizer.defaults['lr'],
            'total_loss': loss.item(),
            'priority': td_error_per_sample.tolist(),  # note abs operation has been performed above
            # the first timestep in the sequence, may not be the start of episode
            'q_s_taken-a_t0': q_s_a_t0.mean().item(),
            'target_q_s_max-a_t0': target_q_s_a_t0.mean().item(),
            'q_s_a-mean_t0': q_value[0].mean().item(),
        }

    def _reset_learn(self, data_id: Optional[List[int]] = None) -> None:
        self._learn_model.reset(data_id=data_id)

    def _state_dict_learn(self) -> Dict[str, Any]:
        return {
            'model': self._learn_model.state_dict(),
            'optimizer': self._optimizer.state_dict(),
        }

    def _load_state_dict_learn(self, state_dict: Dict[str, Any]) -> None:
        self._learn_model.load_state_dict(state_dict['model'])
        self._optimizer.load_state_dict(state_dict['optimizer'])

    def _init_collect(self) -> None:
        r"""
        Overview:
            Collect mode init method. Called by ``self.__init__``.
            Init traj and unroll length, collect model.
        """
<<<<<<< HEAD
=======
        assert 'unroll_len' not in self._cfg.collect, "r2d2 use default <unroll_len = learn_unroll_len + burnin_step>"
>>>>>>> 23a74498
        self._nstep = self._cfg.nstep
        self._burnin_step = self._cfg.burnin_step
        self._gamma = self._cfg.discount_factor
        self._learn_unroll_len_plus_burnin_step = self._cfg.learn_unroll_len + self._cfg.burnin_step
        self._unroll_len = self._learn_unroll_len_plus_burnin_step

        # for r2d2, this hidden_state wrapper is to add the 'prev hidden state' for each transition.
        # Note that collect env forms a batch and the key is added for the batch simultaneously.
        self._collect_model = model_wrap(
            self._model, wrapper_name='hidden_state', state_num=self._cfg.collect.env_num, save_prev_state=True
        )
        self._collect_model = model_wrap(self._collect_model, wrapper_name='eps_greedy_sample')
        self._collect_model.reset()

    def _forward_collect(self, data: dict, eps: float) -> dict:
        r"""
        Overview:
            Forward function for collect mode with eps_greedy
        Arguments:
            - data (:obj:`Dict[str, Any]`): Dict type data, stacked env data for predicting policy_output(action), \
                values are torch.Tensor or np.ndarray or dict/list combinations, keys are env_id indicated by integer.
            - eps (:obj:`float`): epsilon value for exploration, which is decayed by collected env step.
        Returns:
            - output (:obj:`Dict[int, Any]`): Dict type data, including at least inferred action according to input obs.
        ReturnsKeys
            - necessary: ``action``
        """
        data_id = list(data.keys())
        data = default_collate(list(data.values()))
        if self._cuda:
            data = to_device(data, self._device)
        data = {'obs': data}
        self._collect_model.eval()
        with torch.no_grad():
            # in collect phase, inference=True means that each time we only pass one timestep data,
            # so the we can get the hidden state of rnn: <prev_state> at each timestep.
            output = self._collect_model.forward(data, data_id=data_id, eps=eps, inference=True)
        if self._cuda:
            output = to_device(output, 'cpu')
        output = default_decollate(output)
        return {i: d for i, d in zip(data_id, output)}

    def _reset_collect(self, data_id: Optional[List[int]] = None) -> None:
        self._collect_model.reset(data_id=data_id)

    def _process_transition(self, obs: Any, model_output: dict, timestep: namedtuple) -> dict:
        r"""
        Overview:
            Generate dict type transition data from inputs.
        Arguments:
            - obs (:obj:`Any`): Env observation
            - model_output (:obj:`dict`): Output of collect model, including at least ['action', 'prev_state']
            - timestep (:obj:`namedtuple`): Output after env step, including at least ['reward', 'done'] \
                (here 'obs' indicates obs after env step).
        Returns:
            - transition (:obj:`dict`): Dict type transition data.
        """
        transition = {
            'obs': obs,
            'action': model_output['action'],
            'prev_state': model_output['prev_state'],
            'reward': timestep.reward,
            'done': timestep.done,
        }
        return transition

    def _get_train_sample(self, data: list) -> Union[None, List[Any]]:
        r"""
        Overview:
            Get the trajectory and the n step return data, then sample from the n_step return data
        Arguments:
            - data (:obj:`list`): The trajectory's cache
        Returns:
            - samples (:obj:`dict`): The training samples generated
        """
        data = get_nstep_return_data(data, self._nstep, gamma=self._gamma)
        return get_train_sample(data, self._unroll_len)

    def _init_eval(self) -> None:
        r"""
        Overview:
            Evaluate mode init method. Called by ``self.__init__``.
            Init eval model with argmax strategy.
        """
        self._eval_model = model_wrap(self._model, wrapper_name='hidden_state', state_num=self._cfg.eval.env_num)
        self._eval_model = model_wrap(self._eval_model, wrapper_name='argmax_sample')
        self._eval_model.reset()

    def _forward_eval(self, data: dict) -> dict:
        r"""
        Overview:
            Forward function of eval mode, similar to ``self._forward_collect``.
        Arguments:
            - data (:obj:`Dict[str, Any]`): Dict type data, stacked env data for predicting policy_output(action), \
                values are torch.Tensor or np.ndarray or dict/list combinations, keys are env_id indicated by integer.
        Returns:
            - output (:obj:`Dict[int, Any]`): The dict of predicting action for the interaction with env.
        ReturnsKeys
            - necessary: ``action``
        """
        data_id = list(data.keys())
        data = default_collate(list(data.values()))
        if self._cuda:
            data = to_device(data, self._device)
        data = {'obs': data}
        self._eval_model.eval()
        with torch.no_grad():
            output = self._eval_model.forward(data, data_id=data_id, inference=True)
        if self._cuda:
            output = to_device(output, 'cpu')
        output = default_decollate(output)
        return {i: d for i, d in zip(data_id, output)}

    def _reset_eval(self, data_id: Optional[List[int]] = None) -> None:
        self._eval_model.reset(data_id=data_id)

    def default_model(self) -> Tuple[str, List[str]]:
        return 'drqn', ['ding.model.template.q_learning']

    def _monitor_vars_learn(self) -> List[str]:
        return super()._monitor_vars_learn() + [
            'total_loss', 'priority', 'q_s_taken-a_t0', 'target_q_s_max-a_t0', 'q_s_a-mean_t0'
        ]<|MERGE_RESOLUTION|>--- conflicted
+++ resolved
@@ -360,10 +360,6 @@
             Collect mode init method. Called by ``self.__init__``.
             Init traj and unroll length, collect model.
         """
-<<<<<<< HEAD
-=======
-        assert 'unroll_len' not in self._cfg.collect, "r2d2 use default <unroll_len = learn_unroll_len + burnin_step>"
->>>>>>> 23a74498
         self._nstep = self._cfg.nstep
         self._burnin_step = self._cfg.burnin_step
         self._gamma = self._cfg.discount_factor

import copy
from collections import namedtuple
from typing import List, Dict, Any, Tuple, Union, Optional

import torch

from ding.model import model_wrap
from ding.rl_utils import q_nstep_td_data, q_nstep_td_error, q_nstep_td_error_with_rescale, get_nstep_return_data, \
    get_train_sample
from ding.torch_utils import Adam, to_device
from ding.utils import POLICY_REGISTRY
from ding.utils.data import timestep_collate, default_collate, default_decollate
from .base_policy import Policy


@POLICY_REGISTRY.register('r2d2')
class R2D2Policy(Policy):
    r"""
    Overview:
        Policy class of R2D2, from paper `Recurrent Experience Replay in Distributed Reinforcement Learning` .
        R2D2 proposes that several tricks should be used to improve upon DRQN,
        namely some recurrent experience replay tricks such as burn-in.

    Config:
        == ==================== ======== ============== ======================================== =======================
        ID Symbol               Type     Default Value  Description                              Other(Shape)
        == ==================== ======== ============== ======================================== =======================
        1  ``type``             str      dqn            | RL policy register name, refer to      | This arg is optional,
                                                        | registry ``POLICY_REGISTRY``           | a placeholder
        2  ``cuda``             bool     False          | Whether to use cuda for network        | This arg can be diff-
                                                                                                 | erent from modes
        3  ``on_policy``        bool     False          | Whether the RL algorithm is on-policy
                                                        | or off-policy
        4  ``priority``         bool     False          | Whether use priority(PER)              | Priority sample,
                                                                                                 | update priority
        5  | ``priority_IS``    bool     False          | Whether use Importance Sampling Weight
           | ``_weight``                                | to correct biased update. If True,
                                                        | priority must be True.
        6  | ``discount_``      float    0.997,         | Reward's future discount factor, aka.  | May be 1 when sparse
           | ``factor``                  [0.95, 0.999]  | gamma                                  | reward env
        7  ``nstep``            int      3,             | N-step reward discount sum for target
                                         [3, 5]         | q_value estimation
        8  ``burnin_step``      int      2              | The timestep of burnin operation,
                                                        | which is designed to RNN hidden state
                                                        | difference caused by off-policy
        9  | ``learn.update``   int      1              | How many updates(iterations) to train  | This args can be vary
           | ``per_collect``                            | after collector's one collection. Only | from envs. Bigger val
                                                        | valid in serial training               | means more off-policy
        10 | ``learn.batch_``   int      64             | The number of samples of an iteration
           | ``size``
        11 | ``learn.learning`` float    0.001          | Gradient step length of an iteration.
           | ``_rate``
        12 | ``learn.value_``   bool     True           | Whether use value_rescale function for
           | ``rescale``                                | predicted value
        13 | ``learn.target_``  int      100            | Frequence of target network update.    | Hard(assign) update
           | ``update_freq``
        14 | ``learn.ignore_``  bool     False          | Whether ignore done for target value   | Enable it for some
           | ``done``                                   | calculation.                           | fake termination env
        15 ``collect.n_sample`` int      [8, 128]       | The number of training samples of a    | It varies from
                                                        | call of collector.                     | different envs
        16 | ``collect.unroll`` int      1              | unroll length of an iteration          | In RNN, unroll_len>1
           | ``_len``
        == ==================== ======== ============== ======================================== =======================
    """
    config = dict(
        # (str) RL policy register name (refer to function "POLICY_REGISTRY").
        type='r2d2',
        # (bool) Whether to use cuda for network.
        cuda=False,
        # (bool) Whether the RL algorithm is on-policy or off-policy.
        on_policy=False,
        # (bool) Whether use priority(priority sample, IS weight, update priority)
        priority=True,
        # (bool) Whether use Importance Sampling Weight to correct biased update. If True, priority must be True.
        priority_IS_weight=True,
        # ==============================================================
        # The following configs are algorithm-specific
        # ==============================================================
        # (float) Reward's future discount factor, aka. gamma.
        discount_factor=0.997,
        # (int) N-step reward for target q_value estimation
        nstep=5,
        # (int) the timestep of burnin operation, which is designed to RNN hidden state difference
        # caused by off-policy
        burnin_step=2,
        # (int) the trajectory length to unroll the RNN network minus
        # the timestep of burnin operation
        unroll_len=80,
        learn=dict(
            # (bool) Whether to use multi gpu
            multi_gpu=False,
            update_per_collect=1,
            batch_size=64,
            learning_rate=0.0001,
            # ==============================================================
            # The following configs are algorithm-specific
            # ==============================================================
            # (int) Frequence of target network update.
            # target_update_freq=100,
            target_update_theta=0.001,
            # (bool) whether use value_rescale function for predicted value
            value_rescale=True,
            ignore_done=False,
        ),
        collect=dict(
            # NOTE it is important that don't include key n_sample here, to make sure self._traj_len=INF
            each_iter_n_sample=32,
            # `env_num` is used in hidden state, should equal to that one in env config.
            # User should specify this value in user config.
            env_num=None,
        ),
        eval=dict(
            # `env_num` is used in hidden state, should equal to that one in env config.
            # User should specify this value in user config.
            env_num=None,
        ),
        other=dict(
            eps=dict(
                type='exp',
                start=0.95,
                end=0.05,
                decay=10000,
            ),
            replay_buffer=dict(replay_buffer_size=10000, ),
        ),
    )

    def _init_learn(self) -> None:
        r"""
        Overview:
            Init the learner model of R2D2Policy

        Arguments:
            .. note::

                The _init_learn method takes the argument from the self._cfg.learn in the config file

            - learning_rate (:obj:`float`): The learning rate fo the optimizer
            - gamma (:obj:`float`): The discount factor
            - nstep (:obj:`int`): The num of n step return
            - value_rescale (:obj:`bool`): Whether to use value rescaled loss in algorithm
            - burnin_step (:obj:`int`): The num of step of burnin
        """
        self._priority = self._cfg.priority
        self._priority_IS_weight = self._cfg.priority_IS_weight
        self._optimizer = Adam(self._model.parameters(), lr=self._cfg.learn.learning_rate)
        self._gamma = self._cfg.discount_factor
        self._nstep = self._cfg.nstep
        self._burnin_step = self._cfg.burnin_step
        self._value_rescale = self._cfg.learn.value_rescale

        self._target_model = copy.deepcopy(self._model)
        # self._target_model = model_wrap(  TODO(pu)
        #     self._target_model,
        #     wrapper_name='target',
        #     update_type='assign',
        #     update_kwargs={'freq': self._cfg.learn.target_update_freq}
        # )
        self._target_model = model_wrap(
            self._target_model,
            wrapper_name='target',
            update_type='momentum',
            update_kwargs={'theta': self._cfg.learn.target_update_theta}
        )

        self._target_model = model_wrap(
            self._target_model,
            wrapper_name='hidden_state',
            state_num=self._cfg.learn.batch_size,
        )
        self._learn_model = model_wrap(
            self._model,
            wrapper_name='hidden_state',
            state_num=self._cfg.learn.batch_size,
        )
        self._learn_model = model_wrap(self._learn_model, wrapper_name='argmax_sample')
        self._learn_model.reset()
        self._target_model.reset()

    def _data_preprocess_learn(self, data: List[Dict[str, Any]]) -> dict:
        r"""
        Overview:
            Preprocess the data to fit the required data format for learning

        Arguments:
            - data (:obj:`List[Dict[str, Any]]`): the data collected from collect function

        Returns:
            - data (:obj:`Dict[str, Any]`): the processed data, including at least \
                ['main_obs', 'target_obs', 'burnin_obs', 'action', 'reward', 'done', 'weight']
            - data_info (:obj:`dict`): the data info, such as replay_buffer_idx, replay_unique_id
        """
        # data preprocess
        data = timestep_collate(data)
        if self._cuda:
            data = to_device(data, self._device)

        if self._priority_IS_weight:
            assert self._priority, "Use IS Weight correction, but Priority is not used."
        if self._priority and self._priority_IS_weight:
            data['weight'] = data['IS']
        else:
            data['weight'] = data.get('weight', None)

        bs = self._burnin_step

        # data['done'], data['weight'], data['value_gamma'] is used in def _forward_learn() to calculate
        # the q_nstep_td_error, should be length of [self._unroll_len_add_burnin_step-self._burnin_step]
        ignore_done = self._cfg.learn.ignore_done
        if ignore_done:
            data['done'] = [None for _ in range(self._unroll_len_add_burnin_step - bs)]
        else:
            data['done'] = data['done'][bs:].float()  # for computation of online model self._learn_model
            # NOTE that after the proprocessing of  get_nstep_return_data() in _get_train_sample
            # the data['done'] [t] is already the n-step done

        # if the data don't include 'weight' or 'value_gamma' then fill in None in a list
        # with length of [self._unroll_len_add_burnin_step-self._burnin_step],
        # below is two different implementation ways
        if 'value_gamma' not in data:
            data['value_gamma'] = [None for _ in range(self._unroll_len_add_burnin_step - bs)]
        else:
            data['value_gamma'] = data['value_gamma'][bs:]

        if 'weight' not in data:
            data['weight'] = [None for _ in range(self._unroll_len_add_burnin_step - bs)]
        else:
            data['weight'] = data['weight'] * torch.ones_like(data['done'])
            # every timestep in sequence has same weight, which is the _priority_IS_weight in PER

        data['action'] = data['action'][bs:-self._nstep]
        data['reward'] = data['reward'][bs:-self._nstep]

        # the burnin_nstep_obs is used to calculate the init hidden state of rnn for the calculation of the q_value,
        # target_q_value, and target_q_action
        data['burnin_nstep_obs'] = data['obs'][:bs + self._nstep]
        # the main_obs is used to calculate the q_value, the [bs:-self._nstep] means using the data from
        # [bs] timestep to [self._unroll_len_add_burnin_step-self._nstep] timestep
        data['main_obs'] = data['obs'][bs:-self._nstep]
        # the target_obs is used to calculate the target_q_value
        data['target_obs'] = data['obs'][bs + self._nstep:]

        return data

    def _forward_learn(self, data: dict) -> Dict[str, Any]:
        r"""
        Overview:
            Forward and backward function of learn mode.
            Acquire the data, calculate the loss and optimize learner model.

        Arguments:
            - data (:obj:`dict`): Dict type data, including at least \
                ['main_obs', 'target_obs', 'burnin_obs', 'action', 'reward', 'done', 'weight']

        Returns:
            - info_dict (:obj:`Dict[str, Any]`): Including cur_lr and total_loss
                - cur_lr (:obj:`float`): Current learning rate
                - total_loss (:obj:`float`): The calculated loss
        """
        # forward
        data = self._data_preprocess_learn(data)
        self._learn_model.train()
        self._target_model.train()
        # take out timestep=0
        self._learn_model.reset(data_id=None, state=data['prev_state'][0])
        self._target_model.reset(data_id=None, state=data['prev_state'][0])

        if len(data['burnin_nstep_obs']) != 0:
            with torch.no_grad():
                inputs = {'obs': data['burnin_nstep_obs'], 'enable_fast_timestep': True}
                burnin_output = self._learn_model.forward(
                    inputs, saved_hidden_state_timesteps=[self._burnin_step, self._burnin_step + self._nstep]
                )
                burnin_output_target = self._target_model.forward(
                    inputs, saved_hidden_state_timesteps=[self._burnin_step, self._burnin_step + self._nstep]
                )

        self._learn_model.reset(data_id=None, state=burnin_output['saved_hidden_state'][0])
        inputs = {'obs': data['main_obs'], 'enable_fast_timestep': True}
        q_value = self._learn_model.forward(inputs)['logit']
        self._learn_model.reset(data_id=None, state=burnin_output['saved_hidden_state'][1])
        self._target_model.reset(data_id=None, state=burnin_output_target['saved_hidden_state'][1])

        next_inputs = {'obs': data['target_obs'], 'enable_fast_timestep': True}
        with torch.no_grad():
            target_q_value = self._target_model.forward(next_inputs)['logit']
            # argmax_action double_dqn
            target_q_action = self._learn_model.forward(next_inputs)['action']

        action, reward, done, weight = data['action'], data['reward'], data['done'], data['weight']
        value_gamma = data['value_gamma']
        # T, B, nstep -> T, nstep, B
        reward = reward.permute(0, 2, 1).contiguous()
        loss = []
        td_error = []
        for t in range(self._unroll_len_add_burnin_step - self._burnin_step - self._nstep):
            # here t=0 means timestep <self._burnin_step> in the original sample sequence, we minus self._nstep
            # because for the last <self._nstep> timestep in the sequence, we don't have their target obs
            td_data = q_nstep_td_data(
                q_value[t], target_q_value[t], action[t], target_q_action[t], reward[t], done[t], weight[t]
            )
            if self._value_rescale:
                l, e = q_nstep_td_error_with_rescale(td_data, self._gamma, self._nstep, value_gamma=value_gamma[t])
                loss.append(l)
                td_error.append(e.abs())
            else:
                l, e = q_nstep_td_error(td_data, self._gamma, self._nstep, value_gamma=value_gamma[t])
                loss.append(l)
                td_error.append(e.abs())
        loss = sum(loss) / (len(loss) + 1e-8)
<<<<<<< HEAD
        # td_error_per_sample = sum(td_error) / (len(td_error) + 1e-8)
        # using the mixture of max and mean absolute n-step TD-errors as the priority of the sequence
        td_error_per_sample = 0.9 * torch.max(
            torch.stack(td_error), dim=0
        )[0] + (1 - 0.9) * (sum(td_error) / (len(td_error) + 1e-8))
=======
        # using the mixture of max and mean absolute n-step TD-errors as the priority of the sequence
        td_error_per_sample = 0.9 * torch.max(
            torch.stack(td_error), dim=0
        )[0] + (1 - 0.9) * (torch.sum(torch.stack(td_error), dim=0) / (len(td_error) + 1e-8))
        # td_error shape list(<self._unroll_len_add_burnin_step-self._burnin_step-self._nstep>, B), for example, (75,64)
        # torch.sum(torch.stack(td_error), dim=0) can also be replaced with sum(td_error)

>>>>>>> 168e9649
        # update
        self._optimizer.zero_grad()
        loss.backward()
        self._optimizer.step()
        # after update
        self._target_model.update(self._learn_model.state_dict())

        # the information for debug
        batch_range = torch.arange(action[0].shape[0])
        q_s_a_t0 = q_value[0][batch_range, action[0]]
        target_q_s_a_t0 = target_q_value[0][batch_range,  target_q_action[0]]

        return {
            'cur_lr': self._optimizer.defaults['lr'],
            'total_loss': loss.item(),
            'priority': td_error_per_sample.abs().tolist(),
            # the first timestep in the sequence, may not be the start of episode TODO(pu)
            'q_s_taken-a_t0': q_s_a_t0.mean().item(),
            'target_q_s_max-a_t0': target_q_s_a_t0.mean().item(),
            'q_s_a-mean_t0': q_value[0].mean().item(),
        }

    def _reset_learn(self, data_id: Optional[List[int]] = None) -> None:
        self._learn_model.reset(data_id=data_id)

    def _state_dict_learn(self) -> Dict[str, Any]:
        return {
            'model': self._learn_model.state_dict(),
            'optimizer': self._optimizer.state_dict(),
        }

    def _load_state_dict_learn(self, state_dict: Dict[str, Any]) -> None:
        self._learn_model.load_state_dict(state_dict['model'])
        self._optimizer.load_state_dict(state_dict['optimizer'])

    def _init_collect(self) -> None:
        r"""
        Overview:
            Collect mode init method. Called by ``self.__init__``.
            Init traj and unroll length, collect model.
        """
        assert 'unroll_len' not in self._cfg.collect, "r2d2 use default unroll_len"
        self._nstep = self._cfg.nstep
        self._burnin_step = self._cfg.burnin_step
        self._gamma = self._cfg.discount_factor
        self._unroll_len_add_burnin_step = self._cfg.unroll_len + self._cfg.burnin_step
        self._unroll_len = self._unroll_len_add_burnin_step  # for compatibility

        self._collect_model = model_wrap(
            self._model, wrapper_name='hidden_state', state_num=self._cfg.collect.env_num, save_prev_state=True
        )
        self._collect_model = model_wrap(self._collect_model, wrapper_name='eps_greedy_sample')
        self._collect_model.reset()

    def _forward_collect(self, data: dict, eps: float) -> dict:
        r"""
        Overview:
            Collect output according to eps_greedy plugin

        Arguments:
            - data (:obj:`dict`): Dict type data, including at least ['obs'].

        Returns:
            - data (:obj:`dict`): The collected data
        """
        data_id = list(data.keys())
        data = default_collate(list(data.values()))
        if self._cuda:
            data = to_device(data, self._device)
        data = {'obs': data}
        self._collect_model.eval()
        with torch.no_grad():
            # in collect phase, inference=True means that each time we only pass one timestep data,
            # so the we can get the hidden state of rnn: <prev_state> at each timestep.
            output = self._collect_model.forward(data, data_id=data_id, eps=eps, inference=True)
        if self._cuda:
            output = to_device(output, 'cpu')
        output = default_decollate(output)
        return {i: d for i, d in zip(data_id, output)}

    def _reset_collect(self, data_id: Optional[List[int]] = None) -> None:
        self._collect_model.reset(data_id=data_id)

    def _process_transition(self, obs: Any, model_output: dict, timestep: namedtuple) -> dict:
        r"""
        Overview:
            Generate dict type transition data from inputs.
        Arguments:
            - obs (:obj:`Any`): Env observation
            - model_output (:obj:`dict`): Output of collect model, including at least ['action', 'prev_state']
            - timestep (:obj:`namedtuple`): Output after env step, including at least ['reward', 'done'] \
                (here 'obs' indicates obs after env step).
        Returns:
            - transition (:obj:`dict`): Dict type transition data.
        """
        transition = {
            'obs': obs,
            'action': model_output['action'],
            'prev_state': model_output['prev_state'],
            'reward': timestep.reward,
            'done': timestep.done,
        }
        return transition

    def _get_train_sample(self, data: list) -> Union[None, List[Any]]:
        r"""
        Overview:
            Get the trajectory and the n step return data, then sample from the n_step return data

        Arguments:
            - data (:obj:`list`): The trajectory's cache

        Returns:
            - samples (:obj:`dict`): The training samples generated
        """
        data = get_nstep_return_data(data, self._nstep, gamma=self._gamma)
        return get_train_sample(data, self._unroll_len_add_burnin_step)

    def _init_eval(self) -> None:
        r"""
        Overview:
            Evaluate mode init method. Called by ``self.__init__``.
            Init eval model with argmax strategy.
        """
        self._eval_model = model_wrap(self._model, wrapper_name='hidden_state', state_num=self._cfg.eval.env_num)
        self._eval_model = model_wrap(self._eval_model, wrapper_name='argmax_sample')
        self._eval_model.reset()

    def _forward_eval(self, data: dict) -> dict:
        r"""
        Overview:
            Forward function of collect mode, similar to ``self._forward_collect``.

        Arguments:
            - data (:obj:`dict`): Dict type data, including at least ['obs'].

        Returns:
            - output (:obj:`dict`): Dict type data, including at least inferred action according to input obs.
        """
        data_id = list(data.keys())
        data = default_collate(list(data.values()))
        if self._cuda:
            data = to_device(data, self._device)
        data = {'obs': data}
        self._eval_model.eval()
        with torch.no_grad():
            output = self._eval_model.forward(data, data_id=data_id, inference=True)
        if self._cuda:
            output = to_device(output, 'cpu')
        output = default_decollate(output)
        return {i: d for i, d in zip(data_id, output)}

    def _reset_eval(self, data_id: Optional[List[int]] = None) -> None:
        self._eval_model.reset(data_id=data_id)

    def default_model(self) -> Tuple[str, List[str]]:
        return 'drqn', ['ding.model.template.q_learning']
<<<<<<< HEAD
        
=======

    def _monitor_vars_learn(self) -> List[str]:
        return super()._monitor_vars_learn() + [
            'total_loss', 'priority', 'q_s_taken-a_t0',  'target_q_s_max-a_t0', 'q_s_a-mean_t0'
        ]
>>>>>>> 168e9649
<|MERGE_RESOLUTION|>--- conflicted
+++ resolved
@@ -308,13 +308,7 @@
                 loss.append(l)
                 td_error.append(e.abs())
         loss = sum(loss) / (len(loss) + 1e-8)
-<<<<<<< HEAD
-        # td_error_per_sample = sum(td_error) / (len(td_error) + 1e-8)
-        # using the mixture of max and mean absolute n-step TD-errors as the priority of the sequence
-        td_error_per_sample = 0.9 * torch.max(
-            torch.stack(td_error), dim=0
-        )[0] + (1 - 0.9) * (sum(td_error) / (len(td_error) + 1e-8))
-=======
+
         # using the mixture of max and mean absolute n-step TD-errors as the priority of the sequence
         td_error_per_sample = 0.9 * torch.max(
             torch.stack(td_error), dim=0
@@ -322,7 +316,6 @@
         # td_error shape list(<self._unroll_len_add_burnin_step-self._burnin_step-self._nstep>, B), for example, (75,64)
         # torch.sum(torch.stack(td_error), dim=0) can also be replaced with sum(td_error)
 
->>>>>>> 168e9649
         # update
         self._optimizer.zero_grad()
         loss.backward()
@@ -480,12 +473,8 @@
 
     def default_model(self) -> Tuple[str, List[str]]:
         return 'drqn', ['ding.model.template.q_learning']
-<<<<<<< HEAD
-        
-=======
 
     def _monitor_vars_learn(self) -> List[str]:
         return super()._monitor_vars_learn() + [
             'total_loss', 'priority', 'q_s_taken-a_t0',  'target_q_s_max-a_t0', 'q_s_a-mean_t0'
         ]
->>>>>>> 168e9649

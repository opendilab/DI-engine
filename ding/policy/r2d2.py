from typing import List, Dict, Any, Tuple, Union, Optional
from collections import namedtuple
import torch
import copy

from ding.torch_utils import Adam, to_device
from ding.rl_utils import q_nstep_td_data, q_nstep_td_error, q_nstep_td_error_with_rescale, get_nstep_return_data, \
    get_train_sample
from ding.model import model_wrap
from ding.utils import POLICY_REGISTRY
from ding.utils.data import timestep_collate, default_collate, default_decollate
from .base_policy import Policy


@POLICY_REGISTRY.register('r2d2')
class R2D2Policy(Policy):
    r"""
    Overview:
        Policy class of R2D2, from paper `Recurrent Experience Replay in Distributed Reinforcement Learning` .
        R2D2 proposes that several tricks should be used to improve upon DRQN,
        namely some recurrent experience replay tricks such as burn-in.

    Config:
        == ==================== ======== ============== ======================================== =======================
        ID Symbol               Type     Default Value  Description                              Other(Shape)
        == ==================== ======== ============== ======================================== =======================
        1  ``type``             str      dqn            | RL policy register name, refer to      | This arg is optional,
                                                        | registry ``POLICY_REGISTRY``           | a placeholder
        2  ``cuda``             bool     False          | Whether to use cuda for network        | This arg can be diff-
                                                                                                 | erent from modes
        3  ``on_policy``        bool     False          | Whether the RL algorithm is on-policy
                                                        | or off-policy
        4  ``priority``         bool     False          | Whether use priority(PER)              | Priority sample,
                                                                                                 | update priority
        5  | ``priority_IS``    bool     False          | Whether use Importance Sampling Weight
           | ``_weight``                                | to correct biased update. If True,
                                                        | priority must be True.
        6  | ``discount_``      float    0.997,         | Reward's future discount factor, aka.  | May be 1 when sparse
           | ``factor``                  [0.95, 0.999]  | gamma                                  | reward env
        7  ``nstep``            int      3,             | N-step reward discount sum for target
                                         [3, 5]         | q_value estimation
        8  ``burnin_step``      int      2              | The timestep of burnin operation,
                                                        | which is designed to RNN hidden state
                                                        | difference caused by off-policy
        9  | ``learn.update``   int      1              | How many updates(iterations) to train  | This args can be vary
           | ``per_collect``                            | after collector's one collection. Only | from envs. Bigger val
                                                        | valid in serial training               | means more off-policy
        10 | ``learn.batch_``   int      64             | The number of samples of an iteration
           | ``size``
        11 | ``learn.learning`` float    0.001          | Gradient step length of an iteration.
           | ``_rate``
        12 | ``learn.value_``   bool     True           | Whether use value_rescale function for
           | ``rescale``                                | predicted value
        13 | ``learn.target_``  int      100            | Frequence of target network update.    | Hard(assign) update
           | ``update_freq``
        14 | ``learn.ignore_``  bool     False          | Whether ignore done for target value   | Enable it for some
           | ``done``                                   | calculation.                           | fake termination env
        15 ``collect.n_sample`` int      [8, 128]       | The number of training samples of a    | It varies from
                                                        | call of collector.                     | different envs
        16 | ``collect.unroll`` int      1              | unroll length of an iteration          | In RNN, unroll_len>1
           | ``_len``
        == ==================== ======== ============== ======================================== =======================
    """
    config = dict(
        # (str) RL policy register name (refer to function "POLICY_REGISTRY").
        type='r2d2',
        # (bool) Whether to use cuda for network.
        cuda=False,
        # (bool) Whether the RL algorithm is on-policy or off-policy.
        on_policy=False,
        # (bool) Whether use priority(priority sample, IS weight, update priority)
        priority=False,
        # (bool) Whether use Importance Sampling Weight to correct biased update. If True, priority must be True.
        priority_IS_weight=False,
        # ==============================================================
        # The following configs are algorithm-specific
        # ==============================================================
        # (float) Reward's future discount factor, aka. gamma.
        discount_factor=0.997,
        # (int) N-step reward for target q_value estimation
        nstep=5,
        # (int) the timestep of burnin operation, which is designed to RNN hidden state difference
        # caused by off-policy
        burnin_step=2,
        # (int) the trajectory length to unroll the RNN network minus
        # the timestep of burnin operation
        unroll_len=80,
        learn=dict(
            # (bool) Whether to use multi gpu
            multi_gpu=False,
            update_per_collect=1,
            batch_size=64,
            learning_rate=0.0001,
            # ==============================================================
            # The following configs are algorithm-specific
            # ==============================================================
            # (int) Frequence of target network update.
            target_update_freq=100,
            # (bool) whether use value_rescale function for predicted value
            value_rescale=True,
            ignore_done=False,
        ),
        collect=dict(
            # (int) Only one of [n_sample, n_episode] shoule be set
            n_sample=64,
            # `env_num` is used in hidden state, should equal to that one in env config.
            # User should specify this value in user config.
            env_num=None,
        ),
        eval=dict(
            # `env_num` is used in hidden state, should equal to that one in env config.
            # User should specify this value in user config.
            env_num=None,
        ),
        other=dict(
            eps=dict(
                type='exp',
                start=0.95,
                end=0.05,
                decay=10000,
            ),
            replay_buffer=dict(replay_buffer_size=10000, ),
        ),
    )

    def _init_learn(self) -> None:
        r"""
        Overview:
            Init the learner model of R2D2Policy

        Arguments:
            .. note::

                The _init_learn method takes the argument from the self._cfg.learn in the config file

            - learning_rate (:obj:`float`): The learning rate fo the optimizer
            - gamma (:obj:`float`): The discount factor
            - nstep (:obj:`int`): The num of n step return
            - value_rescale (:obj:`bool`): Whether to use value rescaled loss in algorithm
            - burnin_step (:obj:`int`): The num of step of burnin
        """
        self._priority = self._cfg.priority
        self._priority_IS_weight = self._cfg.priority_IS_weight
        self._optimizer = Adam(self._model.parameters(), lr=self._cfg.learn.learning_rate)
        self._gamma = self._cfg.discount_factor
        self._nstep = self._cfg.nstep
        self._burnin_step = self._cfg.burnin_step
        self._value_rescale = self._cfg.learn.value_rescale

        self._target_model = copy.deepcopy(self._model)
        self._target_model = model_wrap(
            self._target_model,
            wrapper_name='target',
            update_type='assign',
            update_kwargs={'freq': self._cfg.learn.target_update_freq}
        )
        self._target_model = model_wrap(
            self._target_model,
            wrapper_name='hidden_state',
            state_num=self._cfg.learn.batch_size,
        )
        self._learn_model = model_wrap(
            self._model,
            wrapper_name='hidden_state',
            state_num=self._cfg.learn.batch_size,
        )
        self._learn_model = model_wrap(self._learn_model, wrapper_name='argmax_sample')
        self._learn_model.reset()
        self._target_model.reset()

    def _data_preprocess_learn(self, data: List[Dict[str, Any]]) -> dict:
        r"""
        Overview:
            Preprocess the data to fit the required data format for learning

        Arguments:
            - data (:obj:`List[Dict[str, Any]]`): the data collected from collect function

        Returns:
            - data (:obj:`Dict[str, Any]`): the processed data, including at least \
                ['main_obs', 'target_obs', 'burnin_obs', 'action', 'reward', 'done', 'weight']
            - data_info (:obj:`dict`): the data info, such as replay_buffer_idx, replay_unique_id
        """
        # data preprocess
        data = timestep_collate(data)
        if self._cuda:
            data = to_device(data, self._device)
        bs = self._burnin_step
<<<<<<< HEAD
        data['weight'] = data.get('weight', [None for _ in range(self._unroll_len_add_burnin_step-self._nstep)])
=======

        # data['done'], data['weight'], data['value_gamma'] is used in def _forward_learn() to calculate
        # the q_nstep_td_error, should be length of [self._unroll_len_add_burnin_step-self._burnin_step-self._nstep]
>>>>>>> fac84bcf
        ignore_done = self._cfg.learn.ignore_done

        if ignore_done:
<<<<<<< HEAD
            data['done'] = [None for _ in range(self._unroll_len_add_burnin_step-self._nstep)]
        else:
            data['done'] = data['done'][bs:self._unroll_len_add_burnin_step-self._nstep].float()

        data['action'] = data['action'][bs:self._unroll_len_add_burnin_step-self._nstep]
        data['reward'] = data['reward'][bs:self._unroll_len_add_burnin_step-self._nstep]
        data['burnin_obs'] = data['obs'][:bs]     
        data['main_obs'] = data['obs'][bs:self._unroll_len_add_burnin_step-self._nstep]
        data['target_obs'] = data['obs'][bs + self._nstep:]
        if 'value_gamma' not in data:
            data['value_gamma'] =  [None for _ in range(self._unroll_len_add_burnin_step-self._nstep)]
        else:
            data['value_gamma'] = data['value_gamma'][bs:self._unroll_len_add_burnin_step-self._nstep]
=======
            data['done'] = [None for _ in range(self._unroll_len_add_burnin_step - bs - self._nstep)]
        else:
            data['done'] = data['done'][bs + self._nstep:].float()  # for computation of online model self._learn_model

        # if the data don't include 'weight' or 'value_gamma' then fill in None in a list
        # with length of [self._unroll_len_add_burnin_step-self._burnin_step-self._nstep],
        # below is two different implementation ways
        if 'value_gamma' not in data:
            data['value_gamma'] = [None for _ in range(self._unroll_len_add_burnin_step - bs - self._nstep)]
        else:
            data['value_gamma'] = data['value_gamma'][bs + self._nstep:]
        data['weight'] = data.get('weight', [None for _ in range(self._unroll_len_add_burnin_step - bs - self._nstep)])

        data['action'] = data['action'][bs:-self._nstep]
        data['reward'] = data['reward'][bs:-self._nstep]

        # the burnin_nstep_obs is used to calculate the init hidden state of rnn for the calculation of the q_value,
        # target_q_value, and target_q_action
        data['burnin_nstep_obs'] = data['obs'][:bs + self._nstep]
        # the main_obs is used to calculate the q_value, the [bs:-self._nstep] means using the data from
        # [bs] timestep to [self._unroll_len_add_burnin_step-self._nstep] timestep
        data['main_obs'] = data['obs'][bs:-self._nstep]
        # the target_obs is used to calculate the target_q_value
        data['target_obs'] = data['obs'][bs + self._nstep:]
>>>>>>> fac84bcf

        return data

    def _forward_learn(self, data: dict) -> Dict[str, Any]:
        r"""
        Overview:
            Forward and backward function of learn mode.
            Acquire the data, calculate the loss and optimize learner model.

        Arguments:
            - data (:obj:`dict`): Dict type data, including at least \
                ['main_obs', 'target_obs', 'burnin_obs', 'action', 'reward', 'done', 'weight']

        Returns:
            - info_dict (:obj:`Dict[str, Any]`): Including cur_lr and total_loss
                - cur_lr (:obj:`float`): Current learning rate
                - total_loss (:obj:`float`): The calculated loss
        """
        # forward
        data = self._data_preprocess_learn(data)
        self._learn_model.train()
        self._target_model.train()
        self._learn_model.reset(data_id=None, state=data['prev_state'][0])  # take out timestep=0
        self._target_model.reset(data_id=None, state=data['prev_state'][0])

        if len(data['burnin_nstep_obs']) != 0:
            with torch.no_grad():
                inputs = {'obs': data['burnin_nstep_obs'], 'enable_fast_timestep': True}
                burnin_output = self._learn_model.forward(
                    inputs, saved_hidden_state_timesteps=[self._burnin_step, self._burnin_step + self._nstep]
                )
                burnin_output_target = self._target_model.forward(
                    inputs, saved_hidden_state_timesteps=[self._burnin_step, self._burnin_step + self._nstep]
                )

        self._learn_model.reset(data_id=None, state=burnin_output['saved_hidden_state'][0])
        inputs = {'obs': data['main_obs'], 'enable_fast_timestep': True}
        q_value = self._learn_model.forward(inputs)['logit']
        self._learn_model.reset(data_id=None, state=burnin_output['saved_hidden_state'][1])
        self._target_model.reset(data_id=None, state=burnin_output_target['saved_hidden_state'][1])

        next_inputs = {'obs': data['target_obs'], 'enable_fast_timestep': True}
        with torch.no_grad():
            target_q_value = self._target_model.forward(next_inputs)['logit']
            # argmax_action double_dqn
            target_q_action = self._learn_model.forward(next_inputs)['action']

        action, reward, done, weight = data['action'], data['reward'], data['done'], data['weight']
        # T, B, nstep -> T, nstep, B
        reward = reward.permute(0, 2, 1).contiguous()
        loss = []
        td_error = []
        value_gamma = data['value_gamma']
<<<<<<< HEAD
        for t in range(self._unroll_len_add_burnin_step- self._burnin_step-self._nstep):
=======
        for t in range(self._unroll_len_add_burnin_step - self._burnin_step - self._nstep):
>>>>>>> fac84bcf
            td_data = q_nstep_td_data(
                q_value[t], target_q_value[t], action[t], target_q_action[t], reward[t], done[t], weight[t]
            )
            if self._value_rescale:
                l, e = q_nstep_td_error_with_rescale(td_data, self._gamma, self._nstep, value_gamma=value_gamma[t])
                loss.append(l)
                td_error.append(e.abs())
            else:
                l, e = q_nstep_td_error(td_data, self._gamma, self._nstep, value_gamma=value_gamma[t])
                loss.append(l)
                td_error.append(e.abs())
        loss = sum(loss) / (len(loss) + 1e-8)
        td_error_per_sample = sum(td_error) / (len(td_error) + 1e-8)
        # update
        self._optimizer.zero_grad()
        loss.backward()
        self._optimizer.step()
        # after update
        self._target_model.update(self._learn_model.state_dict())
        return {
            'cur_lr': self._optimizer.defaults['lr'],
            'total_loss': loss.item(),
            'priority': td_error_per_sample.abs().tolist(),
        }

    def _reset_learn(self, data_id: Optional[List[int]] = None) -> None:
        self._learn_model.reset(data_id=data_id)

    def _state_dict_learn(self) -> Dict[str, Any]:
        return {
            'model': self._learn_model.state_dict(),
            'optimizer': self._optimizer.state_dict(),
        }

    def _load_state_dict_learn(self, state_dict: Dict[str, Any]) -> None:
        self._learn_model.load_state_dict(state_dict['model'])
        self._optimizer.load_state_dict(state_dict['optimizer'])

    def _init_collect(self) -> None:
        r"""
        Overview:
            Collect mode init method. Called by ``self.__init__``.
            Init traj and unroll length, collect model.
        """
        assert 'unroll_len' not in self._cfg.collect, "r2d2 use default unroll_len"
        self._nstep = self._cfg.nstep
        self._burnin_step = self._cfg.burnin_step
        self._gamma = self._cfg.discount_factor
<<<<<<< HEAD
        self._unroll_len_add_burnin_step = self._cfg.unroll_len + self._cfg.burnin_step 
=======
        self._unroll_len_add_burnin_step = self._cfg.unroll_len + self._cfg.burnin_step
        self._unroll_len = self._unroll_len_add_burnin_step  # for compatibility
>>>>>>> fac84bcf

        self._collect_model = model_wrap(
            self._model, wrapper_name='hidden_state', state_num=self._cfg.collect.env_num, save_prev_state=True
        )
        self._collect_model = model_wrap(self._collect_model, wrapper_name='eps_greedy_sample')
        self._collect_model.reset()

    def _forward_collect(self, data: dict, eps: float) -> dict:
        r"""
        Overview:
            Collect output according to eps_greedy plugin

        Arguments:
            - data (:obj:`dict`): Dict type data, including at least ['obs'].

        Returns:
            - data (:obj:`dict`): The collected data
        """
        data_id = list(data.keys())
        data = default_collate(list(data.values()))
        if self._cuda:
            data = to_device(data, self._device)
        data = {'obs': data}
        self._collect_model.eval()
        with torch.no_grad():
            # in collect phase, inference=True means that each time we only pass one timestep data,
            # so the we can get the hidden state of rnn: <prev_state> at each timestep.
            output = self._collect_model.forward(data, data_id=data_id, eps=eps, inference=True)
        if self._cuda:
            output = to_device(output, 'cpu')
        output = default_decollate(output)
        return {i: d for i, d in zip(data_id, output)}

    def _reset_collect(self, data_id: Optional[List[int]] = None) -> None:
        self._collect_model.reset(data_id=data_id)

    def _process_transition(self, obs: Any, model_output: dict, timestep: namedtuple) -> dict:
        r"""
        Overview:
            Generate dict type transition data from inputs.
        Arguments:
            - obs (:obj:`Any`): Env observation
            - model_output (:obj:`dict`): Output of collect model, including at least ['action', 'prev_state']
            - timestep (:obj:`namedtuple`): Output after env step, including at least ['reward', 'done'] \
                (here 'obs' indicates obs after env step).
        Returns:
            - transition (:obj:`dict`): Dict type transition data.
        """
        transition = {
            'obs': obs,
            'action': model_output['action'],
            'prev_state': model_output['prev_state'],
            'reward': timestep.reward,
            'done': timestep.done,
        }
        return transition

    def _get_train_sample(self, data: list) -> Union[None, List[Any]]:
        r"""
        Overview:
            Get the trajectory and the n step return data, then sample from the n_step return data

        Arguments:
            - data (:obj:`list`): The trajectory's cache

        Returns:
            - samples (:obj:`dict`): The training samples generated
        """
        data = get_nstep_return_data(data, self._nstep, gamma=self._gamma)
        return get_train_sample(data, self._unroll_len_add_burnin_step)

    def _init_eval(self) -> None:
        r"""
        Overview:
            Evaluate mode init method. Called by ``self.__init__``.
            Init eval model with argmax strategy.
        """
        self._eval_model = model_wrap(self._model, wrapper_name='hidden_state', state_num=self._cfg.eval.env_num)
        self._eval_model = model_wrap(self._eval_model, wrapper_name='argmax_sample')
        self._eval_model.reset()

    def _forward_eval(self, data: dict) -> dict:
        r"""
        Overview:
            Forward function of collect mode, similar to ``self._forward_collect``.

        Arguments:
            - data (:obj:`dict`): Dict type data, including at least ['obs'].

        Returns:
            - output (:obj:`dict`): Dict type data, including at least inferred action according to input obs.
        """
        data_id = list(data.keys())
        data = default_collate(list(data.values()))
        if self._cuda:
            data = to_device(data, self._device)
        data = {'obs': data}
        self._eval_model.eval()
        with torch.no_grad():
            output = self._eval_model.forward(data, data_id=data_id, inference=True)
        if self._cuda:
            output = to_device(output, 'cpu')
        output = default_decollate(output)
        return {i: d for i, d in zip(data_id, output)}

    def _reset_eval(self, data_id: Optional[List[int]] = None) -> None:
        self._eval_model.reset(data_id=data_id)

    def default_model(self) -> Tuple[str, List[str]]:
        return 'drqn', ['ding.model.template.q_learning']<|MERGE_RESOLUTION|>--- conflicted
+++ resolved
@@ -186,31 +186,12 @@
         if self._cuda:
             data = to_device(data, self._device)
         bs = self._burnin_step
-<<<<<<< HEAD
-        data['weight'] = data.get('weight', [None for _ in range(self._unroll_len_add_burnin_step-self._nstep)])
-=======
 
         # data['done'], data['weight'], data['value_gamma'] is used in def _forward_learn() to calculate
         # the q_nstep_td_error, should be length of [self._unroll_len_add_burnin_step-self._burnin_step-self._nstep]
->>>>>>> fac84bcf
         ignore_done = self._cfg.learn.ignore_done
 
         if ignore_done:
-<<<<<<< HEAD
-            data['done'] = [None for _ in range(self._unroll_len_add_burnin_step-self._nstep)]
-        else:
-            data['done'] = data['done'][bs:self._unroll_len_add_burnin_step-self._nstep].float()
-
-        data['action'] = data['action'][bs:self._unroll_len_add_burnin_step-self._nstep]
-        data['reward'] = data['reward'][bs:self._unroll_len_add_burnin_step-self._nstep]
-        data['burnin_obs'] = data['obs'][:bs]     
-        data['main_obs'] = data['obs'][bs:self._unroll_len_add_burnin_step-self._nstep]
-        data['target_obs'] = data['obs'][bs + self._nstep:]
-        if 'value_gamma' not in data:
-            data['value_gamma'] =  [None for _ in range(self._unroll_len_add_burnin_step-self._nstep)]
-        else:
-            data['value_gamma'] = data['value_gamma'][bs:self._unroll_len_add_burnin_step-self._nstep]
-=======
             data['done'] = [None for _ in range(self._unroll_len_add_burnin_step - bs - self._nstep)]
         else:
             data['done'] = data['done'][bs + self._nstep:].float()  # for computation of online model self._learn_model
@@ -235,7 +216,6 @@
         data['main_obs'] = data['obs'][bs:-self._nstep]
         # the target_obs is used to calculate the target_q_value
         data['target_obs'] = data['obs'][bs + self._nstep:]
->>>>>>> fac84bcf
 
         return data
 
@@ -289,11 +269,7 @@
         loss = []
         td_error = []
         value_gamma = data['value_gamma']
-<<<<<<< HEAD
-        for t in range(self._unroll_len_add_burnin_step- self._burnin_step-self._nstep):
-=======
         for t in range(self._unroll_len_add_burnin_step - self._burnin_step - self._nstep):
->>>>>>> fac84bcf
             td_data = q_nstep_td_data(
                 q_value[t], target_q_value[t], action[t], target_q_action[t], reward[t], done[t], weight[t]
             )
@@ -342,12 +318,8 @@
         self._nstep = self._cfg.nstep
         self._burnin_step = self._cfg.burnin_step
         self._gamma = self._cfg.discount_factor
-<<<<<<< HEAD
-        self._unroll_len_add_burnin_step = self._cfg.unroll_len + self._cfg.burnin_step 
-=======
         self._unroll_len_add_burnin_step = self._cfg.unroll_len + self._cfg.burnin_step
         self._unroll_len = self._unroll_len_add_burnin_step  # for compatibility
->>>>>>> fac84bcf
 
         self._collect_model = model_wrap(
             self._model, wrapper_name='hidden_state', state_num=self._cfg.collect.env_num, save_prev_state=True

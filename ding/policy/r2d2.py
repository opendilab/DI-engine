import copy
from collections import namedtuple
from typing import List, Dict, Any, Tuple, Union, Optional

import torch

from ding.model import model_wrap
from ding.rl_utils import q_nstep_td_data, q_nstep_td_error, q_nstep_td_error_with_rescale, get_nstep_return_data, \
    get_train_sample
from ding.torch_utils import Adam, to_device
from ding.utils import POLICY_REGISTRY
from ding.utils.data import timestep_collate, default_collate, default_decollate
from .base_policy import Policy


@POLICY_REGISTRY.register('r2d2')
class R2D2Policy(Policy):
    r"""
    Overview:
        Policy class of R2D2, from paper `Recurrent Experience Replay in Distributed Reinforcement Learning` .
        R2D2 proposes that several tricks should be used to improve upon DRQN,
        namely some recurrent experience replay tricks such as burn-in.

    Config:
        == ==================== ======== ============== ======================================== =======================
        ID Symbol               Type     Default Value  Description                              Other(Shape)
        == ==================== ======== ============== ======================================== =======================
        1  ``type``             str      dqn            | RL policy register name, refer to      | This arg is optional,
                                                        | registry ``POLICY_REGISTRY``           | a placeholder
        2  ``cuda``             bool     False          | Whether to use cuda for network        | This arg can be diff-
                                                                                                 | erent from modes
        3  ``on_policy``        bool     False          | Whether the RL algorithm is on-policy
                                                        | or off-policy
        4  ``priority``         bool     False          | Whether use priority(PER)              | Priority sample,
                                                                                                 | update priority
        5  | ``priority_IS``    bool     False          | Whether use Importance Sampling Weight
           | ``_weight``                                | to correct biased update. If True,
                                                        | priority must be True.
        6  | ``discount_``      float    0.997,         | Reward's future discount factor, aka.  | May be 1 when sparse
           | ``factor``                  [0.95, 0.999]  | gamma                                  | reward env
        7  ``nstep``            int      3,             | N-step reward discount sum for target
                                         [3, 5]         | q_value estimation
        8  ``burnin_step``      int      2              | The timestep of burnin operation,
                                                        | which is designed to RNN hidden state
                                                        | difference caused by off-policy
        9  | ``learn.update``   int      1              | How many updates(iterations) to train  | This args can be vary
           | ``per_collect``                            | after collector's one collection. Only | from envs. Bigger val
                                                        | valid in serial training               | means more off-policy
        10 | ``learn.batch_``   int      64             | The number of samples of an iteration
           | ``size``
        11 | ``learn.learning`` float    0.001          | Gradient step length of an iteration.
           | ``_rate``
        12 | ``learn.value_``   bool     True           | Whether use value_rescale function for
           | ``rescale``                                | predicted value
        13 | ``learn.target_``  int      100            | Frequence of target network update.    | Hard(assign) update
           | ``update_freq``
        14 | ``learn.ignore_``  bool     False          | Whether ignore done for target value   | Enable it for some
           | ``done``                                   | calculation.                           | fake termination env
        15 ``collect.n_sample`` int      [8, 128]       | The number of training samples of a    | It varies from
                                                        | call of collector.                     | different envs
        16 | ``collect.unroll`` int      1              | unroll length of an iteration          | In RNN, unroll_len>1
           | ``_len``
        == ==================== ======== ============== ======================================== =======================
    """
    config = dict(
        # (str) RL policy register name (refer to function "POLICY_REGISTRY").
        type='r2d2',
        # (bool) Whether to use cuda for network.
        cuda=False,
        # (bool) Whether the RL algorithm is on-policy or off-policy.
        on_policy=False,
        # (bool) Whether use priority(priority sample, IS weight, update priority)
        priority=True,
        # (bool) Whether use Importance Sampling Weight to correct biased update. If True, priority must be True.
        priority_IS_weight=True,
        # ==============================================================
        # The following configs are algorithm-specific
        # ==============================================================
        # (float) Reward's future discount factor, aka. gamma.
        discount_factor=0.997,
        # (int) N-step reward for target q_value estimation
        nstep=5,
        # (int) the timestep of burnin operation, which is designed to RNN hidden state difference
        # caused by off-policy
        burnin_step=2,
        # (int) the trajectory length to unroll the RNN network minus
        # the timestep of burnin operation
        unroll_len=80,
        learn=dict(
            # (bool) Whether to use multi gpu
            multi_gpu=False,
            update_per_collect=1,
            batch_size=64,
            learning_rate=0.0001,
            # ==============================================================
            # The following configs are algorithm-specific
            # ==============================================================
            # (int) Frequence of target network update.
            # target_update_freq=100,
            target_update_theta=0.001,
            # (bool) whether use value_rescale function for predicted value
            value_rescale=True,
            ignore_done=False,
        ),
        collect=dict(
            # NOTE it is important that don't include key n_sample here, to make sure self._traj_len=INF
            each_iter_n_sample=32,
            # `env_num` is used in hidden state, should equal to that one in env config.
            # User should specify this value in user config.
            env_num=None,
        ),
        eval=dict(
            # `env_num` is used in hidden state, should equal to that one in env config.
            # User should specify this value in user config.
            env_num=None,
        ),
        other=dict(
            eps=dict(
                type='exp',
                start=0.95,
                end=0.05,
                decay=10000,
            ),
            replay_buffer=dict(replay_buffer_size=10000, ),
        ),
    )

    def _init_learn(self) -> None:
        r"""
        Overview:
            Init the learner model of R2D2Policy

        Arguments:
            .. note::

                The _init_learn method takes the argument from the self._cfg.learn in the config file

            - learning_rate (:obj:`float`): The learning rate fo the optimizer
            - gamma (:obj:`float`): The discount factor
            - nstep (:obj:`int`): The num of n step return
            - value_rescale (:obj:`bool`): Whether to use value rescaled loss in algorithm
            - burnin_step (:obj:`int`): The num of step of burnin
        """
        self._priority = self._cfg.priority
        self._priority_IS_weight = self._cfg.priority_IS_weight
        self._optimizer = Adam(self._model.parameters(), lr=self._cfg.learn.learning_rate)
        self._gamma = self._cfg.discount_factor
        self._nstep = self._cfg.nstep
        self._burnin_step = self._cfg.burnin_step
        self._value_rescale = self._cfg.learn.value_rescale

        self._target_model = copy.deepcopy(self._model)
        # here we should not adopt the 'assign' mode of target network here because the reset bug
        # self._target_model = model_wrap(
        #     self._target_model,
        #     wrapper_name='target',
        #     update_type='assign',
        #     update_kwargs={'freq': self._cfg.learn.target_update_freq}
        # )
        self._target_model = model_wrap(
            self._target_model,
            wrapper_name='target',
            update_type='momentum',
            update_kwargs={'theta': self._cfg.learn.target_update_theta}
        )

        self._target_model = model_wrap(
            self._target_model,
            wrapper_name='hidden_state',
            state_num=self._cfg.learn.batch_size,
        )
        self._learn_model = model_wrap(
            self._model,
            wrapper_name='hidden_state',
            state_num=self._cfg.learn.batch_size,
        )
        self._learn_model = model_wrap(self._learn_model, wrapper_name='argmax_sample')
        self._learn_model.reset()
        self._target_model.reset()

    def _data_preprocess_learn(self, data: List[Dict[str, Any]]) -> dict:
        r"""
        Overview:
            Preprocess the data to fit the required data format for learning

        Arguments:
            - data (:obj:`List[Dict[str, Any]]`): the data collected from collect function

        Returns:
            - data (:obj:`Dict[str, Any]`): the processed data, including at least \
                ['main_obs', 'target_obs', 'burnin_obs', 'action', 'reward', 'done', 'weight']
            - data_info (:obj:`dict`): the data info, such as replay_buffer_idx, replay_unique_id
        """
        # data preprocess
        data = timestep_collate(data)
        if self._cuda:
            data = to_device(data, self._device)

        if self._priority_IS_weight:
            assert self._priority, "Use IS Weight correction, but Priority is not used."
        if self._priority and self._priority_IS_weight:
            data['weight'] = data['IS']
        else:
            data['weight'] = data.get('weight', None)

        bs = self._burnin_step

        # data['done'], data['weight'], data['value_gamma'] is used in def _forward_learn() to calculate
        # the q_nstep_td_error, should be length of [self._unroll_len_add_burnin_step-self._burnin_step]
        ignore_done = self._cfg.learn.ignore_done
        if ignore_done:
            data['done'] = [None for _ in range(self._unroll_len_add_burnin_step - bs)]
        else:
            data['done'] = data['done'][bs:].float()  # for computation of online model self._learn_model
            # NOTE that after the proprocessing of  get_nstep_return_data() in _get_train_sample
            # the data['done'] [t] is already the n-step done

        # if the data don't include 'weight' or 'value_gamma' then fill in None in a list
        # with length of [self._unroll_len_add_burnin_step-self._burnin_step],
        # below is two different implementation ways
        if 'value_gamma' not in data:
            data['value_gamma'] = [None for _ in range(self._unroll_len_add_burnin_step - bs)]
        else:
            data['value_gamma'] = data['value_gamma'][bs:]

        if 'weight' not in data or data['weight'] is None:
            data['weight'] = [None for _ in range(self._unroll_len_add_burnin_step - bs)]
        else:
            data['weight'] = data['weight'] * torch.ones_like(data['done'])
            # every timestep in sequence has same weight, which is the _priority_IS_weight in PER

<<<<<<< HEAD
        data['action'] = data['action'][bs:-self._nstep]
        data['reward'] = data['reward'][bs:-self._nstep]

        # the burnin_nstep_obs is used to calculate the init hidden state of rnn for the calculation of the q_value,
        # target_q_value, and target_q_action
=======
        data['action'] = data['action'][bs:-self._nstep]  # cut the seq_len from burn_in step to (seq_len - nstep) step
        data['reward'] = data['reward'][bs:-self._nstep]  # cut the seq_len from burn_in step to (seq_len - nstep) step

        # the burnin_nstep_obs is used to calculate the init hidden state of rnn for the calculation of the q_value,
        # target_q_value, and target_q_action

        # these slicing are all done in the outermost layer, which is the seq_len dim
>>>>>>> aa612443
        data['burnin_nstep_obs'] = data['obs'][:bs + self._nstep]
        # the main_obs is used to calculate the q_value, the [bs:-self._nstep] means using the data from
        # [bs] timestep to [self._unroll_len_add_burnin_step-self._nstep] timestep
        data['main_obs'] = data['obs'][bs:-self._nstep]
        # the target_obs is used to calculate the target_q_value
        data['target_obs'] = data['obs'][bs + self._nstep:]

        return data

    def _forward_learn(self, data: dict) -> Dict[str, Any]:
        r"""
        Overview:
            Forward and backward function of learn mode.
            Acquire the data, calculate the loss and optimize learner model.

        Arguments:
            - data (:obj:`dict`): Dict type data, including at least \
                ['main_obs', 'target_obs', 'burnin_obs', 'action', 'reward', 'done', 'weight']

        Returns:
            - info_dict (:obj:`Dict[str, Any]`): Including cur_lr and total_loss
                - cur_lr (:obj:`float`): Current learning rate
                - total_loss (:obj:`float`): The calculated loss
        """
        # forward
        data = self._data_preprocess_learn(data)  # output datatype: Dict
        self._learn_model.train()
        self._target_model.train()
        # use the hidden state in timestep=0
<<<<<<< HEAD
=======
        # note the reset method is performed at the hidden state wrapper, to reset self._state.
>>>>>>> aa612443
        self._learn_model.reset(data_id=None, state=data['prev_state'][0])
        self._target_model.reset(data_id=None, state=data['prev_state'][0])

        if len(data['burnin_nstep_obs']) != 0:
            with torch.no_grad():
                inputs = {'obs': data['burnin_nstep_obs'], 'enable_fast_timestep': True}
                burnin_output = self._learn_model.forward(
                    inputs, saved_hidden_state_timesteps=[self._burnin_step, self._burnin_step + self._nstep]
<<<<<<< HEAD
                )
=======
                )  # keys include 'logit', 'hidden_state' 'saved_hidden_state', \
                # 'action', for their specific dim, please refer to DRQN model
>>>>>>> aa612443
                burnin_output_target = self._target_model.forward(
                    inputs, saved_hidden_state_timesteps=[self._burnin_step, self._burnin_step + self._nstep]
                )

        self._learn_model.reset(data_id=None, state=burnin_output['saved_hidden_state'][0])
        inputs = {'obs': data['main_obs'], 'enable_fast_timestep': True}
        q_value = self._learn_model.forward(inputs)['logit']
        self._learn_model.reset(data_id=None, state=burnin_output['saved_hidden_state'][1])
        self._target_model.reset(data_id=None, state=burnin_output_target['saved_hidden_state'][1])

        next_inputs = {'obs': data['target_obs'], 'enable_fast_timestep': True}
        with torch.no_grad():
            target_q_value = self._target_model.forward(next_inputs)['logit']
            # argmax_action double_dqn
            target_q_action = self._learn_model.forward(next_inputs)['action']

        action, reward, done, weight = data['action'], data['reward'], data['done'], data['weight']
        value_gamma = data['value_gamma']
        # T, B, nstep -> T, nstep, B
        reward = reward.permute(0, 2, 1).contiguous()
        loss = []
        td_error = []
        for t in range(self._unroll_len_add_burnin_step - self._burnin_step - self._nstep):
            # here t=0 means timestep <self._burnin_step> in the original sample sequence, we minus self._nstep
            # because for the last <self._nstep> timestep in the sequence, we don't have their target obs
            td_data = q_nstep_td_data(
                q_value[t], target_q_value[t], action[t], target_q_action[t], reward[t], done[t], weight[t]
            )
            if self._value_rescale:
                l, e = q_nstep_td_error_with_rescale(td_data, self._gamma, self._nstep, value_gamma=value_gamma[t])
                loss.append(l)
                td_error.append(e.abs())
            else:
                l, e = q_nstep_td_error(td_data, self._gamma, self._nstep, value_gamma=value_gamma[t])
                loss.append(l)
                # td will be a list of the length (self._unroll_len_add_burnin_step - self._burnin_step - self._nstep)
                # and each value is a tensor of the size batch_size
                td_error.append(e.abs())
        loss = sum(loss) / (len(loss) + 1e-8)

        # using the mixture of max and mean absolute n-step TD-errors as the priority of the sequence
        td_error_per_sample = 0.9 * torch.max(
            torch.stack(td_error), dim=0
        )[0] + (1 - 0.9) * (torch.sum(torch.stack(td_error), dim=0) / (len(td_error) + 1e-8))
<<<<<<< HEAD
=======
        # torch.max(torch.stack(td_error), dim=0) will return tuple like thing, please refer to torch.max
>>>>>>> aa612443
        # td_error shape list(<self._unroll_len_add_burnin_step-self._burnin_step-self._nstep>, B), for example, (75,64)
        # torch.sum(torch.stack(td_error), dim=0) can also be replaced with sum(td_error)

        # update
        self._optimizer.zero_grad()
        loss.backward()
        self._optimizer.step()
        # after update
        self._target_model.update(self._learn_model.state_dict())

        # the information for debug
        batch_range = torch.arange(action[0].shape[0])
        q_s_a_t0 = q_value[0][batch_range, action[0]]
        target_q_s_a_t0 = target_q_value[0][batch_range, target_q_action[0]]

        return {
            'cur_lr': self._optimizer.defaults['lr'],
            'total_loss': loss.item(),
<<<<<<< HEAD
            'priority': td_error_per_sample.abs().tolist(),
=======
            'priority': td_error_per_sample.tolist(),  # note abs operation has been performed above
>>>>>>> aa612443
            # the first timestep in the sequence, may not be the start of episode
            'q_s_taken-a_t0': q_s_a_t0.mean().item(),
            'target_q_s_max-a_t0': target_q_s_a_t0.mean().item(),
            'q_s_a-mean_t0': q_value[0].mean().item(),
        }

    def _reset_learn(self, data_id: Optional[List[int]] = None) -> None:
        self._learn_model.reset(data_id=data_id)

    def _state_dict_learn(self) -> Dict[str, Any]:
        return {
            'model': self._learn_model.state_dict(),
            'optimizer': self._optimizer.state_dict(),
        }

    def _load_state_dict_learn(self, state_dict: Dict[str, Any]) -> None:
        self._learn_model.load_state_dict(state_dict['model'])
        self._optimizer.load_state_dict(state_dict['optimizer'])

    def _init_collect(self) -> None:
        r"""
        Overview:
            Collect mode init method. Called by ``self.__init__``.
            Init traj and unroll length, collect model.
        """
        assert 'unroll_len' not in self._cfg.collect, "r2d2 use default unroll_len"
        self._nstep = self._cfg.nstep
        self._burnin_step = self._cfg.burnin_step
        self._gamma = self._cfg.discount_factor
        self._unroll_len_add_burnin_step = self._cfg.unroll_len + self._cfg.burnin_step
        self._unroll_len = self._unroll_len_add_burnin_step  # for compatibility

<<<<<<< HEAD
=======
        # for r2d2, this hidden_state wrapper is to add the 'prev hidden state' for each transition.
        # Note that collect env forms a batch and the key is added for the batch simultaneously.
>>>>>>> aa612443
        self._collect_model = model_wrap(
            self._model, wrapper_name='hidden_state', state_num=self._cfg.collect.env_num, save_prev_state=True
        )
        self._collect_model = model_wrap(self._collect_model, wrapper_name='eps_greedy_sample')
        self._collect_model.reset()

    def _forward_collect(self, data: dict, eps: float) -> dict:
        r"""
        Overview:
            Forward function for collect mode with eps_greedy
        Arguments:
            - data (:obj:`Dict[str, Any]`): Dict type data, stacked env data for predicting policy_output(action), \
                values are torch.Tensor or np.ndarray or dict/list combinations, keys are env_id indicated by integer.
            - eps (:obj:`float`): epsilon value for exploration, which is decayed by collected env step.
        Returns:
            - output (:obj:`Dict[int, Any]`): Dict type data, including at least inferred action according to input obs.
        ReturnsKeys
            - necessary: ``action``
        """
        data_id = list(data.keys())
        data = default_collate(list(data.values()))
        if self._cuda:
            data = to_device(data, self._device)
        data = {'obs': data}
        self._collect_model.eval()
        with torch.no_grad():
            # in collect phase, inference=True means that each time we only pass one timestep data,
            # so the we can get the hidden state of rnn: <prev_state> at each timestep.
            output = self._collect_model.forward(data, data_id=data_id, eps=eps, inference=True)
        if self._cuda:
            output = to_device(output, 'cpu')
        output = default_decollate(output)
        return {i: d for i, d in zip(data_id, output)}

    def _reset_collect(self, data_id: Optional[List[int]] = None) -> None:
        self._collect_model.reset(data_id=data_id)

    def _process_transition(self, obs: Any, model_output: dict, timestep: namedtuple) -> dict:
        r"""
        Overview:
            Generate dict type transition data from inputs.
        Arguments:
            - obs (:obj:`Any`): Env observation
            - model_output (:obj:`dict`): Output of collect model, including at least ['action', 'prev_state']
            - timestep (:obj:`namedtuple`): Output after env step, including at least ['reward', 'done'] \
                (here 'obs' indicates obs after env step).
        Returns:
            - transition (:obj:`dict`): Dict type transition data.
        """
        transition = {
            'obs': obs,
            'action': model_output['action'],
            'prev_state': model_output['prev_state'],
            'reward': timestep.reward,
            'done': timestep.done,
        }
        return transition

    def _get_train_sample(self, data: list) -> Union[None, List[Any]]:
        r"""
        Overview:
            Get the trajectory and the n step return data, then sample from the n_step return data

        Arguments:
            - data (:obj:`list`): The trajectory's cache

        Returns:
            - samples (:obj:`dict`): The training samples generated
        """
        data = get_nstep_return_data(data, self._nstep, gamma=self._gamma)
        return get_train_sample(data, self._unroll_len_add_burnin_step)

    def _init_eval(self) -> None:
        r"""
        Overview:
            Evaluate mode init method. Called by ``self.__init__``.
            Init eval model with argmax strategy.
        """
        self._eval_model = model_wrap(self._model, wrapper_name='hidden_state', state_num=self._cfg.eval.env_num)
        self._eval_model = model_wrap(self._eval_model, wrapper_name='argmax_sample')
        self._eval_model.reset()

    def _forward_eval(self, data: dict) -> dict:
        r"""
        Overview:
            Forward function of eval mode, similar to ``self._forward_collect``.
        Arguments:
            - data (:obj:`Dict[str, Any]`): Dict type data, stacked env data for predicting policy_output(action), \
                values are torch.Tensor or np.ndarray or dict/list combinations, keys are env_id indicated by integer.
        Returns:
            - output (:obj:`Dict[int, Any]`): The dict of predicting action for the interaction with env.
        ReturnsKeys
            - necessary: ``action``
        """
        data_id = list(data.keys())
        data = default_collate(list(data.values()))
        if self._cuda:
            data = to_device(data, self._device)
        data = {'obs': data}
        self._eval_model.eval()
        with torch.no_grad():
            output = self._eval_model.forward(data, data_id=data_id, inference=True)
        if self._cuda:
            output = to_device(output, 'cpu')
        output = default_decollate(output)
        return {i: d for i, d in zip(data_id, output)}

    def _reset_eval(self, data_id: Optional[List[int]] = None) -> None:
        self._eval_model.reset(data_id=data_id)

    def default_model(self) -> Tuple[str, List[str]]:
        return 'drqn', ['ding.model.template.q_learning']

    def _monitor_vars_learn(self) -> List[str]:
        return super()._monitor_vars_learn() + [
            'total_loss', 'priority', 'q_s_taken-a_t0', 'target_q_s_max-a_t0', 'q_s_a-mean_t0'
        ]<|MERGE_RESOLUTION|>--- conflicted
+++ resolved
@@ -229,21 +229,13 @@
             data['weight'] = data['weight'] * torch.ones_like(data['done'])
             # every timestep in sequence has same weight, which is the _priority_IS_weight in PER
 
-<<<<<<< HEAD
-        data['action'] = data['action'][bs:-self._nstep]
-        data['reward'] = data['reward'][bs:-self._nstep]
+        data['action'] = data['action'][bs:-self._nstep]  # cut the seq_len from burn_in step to (seq_len - nstep) step
+        data['reward'] = data['reward'][bs:-self._nstep]  # cut the seq_len from burn_in step to (seq_len - nstep) step
 
         # the burnin_nstep_obs is used to calculate the init hidden state of rnn for the calculation of the q_value,
         # target_q_value, and target_q_action
-=======
-        data['action'] = data['action'][bs:-self._nstep]  # cut the seq_len from burn_in step to (seq_len - nstep) step
-        data['reward'] = data['reward'][bs:-self._nstep]  # cut the seq_len from burn_in step to (seq_len - nstep) step
-
-        # the burnin_nstep_obs is used to calculate the init hidden state of rnn for the calculation of the q_value,
-        # target_q_value, and target_q_action
 
         # these slicing are all done in the outermost layer, which is the seq_len dim
->>>>>>> aa612443
         data['burnin_nstep_obs'] = data['obs'][:bs + self._nstep]
         # the main_obs is used to calculate the q_value, the [bs:-self._nstep] means using the data from
         # [bs] timestep to [self._unroll_len_add_burnin_step-self._nstep] timestep
@@ -273,10 +265,7 @@
         self._learn_model.train()
         self._target_model.train()
         # use the hidden state in timestep=0
-<<<<<<< HEAD
-=======
         # note the reset method is performed at the hidden state wrapper, to reset self._state.
->>>>>>> aa612443
         self._learn_model.reset(data_id=None, state=data['prev_state'][0])
         self._target_model.reset(data_id=None, state=data['prev_state'][0])
 
@@ -285,12 +274,8 @@
                 inputs = {'obs': data['burnin_nstep_obs'], 'enable_fast_timestep': True}
                 burnin_output = self._learn_model.forward(
                     inputs, saved_hidden_state_timesteps=[self._burnin_step, self._burnin_step + self._nstep]
-<<<<<<< HEAD
-                )
-=======
                 )  # keys include 'logit', 'hidden_state' 'saved_hidden_state', \
                 # 'action', for their specific dim, please refer to DRQN model
->>>>>>> aa612443
                 burnin_output_target = self._target_model.forward(
                     inputs, saved_hidden_state_timesteps=[self._burnin_step, self._burnin_step + self._nstep]
                 )
@@ -335,10 +320,7 @@
         td_error_per_sample = 0.9 * torch.max(
             torch.stack(td_error), dim=0
         )[0] + (1 - 0.9) * (torch.sum(torch.stack(td_error), dim=0) / (len(td_error) + 1e-8))
-<<<<<<< HEAD
-=======
         # torch.max(torch.stack(td_error), dim=0) will return tuple like thing, please refer to torch.max
->>>>>>> aa612443
         # td_error shape list(<self._unroll_len_add_burnin_step-self._burnin_step-self._nstep>, B), for example, (75,64)
         # torch.sum(torch.stack(td_error), dim=0) can also be replaced with sum(td_error)
 
@@ -357,11 +339,7 @@
         return {
             'cur_lr': self._optimizer.defaults['lr'],
             'total_loss': loss.item(),
-<<<<<<< HEAD
-            'priority': td_error_per_sample.abs().tolist(),
-=======
             'priority': td_error_per_sample.tolist(),  # note abs operation has been performed above
->>>>>>> aa612443
             # the first timestep in the sequence, may not be the start of episode
             'q_s_taken-a_t0': q_s_a_t0.mean().item(),
             'target_q_s_max-a_t0': target_q_s_a_t0.mean().item(),
@@ -394,11 +372,8 @@
         self._unroll_len_add_burnin_step = self._cfg.unroll_len + self._cfg.burnin_step
         self._unroll_len = self._unroll_len_add_burnin_step  # for compatibility
 
-<<<<<<< HEAD
-=======
         # for r2d2, this hidden_state wrapper is to add the 'prev hidden state' for each transition.
         # Note that collect env forms a batch and the key is added for the batch simultaneously.
->>>>>>> aa612443
         self._collect_model = model_wrap(
             self._model, wrapper_name='hidden_state', state_num=self._cfg.collect.env_num, save_prev_state=True
         )

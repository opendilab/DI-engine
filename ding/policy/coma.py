from typing import List, Dict, Any, Tuple, Union, Optional
from collections import namedtuple
import torch
import copy

from ding.torch_utils import Adam, to_device
from ding.rl_utils import coma_data, coma_error, get_train_sample
from ding.model import model_wrap
from ding.utils import POLICY_REGISTRY
from ding.utils.data import default_collate, default_decollate, timestep_collate
from .base_policy import Policy


@POLICY_REGISTRY.register('coma')
class COMAPolicy(Policy):
    r"""
    Overview:
        Policy class of COMA algorithm. COMA is a multi model reinforcement learning algorithm
    Interface:
        _init_learn, _data_preprocess_learn, _forward_learn, _reset_learn, _state_dict_learn, _load_state_dict_learn\
            _init_collect, _forward_collect, _reset_collect, _process_transition, _init_eval, _forward_eval\
            _reset_eval, _get_train_sample, default_model, _monitor_vars_learn
    Config:
        == ==================== ======== ============== ======================================== =======================
        ID Symbol               Type     Default Value  Description                              Other(Shape)
        == ==================== ======== ============== ======================================== =======================
        1  ``type``             str      coma           | RL policy register name, refer to      | this arg is optional,
                                                        | registry ``POLICY_REGISTRY``           | a placeholder
        2  ``cuda``             bool     False          | Whether to use cuda for network        | this arg can be diff-
                                                                                                 | erent from modes
        3  ``on_policy``        bool     True           | Whether the RL algorithm is on-policy
                                                        | or off-policy
        4. ``priority``         bool     False          | Whether use priority(PER)              | priority sample,
                                                                                                 | update priority
        5  | ``priority_``      bool     False          | Whether use Importance Sampling        | IS weight
           | ``IS_weight``                              | Weight to correct biased update.
        6  | ``learn.update``   int      1              | How many updates(iterations) to train  | this args can be vary
           | ``_per_collect``                           | after collector's one collection. Only | from envs. Bigger val
                                                        | valid in serial training               | means more off-policy
        7  | ``learn.target_``  float    0.001          | Target network update momentum         | between[0,1]
           | ``update_theta``                           | parameter.
        8  | ``learn.discount`` float    0.99           | Reward's future discount factor, aka.  | may be 1 when sparse
           | ``_factor``                                | gamma                                  | reward env
        9  | ``learn.td_``      float    0.8            | The trade-off factor of td-lambda,
           | ``lambda``                                 | which balances 1step td and mc
        10 | ``learn.value_``   float    1.0            | The loss weight of value network       | policy network weight
           | ``weight``                                                                          | is set to 1
        11 | ``learn.entropy_`` float    0.01           | The loss weight of entropy             | policy network weight
           | ``weight``                                 | regularization                         | is set to 1
        == ==================== ======== ============== ======================================== =======================
    """
    config = dict(
        # (str) RL policy register name (refer to function "POLICY_REGISTRY").
        type='coma',
        # (bool) Whether to use cuda for network.
        cuda=False,
        # (bool) Whether the RL algorithm is on-policy or off-policy.
        on_policy=False,
        # (bool) Whether use priority(priority sample, IS weight, update priority)
        priority=False,
        # (bool) Whether use Importance Sampling Weight to correct biased update. If True, priority must be True.
        priority_IS_weight=False,
        learn=dict(
            # (bool) Whether to use multi gpu
            multi_gpu=False,
            update_per_collect=20,
            batch_size=32,
            learning_rate=0.0005,
            # ==============================================================
            # The following configs is algorithm-specific
            # ==============================================================
            # (float) target network update weight, theta * new_w + (1 - theta) * old_w, defaults in [0, 0.1]
            target_update_theta=0.001,
            # (float) discount factor for future reward, defaults int [0, 1]
            discount_factor=0.99,
            # (float) the trade-off factor of td-lambda, which balances 1step td and mc(nstep td in practice)
            td_lambda=0.8,
            # (float) the loss weight of policy network network
            policy_weight=0.001,
            # (float) the loss weight of value network
            value_weight=1,
            # (float) the loss weight of entropy regularization
            entropy_weight=0.01,
        ),
        collect=dict(
            # (int) collect n_sample data, train model n_iteration time
<<<<<<< HEAD
            n_episode=32,
=======
            # n_episode=32,
>>>>>>> 8a108c7c
            # (int) unroll length of a train iteration(gradient update step)
            unroll_len=20,
        ),
        eval=dict(),
    )

    def _init_learn(self) -> None:
        """
        Overview:
            Init the learner model of COMAPolicy

        Arguments:
            .. note::

                The _init_learn method takes the argument from the self._cfg.learn in the config file

            - learning_rate (:obj:`float`): The learning rate fo the optimizer
            - gamma (:obj:`float`): The discount factor
            - lambda (:obj:`float`): The lambda factor, determining the mix of bootstrapping\
                vs further accumulation of multistep returns at each timestep,
            - value_wight(:obj:`float`): The weight of value loss in total loss
            - entropy_weight(:obj:`float`): The weight of entropy loss in total loss
            - agent_num (:obj:`int`): Since this is a multi-agent algorithm, we need to input the agent num.
            - batch_size (:obj:`int`): Need batch size info to init hidden_state plugins
        """
        self._priority = self._cfg.priority
        self._priority_IS_weight = self._cfg.priority_IS_weight
        assert not self._priority, "not implemented priority in COMA"
        self._optimizer = Adam(self._model.parameters(), lr=self._cfg.learn.learning_rate)
        self._gamma = self._cfg.learn.discount_factor
        self._lambda = self._cfg.learn.td_lambda
        self._policy_weight = self._cfg.learn.policy_weight
        self._value_weight = self._cfg.learn.value_weight
        self._entropy_weight = self._cfg.learn.entropy_weight

        self._target_model = copy.deepcopy(self._model)
        self._target_model = model_wrap(
            self._target_model,
            wrapper_name='target',
            update_type='momentum',
            update_kwargs={'theta': self._cfg.learn.target_update_theta}
        )
        self._target_model = model_wrap(
            self._target_model,
            wrapper_name='hidden_state',
            state_num=self._cfg.learn.batch_size,
            init_fn=lambda: [None for _ in range(self._cfg.model.agent_num)]
        )
        self._learn_model = model_wrap(
            self._model,
            wrapper_name='hidden_state',
            state_num=self._cfg.learn.batch_size,
            init_fn=lambda: [None for _ in range(self._cfg.model.agent_num)]
        )
        self._learn_model.reset()
        self._target_model.reset()

    def _data_preprocess_learn(self, data: List[Any]) -> dict:
        r"""
        Overview:
            Preprocess the data to fit the required data format for learning

        Arguments:
            - data (:obj:`List[Dict[str, Any]]`): the data collected from collect function, the Dict
                in data should contain keys including at least ['obs', 'action', 'reward']

        Returns:
            - data (:obj:`Dict[str, Any]`): the processed data, including at least \
                ['obs', 'action', 'reward', 'done', 'weight']
        """
        # data preprocess
        data = timestep_collate(data)
        assert set(data.keys()) > set(['obs', 'action', 'reward'])
        if self._cuda:
            data = to_device(data, self._device)
        data['weight'] = data.get('weight', None)
        data['done'] = data['done'].float()
        return data

    def _forward_learn(self, data: dict) -> Dict[str, Any]:
        r"""
        Overview:
            Forward and backward function of learn mode, acquire the data and calculate the loss and\
            optimize learner model
        Arguments:
            - data (:obj:`Dict[str, Any]`): Dict type data, a batch of data for training, values are torch.Tensor or \
                np.ndarray or dict/list combinations.
        Returns:
            - info_dict (:obj:`Dict[str, Any]`): Dict type data, a info dict indicated training result, which will be \
                recorded in text log and tensorboard, values are python scalar or a list of scalars.
        ArgumentsKeys:
            - necessary: ``obs``, ``action``, ``reward``, ``done``, ``weight``
        ReturnsKeys:
            - necessary: ``cur_lr``, ``total_loss``, ``policy_loss``, ``value_loss``, ``entropy_loss``
                - cur_lr (:obj:`float`): Current learning rate
                - total_loss (:obj:`float`): The calculated loss
                - policy_loss (:obj:`float`): The policy(actor) loss of coma
                - value_loss (:obj:`float`): The value(critic) loss of coma
                - entropy_loss (:obj:`float`): The entropy loss
        """
        data = self._data_preprocess_learn(data)
        # forward
        self._learn_model.train()
        self._target_model.train()
        self._learn_model.reset(state=data['prev_state'][0])
        self._target_model.reset(state=data['prev_state'][0])
        q_value = self._learn_model.forward(data, mode='compute_critic')['q_value']
        with torch.no_grad():
            target_q_value = self._target_model.forward(data, mode='compute_critic')['q_value']
        logit = self._learn_model.forward(data, mode='compute_actor')['logit']
        logit[data['obs']['action_mask'] == 0.0] = -9999999

        data = coma_data(logit, data['action'], q_value, target_q_value, data['reward'], data['weight'])
        coma_loss = coma_error(data, self._gamma, self._lambda)
        total_loss = self._policy_weight * coma_loss.policy_loss + self._value_weight * coma_loss.q_value_loss - \
            self._entropy_weight * coma_loss.entropy_loss

        # update
        self._optimizer.zero_grad()
        total_loss.backward()
        self._optimizer.step()
        # after update
        self._target_model.update(self._learn_model.state_dict())
        return {
            'cur_lr': self._optimizer.defaults['lr'],
            'total_loss': total_loss.item(),
            'policy_loss': coma_loss.policy_loss.item(),
            'value_loss': coma_loss.q_value_loss.item(),
            'entropy_loss': coma_loss.entropy_loss.item(),
        }

    def _reset_learn(self, data_id: Optional[List[int]] = None) -> None:
        self._learn_model.reset(data_id=data_id)

    def _state_dict_learn(self) -> Dict[str, Any]:
        return {
            'model': self._learn_model.state_dict(),
            'target_model': self._target_model.state_dict(),
            'optimizer': self._optimizer.state_dict(),
        }

    def _load_state_dict_learn(self, state_dict: Dict[str, Any]) -> None:
        self._learn_model.load_state_dict(state_dict['model'])
        self._target_model.load_state_dict(state_dict['target_model'])
        self._optimizer.load_state_dict(state_dict['optimizer'])

    def _init_collect(self) -> None:
        r"""
        Overview:
            Collect mode init moethod. Called by ``self.__init__``.
            Init traj and unroll length, collect model.
            Model has eps_greedy_sample wrapper and hidden state wrapper
        """
        self._unroll_len = self._cfg.collect.unroll_len
        self._collect_model = model_wrap(
            self._model,
            wrapper_name='hidden_state',
            state_num=self._cfg.collect.env_num,
            save_prev_state=True,
            init_fn=lambda: [None for _ in range(self._cfg.model.agent_num)]
        )
        self._collect_model = model_wrap(self._collect_model, wrapper_name='eps_greedy_sample')
        self._collect_model.reset()

    def _forward_collect(self, data: dict, eps: float) -> dict:
        r"""
        Overview:
            Collect output according to eps_greedy plugin

        Arguments:
            - data (:obj:`Dict[str, Any]`): Dict type data, stacked env data for predicting policy_output(action), \
                values are torch.Tensor or np.ndarray or dict/list combinations, keys are env_id indicated by integer.
            - eps (:obj:`float`): epsilon value for exploration, which is decayed by collected env step.
        Returns:
            - output (:obj:`Dict[int, Any]`): Dict type data, including at least inferred action according to input obs.
        ReturnsKeys
            - necessary: ``action``
        """
        data_id = list(data.keys())
        data = default_collate(list(data.values()))
        if self._cuda:
            data = to_device(data, self._device)
        data = {'obs': data}
        self._collect_model.eval()
        with torch.no_grad():
            output = self._collect_model.forward(data, eps=eps, data_id=data_id, mode='compute_actor')
        if self._cuda:
            output = to_device(output, 'cpu')
        output = default_decollate(output)
        return {i: d for i, d in zip(data_id, output)}

    def _reset_collect(self, data_id: Optional[List[int]] = None) -> None:
        self._collect_model.reset(data_id=data_id)

    def _process_transition(self, obs: Any, model_output: dict, timestep: namedtuple) -> dict:
        r"""
        Overview:
            Generate dict type transition data from inputs.
        Arguments:
            - obs (:obj:`Any`): Env observation
            - model_output (:obj:`dict`): Output of collect model, including at least ['action', 'prev_state']
            - timestep (:obj:`namedtuple`): Output after env step, including at least ['obs', 'reward', 'done'] \
                (here 'obs' indicates obs after env step).
        Returns:
            - transition (:obj:`dict`): Dict type transition data.
        """
        transition = {
            'obs': obs,
            'next_obs': timestep.obs,
            'prev_state': model_output['prev_state'],
            'action': model_output['action'],
            'reward': timestep.reward,
            'done': timestep.done,
        }
        return transition

    def _init_eval(self) -> None:
        r"""
        Overview:
            Evaluate mode init method. Called by ``self.__init__``.
            Init eval model with argmax strategy and hidden_state plugin.
        """
        self._eval_model = model_wrap(
            self._model,
            wrapper_name='hidden_state',
            state_num=self._cfg.eval.env_num,
            save_prev_state=True,
            init_fn=lambda: [None for _ in range(self._cfg.model.agent_num)]
        )
        self._eval_model = model_wrap(self._eval_model, wrapper_name='argmax_sample')
        self._eval_model.reset()

    def _forward_eval(self, data: dict) -> dict:
        r"""
        Overview:
            Forward function of eval mode, similar to ``self._forward_collect``.
        Arguments:
            - data (:obj:`Dict[str, Any]`): Dict type data, stacked env data for predicting policy_output(action), \
                values are torch.Tensor or np.ndarray or dict/list combinations, keys are env_id indicated by integer.
        Returns:
            - output (:obj:`Dict[int, Any]`): The dict of predicting action for the interaction with env.
        ReturnsKeys
            - necessary: ``action``
        """
        data_id = list(data.keys())
        data = default_collate(list(data.values()))
        if self._cuda:
            data = to_device(data, self._device)
        data = {'obs': data}
        self._eval_model.eval()
        with torch.no_grad():
            output = self._eval_model.forward(data, data_id=data_id, mode='compute_actor')
        if self._cuda:
            output = to_device(output, 'cpu')
        output = default_decollate(output)
        return {i: d for i, d in zip(data_id, output)}

    def _reset_eval(self, data_id: Optional[List[int]] = None) -> None:
        self._eval_model.reset(data_id=data_id)

    def _get_train_sample(self, data: list) -> Union[None, List[Any]]:
        r"""
        Overview:
            Get the train sample from trajectory

        Arguments:
            - data (:obj:`list`): The trajectory's cache

        Returns:
            - samples (:obj:`dict`): The training samples generated
        """
        return get_train_sample(data, self._unroll_len)

    def default_model(self) -> Tuple[str, List[str]]:
        """
        Overview:
            Return this algorithm default model setting for demonstration.
        Returns:
            - model_info (:obj:`Tuple[str, List[str]]`): model name and mode import_names

        .. note::
            The user can define and use customized network model but must obey the same inferface definition indicated \
            by import_names path. For coma, ``ding.model.coma.coma``
        """
        return 'coma', ['ding.model.template.coma']

    def _monitor_vars_learn(self) -> List[str]:
        r"""
        Overview:
            Return variables' name if variables are to used in monitor.
        Returns:
            - vars (:obj:`List[str]`): Variables' name list.
        """
        return super()._monitor_vars_learn() + ['policy_loss', 'value_loss', 'entropy_loss']<|MERGE_RESOLUTION|>--- conflicted
+++ resolved
@@ -84,11 +84,7 @@
         ),
         collect=dict(
             # (int) collect n_sample data, train model n_iteration time
-<<<<<<< HEAD
-            n_episode=32,
-=======
             # n_episode=32,
->>>>>>> 8a108c7c
             # (int) unroll length of a train iteration(gradient update step)
             unroll_len=20,
         ),

--- conflicted
+++ resolved
@@ -19,7 +19,7 @@
 from .ddpg import DDPGPolicy
 from .td3 import TD3Policy
 from .td3_bc import TD3BCPolicy
-from .sac import SACPolicy
+from .sac import SACPolicy, SACDiscretePolicy
 from .qmix import QMIXPolicy
 from .wqmix import WQMIXPolicy
 from .collaq import CollaQPolicy
@@ -34,11 +34,7 @@
 
 from .d4pg import D4PGPolicy
 from .cql import CQLPolicy, CQLDiscretePolicy
-<<<<<<< HEAD
-from .sac import SACDiscretePolicy
-=======
 from .pdqn import PDQNPolicy
->>>>>>> e8e1d09d
 
 
 class EpsCommandModePolicy(CommandModePolicy):
@@ -283,11 +279,11 @@
     pass
 
 
-<<<<<<< HEAD
+@POLICY_REGISTRY.register('pdqn_command')
+class PDQNCommandModePolicy(PDQNPolicy, EpsCommandModePolicy):
+    pass
+
+
 @POLICY_REGISTRY.register('sac_discrete_command')
 class SACDiscreteCommandModePolicy(SACDiscretePolicy, EpsCommandModePolicy):
-=======
-@POLICY_REGISTRY.register('pdqn_command')
-class PDQNCommandModePolicy(PDQNPolicy, EpsCommandModePolicy):
->>>>>>> e8e1d09d
     pass
--- conflicted
+++ resolved
@@ -8,10 +8,7 @@
 from .iqn import IQNPolicy
 from .rainbow import RainbowDQNPolicy
 from .r2d2 import R2D2Policy
-<<<<<<< HEAD
-=======
 from .r2d2_gtrxl import R2D2GTrXLPolicy
->>>>>>> 8a108c7c
 from .r2d2_collect_traj import R2D2CollectTrajPolicy
 from .sqn import SQNPolicy
 from .ppo import PPOPolicy, PPOOffPolicy
@@ -22,14 +19,9 @@
 from .ngu import NGUPolicy
 from .ddpg import DDPGPolicy
 from .td3 import TD3Policy
-<<<<<<< HEAD
-from .td3_bc import TD3BCPolicy
-from .sac import SACPolicy
-=======
 from .td3_vae import TD3VAEPolicy
 from .td3_bc import TD3BCPolicy
 from .sac import SACPolicy, SACDiscretePolicy
->>>>>>> 8a108c7c
 from .qmix import QMIXPolicy
 from .wqmix import WQMIXPolicy
 from .collaq import CollaQPolicy
@@ -63,11 +55,7 @@
         Overview:
             Collect mode setting information including eps
         Arguments:
-<<<<<<< HEAD
-            - command_info (:obj:`dict`): Dict type, including at least ['learner_step', 'envstep']
-=======
             - command_info (:obj:`dict`): Dict type, including at least ['learner_train_iter', 'collector_envstep']
->>>>>>> 8a108c7c
         Returns:
            - collect_setting (:obj:`dict`): Including eps in collect mode.
         """
@@ -134,14 +122,11 @@
     pass
 
 
-<<<<<<< HEAD
-=======
 @POLICY_REGISTRY.register('r2d2_gtrxl_command')
 class R2D2GTrXLCommandModePolicy(R2D2GTrXLPolicy, EpsCommandModePolicy):
     pass
 
 
->>>>>>> 8a108c7c
 @POLICY_REGISTRY.register('r2d2_collect_traj_command')
 class R2D2CollectTrajCommandModePolicy(R2D2CollectTrajPolicy, DummyCommandModePolicy):
     pass
@@ -236,14 +221,11 @@
     pass
 
 
-<<<<<<< HEAD
-=======
 @POLICY_REGISTRY.register('td3_vae_command')
 class TD3VAECommandModePolicy(TD3VAEPolicy, DummyCommandModePolicy):
     pass
 
 
->>>>>>> 8a108c7c
 @POLICY_REGISTRY.register('td3_bc_command')
 class TD3BCCommandModePolicy(TD3BCPolicy, DummyCommandModePolicy):
     pass
@@ -311,12 +293,9 @@
 
 @POLICY_REGISTRY.register('pdqn_command')
 class PDQNCommandModePolicy(PDQNPolicy, EpsCommandModePolicy):
-<<<<<<< HEAD
-=======
     pass
 
 
 @POLICY_REGISTRY.register('sac_discrete_command')
 class SACDiscreteCommandModePolicy(SACDiscretePolicy, EpsCommandModePolicy):
->>>>>>> 8a108c7c
     pass
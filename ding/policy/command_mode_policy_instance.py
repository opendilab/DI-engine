--- conflicted
+++ resolved
@@ -8,10 +8,7 @@
 from .iqn import IQNPolicy
 from .rainbow import RainbowDQNPolicy
 from .r2d2 import R2D2Policy
-<<<<<<< HEAD
-=======
 from .r2d2_gtrxl import R2D2GTrXLPolicy
->>>>>>> 62d61b5b
 from .r2d2_collect_traj import R2D2CollectTrajPolicy
 from .sqn import SQNPolicy
 from .ppo import PPOPolicy, PPOOffPolicy
@@ -22,14 +19,9 @@
 from .ngu import NGUPolicy
 from .ddpg import DDPGPolicy
 from .td3 import TD3Policy
-<<<<<<< HEAD
-from .td3_bc import TD3BCPolicy
-from .sac import SACPolicy
-=======
 from .td3_vae import TD3VAEPolicy
 from .td3_bc import TD3BCPolicy
 from .sac import SACPolicy, SACDiscretePolicy
->>>>>>> 62d61b5b
 from .qmix import QMIXPolicy
 from .wqmix import WQMIXPolicy
 from .collaq import CollaQPolicy
@@ -44,10 +36,7 @@
 
 from .d4pg import D4PGPolicy
 from .cql import CQLPolicy, CQLDiscretePolicy
-<<<<<<< HEAD
-=======
 from .pdqn import PDQNPolicy
->>>>>>> 62d61b5b
 
 
 class EpsCommandModePolicy(CommandModePolicy):
@@ -66,11 +55,7 @@
         Overview:
             Collect mode setting information including eps
         Arguments:
-<<<<<<< HEAD
-            - command_info (:obj:`dict`): Dict type, including at least ['learner_step', 'envstep']
-=======
             - command_info (:obj:`dict`): Dict type, including at least ['learner_train_iter', 'collector_envstep']
->>>>>>> 62d61b5b
         Returns:
            - collect_setting (:obj:`dict`): Including eps in collect mode.
         """
@@ -137,14 +122,11 @@
     pass
 
 
-<<<<<<< HEAD
-=======
 @POLICY_REGISTRY.register('r2d2_gtrxl_command')
 class R2D2GTrXLCommandModePolicy(R2D2GTrXLPolicy, EpsCommandModePolicy):
     pass
 
 
->>>>>>> 62d61b5b
 @POLICY_REGISTRY.register('r2d2_collect_traj_command')
 class R2D2CollectTrajCommandModePolicy(R2D2CollectTrajPolicy, DummyCommandModePolicy):
     pass
@@ -239,14 +221,11 @@
     pass
 
 
-<<<<<<< HEAD
-=======
 @POLICY_REGISTRY.register('td3_vae_command')
 class TD3VAECommandModePolicy(TD3VAEPolicy, DummyCommandModePolicy):
     pass
 
 
->>>>>>> 62d61b5b
 @POLICY_REGISTRY.register('td3_bc_command')
 class TD3BCCommandModePolicy(TD3BCPolicy, DummyCommandModePolicy):
     pass
@@ -309,8 +288,6 @@
 
 @POLICY_REGISTRY.register('d4pg_command')
 class D4PGCommandModePolicy(D4PGPolicy, DummyCommandModePolicy):
-<<<<<<< HEAD
-=======
     pass
 
 
@@ -321,5 +298,4 @@
 
 @POLICY_REGISTRY.register('sac_discrete_command')
 class SACDiscreteCommandModePolicy(SACDiscretePolicy, EpsCommandModePolicy):
->>>>>>> 62d61b5b
     pass
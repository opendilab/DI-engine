--- conflicted
+++ resolved
@@ -28,13 +28,10 @@
 from .acer import ACERPolicy
 from .qtran import QTRANPolicy
 from .sql import SQLPolicy
-<<<<<<< HEAD
 
 from .dqfd import DQFDPolicy
 from .r2d3 import R2D3Policy
-=======
-from .dqfd import DQFDPolicy
->>>>>>> fed80b44
+
 from .d4pg import D4PGPolicy
 from .cql import CQLPolicy, CQLDiscretePolicy
 

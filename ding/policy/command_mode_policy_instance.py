--- conflicted
+++ resolved
@@ -47,11 +47,8 @@
 from .sac import SQILSACPolicy
 from .madqn import MADQNPolicy
 from .bdq import BDQPolicy
-<<<<<<< HEAD
+from .edac import EDACPolicy
 from .prompt_pg import PromptPGPolicy
-=======
-from .edac import EDACPolicy
->>>>>>> 58044027
 
 
 class EpsCommandModePolicy(CommandModePolicy):

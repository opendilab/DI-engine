--- conflicted
+++ resolved
@@ -19,11 +19,7 @@
 from .ddpg import DDPGPolicy
 from .td3 import TD3Policy
 from .td3_bc import TD3BCPolicy
-<<<<<<< HEAD
-from .sac import SACPolicy
-=======
 from .sac import SACPolicy, SACDiscretePolicy
->>>>>>> 303b4d36
 from .qmix import QMIXPolicy
 from .wqmix import WQMIXPolicy
 from .collaq import CollaQPolicy
@@ -38,10 +34,7 @@
 
 from .d4pg import D4PGPolicy
 from .cql import CQLPolicy, CQLDiscretePolicy
-<<<<<<< HEAD
-=======
 from .pdqn import PDQNPolicy
->>>>>>> 303b4d36
 
 
 class EpsCommandModePolicy(CommandModePolicy):
@@ -283,8 +276,6 @@
 
 @POLICY_REGISTRY.register('d4pg_command')
 class D4PGCommandModePolicy(D4PGPolicy, DummyCommandModePolicy):
-<<<<<<< HEAD
-=======
     pass
 
 
@@ -295,5 +286,4 @@
 
 @POLICY_REGISTRY.register('sac_discrete_command')
 class SACDiscreteCommandModePolicy(SACDiscretePolicy, EpsCommandModePolicy):
->>>>>>> 303b4d36
     pass
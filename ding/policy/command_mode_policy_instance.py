--- conflicted
+++ resolved
@@ -342,11 +342,11 @@
     pass
 
 
-<<<<<<< HEAD
 @POLICY_REGISTRY.register('bc_command')
 class BCCommandModePolicy(DiscreteBehaviourCloningPolicy, EpsCommandModePolicy):
-=======
+    pass
+
+
 @POLICY_REGISTRY.register('sqil_sac_command')
 class SQILSACCommandModePolicy(SQILSACPolicy, DummyCommandModePolicy):
->>>>>>> 7575a7c9
     pass
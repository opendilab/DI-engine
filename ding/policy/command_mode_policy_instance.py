from ding.utils import POLICY_REGISTRY
from ding.rl_utils import get_epsilon_greedy_fn
from .base_policy import CommandModePolicy

from .dqn import DQNPolicy
from .c51 import C51Policy
from .qrdqn import QRDQNPolicy
from .iqn import IQNPolicy
from .rainbow import RainbowDQNPolicy
from .r2d2 import R2D2Policy
from .r2d2_collect_traj import R2D2CollectTrajPolicy
from .sqn import SQNPolicy
from .ppo import PPOPolicy, PPOOffPolicy
from .ppo_offpolicy_collect_traj import PPOOffCollectTrajPolicy
from .ppg import PPGPolicy
from .a2c import A2CPolicy
from .impala import IMPALAPolicy
from .ngu import NGUPolicy
from .ddpg import DDPGPolicy
from .td3 import TD3Policy
from .td3_bc import TD3BCPolicy
from .sac import SACPolicy
from .qmix import QMIXPolicy
from .wqmix import WQMIXPolicy
from .collaq import CollaQPolicy
from .coma import COMAPolicy
from .atoc import ATOCPolicy
from .acer import ACERPolicy
from .qtran import QTRANPolicy
from .sql import SQLPolicy
<<<<<<< HEAD
from .diayn import DIAYNPolicy
from .cql import CQLPolicy
=======

from .dqfd import DQFDPolicy
from .r2d3 import R2D3Policy

from .d4pg import D4PGPolicy
from .cql import CQLPolicy, CQLDiscretePolicy
>>>>>>> 3a91c429


class EpsCommandModePolicy(CommandModePolicy):

    def _init_command(self) -> None:
        r"""
        Overview:
            Command mode init method. Called by ``self.__init__``.
            Set the eps_greedy rule according to the config for command
        """
        eps_cfg = self._cfg.other.eps
        self.epsilon_greedy = get_epsilon_greedy_fn(eps_cfg.start, eps_cfg.end, eps_cfg.decay, eps_cfg.type)

    def _get_setting_collect(self, command_info: dict) -> dict:
        r"""
        Overview:
            Collect mode setting information including eps
        Arguments:
            - command_info (:obj:`dict`): Dict type, including at least ['learner_step', 'envstep']
        Returns:
           - collect_setting (:obj:`dict`): Including eps in collect mode.
        """
        # Decay according to `learner_step`
        # step = command_info['learner_step']
        # Decay according to `envstep`
        step = command_info['envstep']
        return {'eps': self.epsilon_greedy(step)}

    def _get_setting_learn(self, command_info: dict) -> dict:
        return {}

    def _get_setting_eval(self, command_info: dict) -> dict:
        return {}


class DummyCommandModePolicy(CommandModePolicy):

    def _init_command(self) -> None:
        pass

    def _get_setting_collect(self, command_info: dict) -> dict:
        return {}

    def _get_setting_learn(self, command_info: dict) -> dict:
        return {}

    def _get_setting_eval(self, command_info: dict) -> dict:
        return {}


@POLICY_REGISTRY.register('dqn_command')
class DQNCommandModePolicy(DQNPolicy, EpsCommandModePolicy):
    pass


@POLICY_REGISTRY.register('dqfd_command')
class DQFDCommandModePolicy(DQFDPolicy, EpsCommandModePolicy):
    pass


@POLICY_REGISTRY.register('c51_command')
class C51CommandModePolicy(C51Policy, EpsCommandModePolicy):
    pass


@POLICY_REGISTRY.register('qrdqn_command')
class QRDQNCommandModePolicy(QRDQNPolicy, EpsCommandModePolicy):
    pass


@POLICY_REGISTRY.register('iqn_command')
class IQNCommandModePolicy(IQNPolicy, EpsCommandModePolicy):
    pass


@POLICY_REGISTRY.register('rainbow_command')
class RainbowDQNCommandModePolicy(RainbowDQNPolicy, EpsCommandModePolicy):
    pass


@POLICY_REGISTRY.register('r2d2_command')
class R2D2CommandModePolicy(R2D2Policy, EpsCommandModePolicy):
    pass


@POLICY_REGISTRY.register('r2d2_collect_traj_command')
class R2D2CollectTrajCommandModePolicy(R2D2CollectTrajPolicy, DummyCommandModePolicy):
    pass


@POLICY_REGISTRY.register('r2d3_command')
class R2D3CommandModePolicy(R2D3Policy, EpsCommandModePolicy):
    pass


@POLICY_REGISTRY.register('sqn_command')
class SQNCommandModePolicy(SQNPolicy, DummyCommandModePolicy):
    pass


@POLICY_REGISTRY.register('sql_command')
class SQLCommandModePolicy(SQLPolicy, EpsCommandModePolicy):
    pass


@POLICY_REGISTRY.register('ppo_command')
class PPOCommandModePolicy(PPOPolicy, DummyCommandModePolicy):
    pass


@POLICY_REGISTRY.register('ppo_offpolicy_command')
class PPOOffCommandModePolicy(PPOOffPolicy, DummyCommandModePolicy):
    pass


@POLICY_REGISTRY.register('ppo_offpolicy_collect_traj_command')
class PPOOffCollectTrajCommandModePolicy(PPOOffCollectTrajPolicy, DummyCommandModePolicy):
    pass


@POLICY_REGISTRY.register('a2c_command')
class A2CCommandModePolicy(A2CPolicy, DummyCommandModePolicy):
    pass


@POLICY_REGISTRY.register('impala_command')
class IMPALACommandModePolicy(IMPALAPolicy, DummyCommandModePolicy):
    pass


@POLICY_REGISTRY.register('ppg_command')
class PPGCommandModePolicy(PPGPolicy, DummyCommandModePolicy):
    pass


@POLICY_REGISTRY.register('ddpg_command')
class DDPGCommandModePolicy(DDPGPolicy, CommandModePolicy):

    def _init_command(self) -> None:
        r"""
        Overview:
            Command mode init method. Called by ``self.__init__``.
            If hybrid action space, set the eps_greedy rule according to the config for command,
            otherwise, just a empty method
        """
        if self._cfg.action_space == 'hybrid':
            eps_cfg = self._cfg.other.eps
            self.epsilon_greedy = get_epsilon_greedy_fn(eps_cfg.start, eps_cfg.end, eps_cfg.decay, eps_cfg.type)

    def _get_setting_collect(self, command_info: dict) -> dict:
        r"""
        Overview:
            Collect mode setting information including eps when hybrid action space
        Arguments:
            - command_info (:obj:`dict`): Dict type, including at least ['learner_step', 'envstep']
        Returns:
           - collect_setting (:obj:`dict`): Including eps in collect mode.
        """
        if self._cfg.action_space == 'hybrid':
            # Decay according to `learner_step`
            # step = command_info['learner_step']
            # Decay according to `envstep`
            step = command_info['envstep']
            return {'eps': self.epsilon_greedy(step)}
        else:
            return {}

    def _get_setting_learn(self, command_info: dict) -> dict:
        return {}

    def _get_setting_eval(self, command_info: dict) -> dict:
        return {}


@POLICY_REGISTRY.register('td3_command')
class TD3CommandModePolicy(TD3Policy, DummyCommandModePolicy):
    pass


@POLICY_REGISTRY.register('td3_bc_command')
class TD3BCCommandModePolicy(TD3BCPolicy, DummyCommandModePolicy):
    pass


@POLICY_REGISTRY.register('sac_command')
class SACCommandModePolicy(SACPolicy, DummyCommandModePolicy):
    pass


@POLICY_REGISTRY.register('diayn_command')
class DIAYNCommandModePolicy(DIAYNPolicy, DummyCommandModePolicy):
    pass


@POLICY_REGISTRY.register('cql_command')
class CQLCommandModePolicy(CQLPolicy, DummyCommandModePolicy):
    pass


@POLICY_REGISTRY.register('cql_discrete_command')
class CQLDiscreteCommandModePolicy(CQLDiscretePolicy, EpsCommandModePolicy):
    pass


@POLICY_REGISTRY.register('qmix_command')
class QMIXCommandModePolicy(QMIXPolicy, EpsCommandModePolicy):
    pass


@POLICY_REGISTRY.register('wqmix_command')
class WQMIXCommandModePolicy(WQMIXPolicy, EpsCommandModePolicy):
    pass


@POLICY_REGISTRY.register('collaq_command')
class CollaQCommandModePolicy(CollaQPolicy, EpsCommandModePolicy):
    pass


@POLICY_REGISTRY.register('coma_command')
class COMACommandModePolicy(COMAPolicy, EpsCommandModePolicy):
    pass


@POLICY_REGISTRY.register('atoc_command')
class ATOCCommandModePolicy(ATOCPolicy, DummyCommandModePolicy):
    pass


@POLICY_REGISTRY.register('acer_command')
class ACERCommandModePolisy(ACERPolicy, DummyCommandModePolicy):
    pass


@POLICY_REGISTRY.register('qtran_command')
class QTRANCommandModePolicy(QTRANPolicy, EpsCommandModePolicy):
    pass


@POLICY_REGISTRY.register('ngu_command')
class NGUCommandModePolicy(NGUPolicy, EpsCommandModePolicy):
    pass


@POLICY_REGISTRY.register('d4pg_command')
class D4PGCommandModePolicy(D4PGPolicy, DummyCommandModePolicy):
    pass<|MERGE_RESOLUTION|>--- conflicted
+++ resolved
@@ -28,17 +28,12 @@
 from .acer import ACERPolicy
 from .qtran import QTRANPolicy
 from .sql import SQLPolicy
-<<<<<<< HEAD
 from .diayn import DIAYNPolicy
-from .cql import CQLPolicy
-=======
-
 from .dqfd import DQFDPolicy
 from .r2d3 import R2D3Policy
 
 from .d4pg import D4PGPolicy
 from .cql import CQLPolicy, CQLDiscretePolicy
->>>>>>> 3a91c429
 
 
 class EpsCommandModePolicy(CommandModePolicy):

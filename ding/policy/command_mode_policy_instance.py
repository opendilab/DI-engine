from ding.utils import POLICY_REGISTRY
from ding.rl_utils import get_epsilon_greedy_fn
from .base_policy import CommandModePolicy

from .dqn import DQNPolicy, DQNSTDIMPolicy
from .mdqn import MDQNPolicy
from .c51 import C51Policy
from .qrdqn import QRDQNPolicy
from .iqn import IQNPolicy
from .fqf import FQFPolicy
from .rainbow import RainbowDQNPolicy
from .r2d2 import R2D2Policy
from .r2d2_gtrxl import R2D2GTrXLPolicy
from .r2d2_collect_traj import R2D2CollectTrajPolicy
from .sqn import SQNPolicy
from .ppo import PPOPolicy, PPOOffPolicy, PPOPGPolicy, PPOSTDIMPolicy
from .offppo_collect_traj import OffPPOCollectTrajPolicy
from .ppg import PPGPolicy, PPGOffPolicy
from .pg import PGPolicy
from .a2c import A2CPolicy
from .impala import IMPALAPolicy
from .ngu import NGUPolicy
from .ddpg import DDPGPolicy
from .td3 import TD3Policy
from .td3_vae import TD3VAEPolicy
from .td3_bc import TD3BCPolicy
from .sac import SACPolicy, DiscreteSACPolicy, SQILSACPolicy
from .mbpolicy.mbsac import MBSACPolicy, STEVESACPolicy
from .mbpolicy.dreamer import DREAMERPolicy
from .qmix import QMIXPolicy
from .wqmix import WQMIXPolicy
from .collaq import CollaQPolicy
from .coma import COMAPolicy
from .atoc import ATOCPolicy
from .acer import ACERPolicy
from .qtran import QTRANPolicy
from .sql import SQLPolicy
from .bc import BehaviourCloningPolicy
from .ibc import IBCPolicy

from .dqfd import DQFDPolicy
from .r2d3 import R2D3Policy

from .d4pg import D4PGPolicy
from .cql import CQLPolicy, DiscreteCQLPolicy
from .dt import DTPolicy
from .pdqn import PDQNPolicy
from .madqn import MADQNPolicy
from .bdq import BDQPolicy
from .bcq import BCQPolicy
from .edac import EDACPolicy
from .prompt_pg import PromptPGPolicy
<<<<<<< HEAD
from .happo import HAPPOPolicy
=======
from .plan_diffuser import PDPolicy
>>>>>>> 4d530742


class EpsCommandModePolicy(CommandModePolicy):

    def _init_command(self) -> None:
        r"""
        Overview:
            Command mode init method. Called by ``self.__init__``.
            Set the eps_greedy rule according to the config for command
        """
        eps_cfg = self._cfg.other.eps
        self.epsilon_greedy = get_epsilon_greedy_fn(eps_cfg.start, eps_cfg.end, eps_cfg.decay, eps_cfg.type)

    def _get_setting_collect(self, command_info: dict) -> dict:
        r"""
        Overview:
            Collect mode setting information including eps
        Arguments:
            - command_info (:obj:`dict`): Dict type, including at least ['learner_train_iter', 'collector_envstep']
        Returns:
           - collect_setting (:obj:`dict`): Including eps in collect mode.
        """
        # Decay according to `learner_train_iter`
        # step = command_info['learner_train_iter']
        # Decay according to `envstep`
        step = command_info['envstep']
        return {'eps': self.epsilon_greedy(step)}

    def _get_setting_learn(self, command_info: dict) -> dict:
        return {}

    def _get_setting_eval(self, command_info: dict) -> dict:
        return {}


class DummyCommandModePolicy(CommandModePolicy):

    def _init_command(self) -> None:
        pass

    def _get_setting_collect(self, command_info: dict) -> dict:
        return {}

    def _get_setting_learn(self, command_info: dict) -> dict:
        return {}

    def _get_setting_eval(self, command_info: dict) -> dict:
        return {}


@POLICY_REGISTRY.register('bdq_command')
class BDQCommandModePolicy(BDQPolicy, EpsCommandModePolicy):
    pass


@POLICY_REGISTRY.register('mdqn_command')
class MDQNCommandModePolicy(MDQNPolicy, EpsCommandModePolicy):
    pass


@POLICY_REGISTRY.register('dqn_command')
class DQNCommandModePolicy(DQNPolicy, EpsCommandModePolicy):
    pass


@POLICY_REGISTRY.register('dqn_stdim_command')
class DQNSTDIMCommandModePolicy(DQNSTDIMPolicy, EpsCommandModePolicy):
    pass


@POLICY_REGISTRY.register('dqfd_command')
class DQFDCommandModePolicy(DQFDPolicy, EpsCommandModePolicy):
    pass


@POLICY_REGISTRY.register('c51_command')
class C51CommandModePolicy(C51Policy, EpsCommandModePolicy):
    pass


@POLICY_REGISTRY.register('qrdqn_command')
class QRDQNCommandModePolicy(QRDQNPolicy, EpsCommandModePolicy):
    pass


@POLICY_REGISTRY.register('iqn_command')
class IQNCommandModePolicy(IQNPolicy, EpsCommandModePolicy):
    pass


@POLICY_REGISTRY.register('fqf_command')
class FQFCommandModePolicy(FQFPolicy, EpsCommandModePolicy):
    pass


@POLICY_REGISTRY.register('rainbow_command')
class RainbowDQNCommandModePolicy(RainbowDQNPolicy, EpsCommandModePolicy):
    pass


@POLICY_REGISTRY.register('r2d2_command')
class R2D2CommandModePolicy(R2D2Policy, EpsCommandModePolicy):
    pass


@POLICY_REGISTRY.register('r2d2_gtrxl_command')
class R2D2GTrXLCommandModePolicy(R2D2GTrXLPolicy, EpsCommandModePolicy):
    pass


@POLICY_REGISTRY.register('r2d2_collect_traj_command')
class R2D2CollectTrajCommandModePolicy(R2D2CollectTrajPolicy, DummyCommandModePolicy):
    pass


@POLICY_REGISTRY.register('r2d3_command')
class R2D3CommandModePolicy(R2D3Policy, EpsCommandModePolicy):
    pass


@POLICY_REGISTRY.register('sqn_command')
class SQNCommandModePolicy(SQNPolicy, DummyCommandModePolicy):
    pass


@POLICY_REGISTRY.register('sql_command')
class SQLCommandModePolicy(SQLPolicy, EpsCommandModePolicy):
    pass


@POLICY_REGISTRY.register('ppo_command')
class PPOCommandModePolicy(PPOPolicy, DummyCommandModePolicy):
    pass

@POLICY_REGISTRY.register('happo_command')
class HAPPOCommandModePolicy(HAPPOPolicy, DummyCommandModePolicy):
    pass

@POLICY_REGISTRY.register('ppo_stdim_command')
class PPOSTDIMCommandModePolicy(PPOSTDIMPolicy, DummyCommandModePolicy):
    pass


@POLICY_REGISTRY.register('ppo_pg_command')
class PPOPGCommandModePolicy(PPOPGPolicy, DummyCommandModePolicy):
    pass


@POLICY_REGISTRY.register('ppo_offpolicy_command')
class PPOOffCommandModePolicy(PPOOffPolicy, DummyCommandModePolicy):
    pass


@POLICY_REGISTRY.register('offppo_collect_traj_command')
class PPOOffCollectTrajCommandModePolicy(OffPPOCollectTrajPolicy, DummyCommandModePolicy):
    pass


@POLICY_REGISTRY.register('pg_command')
class PGCommandModePolicy(PGPolicy, DummyCommandModePolicy):
    pass


@POLICY_REGISTRY.register('a2c_command')
class A2CCommandModePolicy(A2CPolicy, DummyCommandModePolicy):
    pass


@POLICY_REGISTRY.register('impala_command')
class IMPALACommandModePolicy(IMPALAPolicy, DummyCommandModePolicy):
    pass


@POLICY_REGISTRY.register('ppg_offpolicy_command')
class PPGOffCommandModePolicy(PPGOffPolicy, DummyCommandModePolicy):
    pass


@POLICY_REGISTRY.register('ppg_command')
class PPGCommandModePolicy(PPGPolicy, DummyCommandModePolicy):
    pass


@POLICY_REGISTRY.register('madqn_command')
class MADQNCommandModePolicy(MADQNPolicy, EpsCommandModePolicy):
    pass


@POLICY_REGISTRY.register('ddpg_command')
class DDPGCommandModePolicy(DDPGPolicy, CommandModePolicy):

    def _init_command(self) -> None:
        r"""
        Overview:
            Command mode init method. Called by ``self.__init__``.
            If hybrid action space, set the eps_greedy rule according to the config for command,
            otherwise, just a empty method
        """
        if self._cfg.action_space == 'hybrid':
            eps_cfg = self._cfg.other.eps
            self.epsilon_greedy = get_epsilon_greedy_fn(eps_cfg.start, eps_cfg.end, eps_cfg.decay, eps_cfg.type)

    def _get_setting_collect(self, command_info: dict) -> dict:
        r"""
        Overview:
            Collect mode setting information including eps when hybrid action space
        Arguments:
            - command_info (:obj:`dict`): Dict type, including at least ['learner_step', 'envstep']
        Returns:
           - collect_setting (:obj:`dict`): Including eps in collect mode.
        """
        if self._cfg.action_space == 'hybrid':
            # Decay according to `learner_step`
            # step = command_info['learner_step']
            # Decay according to `envstep`
            step = command_info['envstep']
            return {'eps': self.epsilon_greedy(step)}
        else:
            return {}

    def _get_setting_learn(self, command_info: dict) -> dict:
        return {}

    def _get_setting_eval(self, command_info: dict) -> dict:
        return {}


@POLICY_REGISTRY.register('td3_command')
class TD3CommandModePolicy(TD3Policy, DummyCommandModePolicy):
    pass


@POLICY_REGISTRY.register('td3_vae_command')
class TD3VAECommandModePolicy(TD3VAEPolicy, DummyCommandModePolicy):
    pass


@POLICY_REGISTRY.register('td3_bc_command')
class TD3BCCommandModePolicy(TD3BCPolicy, DummyCommandModePolicy):
    pass


@POLICY_REGISTRY.register('sac_command')
class SACCommandModePolicy(SACPolicy, DummyCommandModePolicy):
    pass


@POLICY_REGISTRY.register('mbsac_command')
class MBSACCommandModePolicy(MBSACPolicy, DummyCommandModePolicy):
    pass


@POLICY_REGISTRY.register('stevesac_command')
class STEVESACCommandModePolicy(STEVESACPolicy, DummyCommandModePolicy):
    pass


@POLICY_REGISTRY.register('dreamer_command')
class DREAMERCommandModePolicy(DREAMERPolicy, DummyCommandModePolicy):
    pass


@POLICY_REGISTRY.register('cql_command')
class CQLCommandModePolicy(CQLPolicy, DummyCommandModePolicy):
    pass


@POLICY_REGISTRY.register('discrete_cql_command')
class DiscreteCQLCommandModePolicy(DiscreteCQLPolicy, EpsCommandModePolicy):
    pass


@POLICY_REGISTRY.register('dt_command')
class DTCommandModePolicy(DTPolicy, DummyCommandModePolicy):
    pass


@POLICY_REGISTRY.register('qmix_command')
class QMIXCommandModePolicy(QMIXPolicy, EpsCommandModePolicy):
    pass


@POLICY_REGISTRY.register('wqmix_command')
class WQMIXCommandModePolicy(WQMIXPolicy, EpsCommandModePolicy):
    pass


@POLICY_REGISTRY.register('collaq_command')
class CollaQCommandModePolicy(CollaQPolicy, EpsCommandModePolicy):
    pass


@POLICY_REGISTRY.register('coma_command')
class COMACommandModePolicy(COMAPolicy, EpsCommandModePolicy):
    pass


@POLICY_REGISTRY.register('atoc_command')
class ATOCCommandModePolicy(ATOCPolicy, DummyCommandModePolicy):
    pass


@POLICY_REGISTRY.register('acer_command')
class ACERCommandModePolisy(ACERPolicy, DummyCommandModePolicy):
    pass


@POLICY_REGISTRY.register('qtran_command')
class QTRANCommandModePolicy(QTRANPolicy, EpsCommandModePolicy):
    pass


@POLICY_REGISTRY.register('ngu_command')
class NGUCommandModePolicy(NGUPolicy, EpsCommandModePolicy):
    pass


@POLICY_REGISTRY.register('d4pg_command')
class D4PGCommandModePolicy(D4PGPolicy, DummyCommandModePolicy):
    pass


@POLICY_REGISTRY.register('pdqn_command')
class PDQNCommandModePolicy(PDQNPolicy, EpsCommandModePolicy):
    pass


@POLICY_REGISTRY.register('discrete_sac_command')
class DiscreteSACCommandModePolicy(DiscreteSACPolicy, EpsCommandModePolicy):
    pass


@POLICY_REGISTRY.register('sqil_sac_command')
class SQILSACCommandModePolicy(SQILSACPolicy, DummyCommandModePolicy):
    pass


@POLICY_REGISTRY.register('ibc_command')
class IBCCommandModePolicy(IBCPolicy, DummyCommandModePolicy):
    pass


@POLICY_REGISTRY.register('bcq_command')
class BCQCommandModelPolicy(BCQPolicy, DummyCommandModePolicy):
    pass


@POLICY_REGISTRY.register('edac_command')
class EDACCommandModelPolicy(EDACPolicy, DummyCommandModePolicy):
    pass


@POLICY_REGISTRY.register('pd_command')
class PDCommandModelPolicy(PDPolicy, DummyCommandModePolicy):
    pass


@POLICY_REGISTRY.register('bc_command')
class BCCommandModePolicy(BehaviourCloningPolicy, DummyCommandModePolicy):

    def _init_command(self) -> None:
        r"""
        Overview:
            Command mode init method. Called by ``self.__init__``.
            Set the eps_greedy rule according to the config for command
        """
        if self._cfg.continuous:
            noise_cfg = self._cfg.collect.noise_sigma
            self.epsilon_greedy = get_epsilon_greedy_fn(noise_cfg.start, noise_cfg.end, noise_cfg.decay, noise_cfg.type)
        else:
            eps_cfg = self._cfg.other.eps
            self.epsilon_greedy = get_epsilon_greedy_fn(eps_cfg.start, eps_cfg.end, eps_cfg.decay, eps_cfg.type)

    def _get_setting_collect(self, command_info: dict) -> dict:
        r"""
        Overview:
            Collect mode setting information including eps
        Arguments:
            - command_info (:obj:`dict`): Dict type, including at least ['learner_train_iter', 'collector_envstep']
        Returns:
           - collect_setting (:obj:`dict`): Including eps in collect mode.
        """
        if self._cfg.continuous:
            # Decay according to `learner_step`
            step = command_info['learner_step']
            return {'sigma': self.epsilon_greedy(step)}
        else:
            # Decay according to `envstep`
            step = command_info['envstep']
            return {'eps': self.epsilon_greedy(step)}

    def _get_setting_learn(self, command_info: dict) -> dict:
        return {}

    def _get_setting_eval(self, command_info: dict) -> dict:
        return {}


@POLICY_REGISTRY.register('prompt_pg_command')
class PromptPGCommandModePolicy(PromptPGPolicy, DummyCommandModePolicy):
    pass<|MERGE_RESOLUTION|>--- conflicted
+++ resolved
@@ -50,11 +50,8 @@
 from .bcq import BCQPolicy
 from .edac import EDACPolicy
 from .prompt_pg import PromptPGPolicy
-<<<<<<< HEAD
+from .plan_diffuser import PDPolicy
 from .happo import HAPPOPolicy
-=======
-from .plan_diffuser import PDPolicy
->>>>>>> 4d530742
 
 
 class EpsCommandModePolicy(CommandModePolicy):

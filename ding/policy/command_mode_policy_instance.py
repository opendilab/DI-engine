from ding.utils import POLICY_REGISTRY
from ding.rl_utils import get_epsilon_greedy_fn
from .base_policy import CommandModePolicy

from .dqn import DQNPolicy
from .c51 import C51Policy
from .qrdqn import QRDQNPolicy
from .iqn import IQNPolicy
from .rainbow import RainbowDQNPolicy
from .r2d2 import R2D2Policy
from .sqn import SQNPolicy
from .ppo import PPOPolicy, PPOOffPolicy
from .ppg import PPGPolicy
from .a2c import A2CPolicy
from .impala import IMPALAPolicy
from .ddpg import DDPGPolicy
from .td3 import TD3Policy
from .sac import SACPolicy
from .qmix import QMIXPolicy
from .wqmix import WQMIXPolicy
from .collaq import CollaQPolicy
from .coma import COMAPolicy
from .atoc import ATOCPolicy
from .acer import ACERPolicy
from .qtran import QTRANPolicy
from .sql import SQLPolicy
<<<<<<< HEAD
from .cql import CQLPolicy
from .dqfd import DQFDPolicy
=======
from .d4pg import D4PGPolicy
from .cql import CQLPolicy, CQLDiscretePolicy
>>>>>>> f537adf0


class EpsCommandModePolicy(CommandModePolicy):

    def _init_command(self) -> None:
        r"""
        Overview:
            Command mode init method. Called by ``self.__init__``.
            Set the eps_greedy rule according to the config for command
        """
        eps_cfg = self._cfg.other.eps
        self.epsilon_greedy = get_epsilon_greedy_fn(eps_cfg.start, eps_cfg.end, eps_cfg.decay, eps_cfg.type)

    def _get_setting_collect(self, command_info: dict) -> dict:
        r"""
        Overview:
            Collect mode setting information including eps
        Arguments:
            - command_info (:obj:`dict`): Dict type, including at least ['learner_step']
        Returns:
           - collect_setting (:obj:`dict`): Including eps in collect mode.
        """
        # Decay according to `learner_step`
        # step = command_info['learner_step']
        # Decay according to `envstep`
        step = command_info['envstep']
        return {'eps': self.epsilon_greedy(step)}

    def _get_setting_learn(self, command_info: dict) -> dict:
        return {}

    def _get_setting_eval(self, command_info: dict) -> dict:
        return {}


class DummyCommandModePolicy(CommandModePolicy):

    def _init_command(self) -> None:
        pass

    def _get_setting_collect(self, command_info: dict) -> dict:
        return {}

    def _get_setting_learn(self, command_info: dict) -> dict:
        return {}

    def _get_setting_eval(self, command_info: dict) -> dict:
        return {}


@POLICY_REGISTRY.register('dqn_command')
class DQNCommandModePolicy(DQNPolicy, EpsCommandModePolicy):
    pass


@POLICY_REGISTRY.register('dqfd_command')
class DQFDCommandModePolicy(DQFDPolicy, EpsCommandModePolicy):
    pass


@POLICY_REGISTRY.register('c51_command')
class C51CommandModePolicy(C51Policy, EpsCommandModePolicy):
    pass


@POLICY_REGISTRY.register('qrdqn_command')
class QRDQNCommandModePolicy(QRDQNPolicy, EpsCommandModePolicy):
    pass


@POLICY_REGISTRY.register('iqn_command')
class IQNCommandModePolicy(IQNPolicy, EpsCommandModePolicy):
    pass


@POLICY_REGISTRY.register('rainbow_command')
class RainbowDQNCommandModePolicy(RainbowDQNPolicy, EpsCommandModePolicy):
    pass


@POLICY_REGISTRY.register('r2d2_command')
class R2D2CommandModePolicy(R2D2Policy, EpsCommandModePolicy):
    pass


@POLICY_REGISTRY.register('sqn_command')
class SQNCommandModePolicy(SQNPolicy, DummyCommandModePolicy):
    pass


@POLICY_REGISTRY.register('sql_command')
class SQLCommandModePolicy(SQLPolicy, EpsCommandModePolicy):
    pass


@POLICY_REGISTRY.register('ppo_command')
class PPOCommandModePolicy(PPOPolicy, DummyCommandModePolicy):
    pass


@POLICY_REGISTRY.register('ppo_offpolicy_command')
class PPOOffCommandModePolicy(PPOOffPolicy, DummyCommandModePolicy):
    pass


@POLICY_REGISTRY.register('a2c_command')
class A2CCommandModePolicy(A2CPolicy, DummyCommandModePolicy):
    pass


@POLICY_REGISTRY.register('impala_command')
class IMPALACommandModePolicy(IMPALAPolicy, DummyCommandModePolicy):
    pass


@POLICY_REGISTRY.register('ppg_command')
class PPGCommandModePolicy(PPGPolicy, DummyCommandModePolicy):
    pass


@POLICY_REGISTRY.register('ddpg_command')
class DDPGCommandModePolicy(DDPGPolicy, DummyCommandModePolicy):
    pass


@POLICY_REGISTRY.register('td3_command')
class TD3CommandModePolicy(TD3Policy, DummyCommandModePolicy):
    pass


@POLICY_REGISTRY.register('sac_command')
class SACCommandModePolicy(SACPolicy, DummyCommandModePolicy):
    pass


@POLICY_REGISTRY.register('cql_command')
class CQLCommandModePolicy(CQLPolicy, DummyCommandModePolicy):
    pass


@POLICY_REGISTRY.register('cql_discrete_command')
class CQLDiscreteCommandModePolicy(CQLDiscretePolicy, EpsCommandModePolicy):
    pass


@POLICY_REGISTRY.register('qmix_command')
class QMIXCommandModePolicy(QMIXPolicy, EpsCommandModePolicy):
    pass


@POLICY_REGISTRY.register('wqmix_command')
class WQMIXCommandModePolicy(WQMIXPolicy, EpsCommandModePolicy):
    pass


@POLICY_REGISTRY.register('collaq_command')
class CollaQCommandModePolicy(CollaQPolicy, EpsCommandModePolicy):
    pass


@POLICY_REGISTRY.register('coma_command')
class COMACommandModePolicy(COMAPolicy, EpsCommandModePolicy):
    pass


@POLICY_REGISTRY.register('atoc_command')
class ATOCCommandModePolicy(ATOCPolicy, DummyCommandModePolicy):
    pass


@POLICY_REGISTRY.register('acer_command')
class ACERCommandModePolisy(ACERPolicy, DummyCommandModePolicy):
    pass


@POLICY_REGISTRY.register('qtran_command')
class QTRANCommandModePolicy(QTRANPolicy, EpsCommandModePolicy):
    pass


@POLICY_REGISTRY.register('d4pg_command')
class D4PGCommandModePolicy(D4PGPolicy, DummyCommandModePolicy):
    pass<|MERGE_RESOLUTION|>--- conflicted
+++ resolved
@@ -24,13 +24,12 @@
 from .acer import ACERPolicy
 from .qtran import QTRANPolicy
 from .sql import SQLPolicy
-<<<<<<< HEAD
+
 from .cql import CQLPolicy
 from .dqfd import DQFDPolicy
-=======
 from .d4pg import D4PGPolicy
 from .cql import CQLPolicy, CQLDiscretePolicy
->>>>>>> f537adf0
+
 
 
 class EpsCommandModePolicy(CommandModePolicy):

--- conflicted
+++ resolved
@@ -78,16 +78,7 @@
         ),
         collect=dict(
             # (int) collect n_sample data, train model n_iteration times
-<<<<<<< HEAD
-            n_sample=16,
-            # (int) the trajectory length to calculate v-trace target
-            unroll_len=unroll_len,
-            # (float) discount factor for future reward, defaults int [0, 1]
-            discount_factor=0.9,
-            gae_lambda=0.95,
-=======
             # n_sample=16,
->>>>>>> 62d61b5b
             collector=dict(collect_print_freq=1000, ),
         ),
         eval=dict(evaluator=dict(eval_freq=1000, ), ),

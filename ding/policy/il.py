from typing import List, Dict, Any, Tuple, Union
from collections import namedtuple
import torch
import torch.nn as nn

from ding.torch_utils import Adam, to_device
from ding.model import model_wrap
from ding.utils import POLICY_REGISTRY
from ding.utils.data import default_collate, default_decollate
from .base_policy import Policy
<<<<<<< HEAD
try:
    from dizoo.gfootball.model.bots import FootballKaggle5thPlaceModel
except ImportError:
    FootballKaggle5thPlaceModel = None
=======
FootballKaggle5thPlaceModel = None
>>>>>>> 8a108c7c


@POLICY_REGISTRY.register('IL')
class ILPolicy(Policy):
    r"""
    Overview:
        Policy class of Imitation learning algorithm
    Interface:
        __init__, set_setting, __repr__, state_dict_handle
    Property:
        learn_mode, collect_mode, eval_mode
    """
    config = dict(
        type='IL',
        cuda=True,
        # (bool) whether use on-policy training pipeline(behaviour policy and training policy are the same)
        on_policy=False,
        priority=False,
        # (bool) Whether use Importance Sampling Weight to correct biased update. If True, priority must be True.
        priority_IS_weight=False,
        learn=dict(
            multi_gpu=False,
            # (int) collect n_episode data, train model n_iteration time
            update_per_collect=20,
            # (int) the number of data for a train iteration
            batch_size=64,
            # (float) gradient-descent step size
            learning_rate=0.0002,
        ),
        collect=dict(
            # (int) collect n_sample data, train model n_iteration time
            # n_sample=128,
            # (float) discount factor for future reward, defaults int [0, 1]
            discount_factor=0.99,
        ),
        eval=dict(evaluator=dict(eval_freq=800, ), ),
        other=dict(
            replay_buffer=dict(
                replay_buffer_size=100000,
                # (int) max use count of data, if count is bigger than this value,
                # the data will be removed from buffer
                max_reuse=10,
            ),
            command=dict(),
        ),
    )

    def _init_learn(self) -> None:
        r"""
        Overview:
            Learn mode init method. Called by ``self.__init__``.
            Init optimizers, algorithm config, main and target models.
        """
        # actor and critic optimizer
        self._optimizer = Adam(self._model.parameters(), lr=self._cfg.learn.learning_rate)

        # main and target models
        self._learn_model = model_wrap(self._model, wrapper_name='base')
        self._learn_model.train()
        self._learn_model.reset()

        self._forward_learn_cnt = 0  # count iterations

    def _forward_learn(self, data: dict) -> Dict[str, Any]:
        r"""
        Overview:
            Forward and backward function of learn mode.
        Arguments:
            - data (:obj:`dict`): Dict type data, including at least ['obs', 'action', 'reward', 'next_obs']
        Returns:
            - info_dict (:obj:`Dict[str, Any]`): Including at least actor and critic lr, different losses.
        """
        data = default_collate(data, cat_1dim=False)
        data['done'] = None
        if self._cuda:
            data = to_device(data, self._device)
        loss_dict = {}
        # ====================
        # imitation learn forward
        # ====================
        obs = data.get('obs')
        logit = data.get('logit')
        assert isinstance(obs['processed_obs'], torch.Tensor), obs['processed_obs']
        model_action_logit = self._learn_model.forward(obs['processed_obs'])['logit']
        supervised_loss = nn.MSELoss(reduction='none')(model_action_logit, logit).mean()
        self._optimizer.zero_grad()
        supervised_loss.backward()
        self._optimizer.step()
        loss_dict['supervised_loss'] = supervised_loss
        return {
            'cur_lr': self._optimizer.defaults['lr'],
            **loss_dict,
        }

    def _state_dict_learn(self) -> Dict[str, Any]:
        return {
            'model': self._learn_model.state_dict(),
            'optimizer': self._optimizer.state_dict(),
        }

    def _load_state_dict_learn(self, state_dict: Dict[str, Any]) -> None:
        self._learn_model.load_state_dict(state_dict['model'])
        self._optimizer.load_state_dict(state_dict['optimizer'])

    def _init_collect(self) -> None:
        r"""
        Overview:
            Collect mode init method. Called by ``self.__init__``.
            Init traj and unroll length, collect model.
        """
        self._collect_model = model_wrap(FootballKaggle5thPlaceModel(), wrapper_name='base')
        self._gamma = self._cfg.collect.discount_factor
        self._collect_model.eval()
        self._collect_model.reset()

    def _forward_collect(self, data: dict) -> dict:
        r"""
        Overview:
            Forward function of collect mode.
        Arguments:
            - data (:obj:`Dict[str, Any]`): Dict type data, stacked env data for predicting policy_output(action), \
                values are torch.Tensor or np.ndarray or dict/list combinations, keys are env_id indicated by integer.
        Returns:
            - output (:obj:`Dict[int, Any]`): Dict type data, including at least inferred action according to input obs.
        ReturnsKeys
            - necessary: ``action``
            - optional: ``logit``
        """
        data_id = list(data.keys())
        data = default_collate(list(data.values()))
        if self._cuda:
            data = to_device(data, self._device)
        with torch.no_grad():
            output = self._collect_model.forward(default_decollate(data['obs']['raw_obs']))
        if self._cuda:
            output = to_device(output, 'cpu')
        output = default_decollate(output)
        return {i: d for i, d in zip(data_id, output)}

    def _process_transition(self, obs: Any, model_output: dict, timestep: namedtuple) -> Dict[str, Any]:
        r"""
        Overview:
            Generate dict type transition data from inputs.
        Arguments:
            - obs (:obj:`Any`): Env observation
            - model_output (:obj:`dict`): Output of collect model, including at least ['action']
            - timestep (:obj:`namedtuple`): Output after env step, including at least ['obs', 'reward', 'done'] \
                (here 'obs' indicates obs after env step, i.e. next_obs).
        Return:
            - transition (:obj:`Dict[str, Any]`): Dict type transition data.
        """
        transition = {
            'obs': obs,
            'action': model_output['action'],
            'logit': model_output['logit'],
            'reward': timestep.reward,
            'done': timestep.done,
        }
        return transition

    def _get_train_sample(self, origin_data: list) -> Union[None, List[Any]]:
        datas = []
        pre_rew = 0
        for i in range(len(origin_data) - 1, -1, -1):
            data = {}
            data['obs'] = origin_data[i]['obs']
            data['action'] = origin_data[i]['action']
            cur_rew = origin_data[i]['reward']
            pre_rew = cur_rew + (pre_rew * self._gamma)
            # sample uniformly
            data['priority'] = 1
            data['logit'] = origin_data[i]['logit']
            datas.append(data)
        return datas

    def _init_eval(self) -> None:
        r"""
        Overview:
            Evaluate mode init method. Called by ``self.__init__``.
            Init eval model. Unlike learn and collect model, eval model does not need noise.
        """
        self._eval_model = model_wrap(self._model, wrapper_name='argmax_sample')
        self._eval_model.reset()

    def _forward_eval(self, data: dict) -> dict:
        r"""
        Overview:
            Forward function of eval mode, similar to ``self._forward_collect``.
        Arguments:
            - data (:obj:`Dict[str, Any]`): Dict type data, stacked env data for predicting policy_output(action), \
                values are torch.Tensor or np.ndarray or dict/list combinations, keys are env_id indicated by integer.
        Returns:
            - output (:obj:`Dict[int, Any]`): The dict of predicting action for the interaction with env.
        ReturnsKeys
            - necessary: ``action``
            - optional: ``logit``
        """
        data_id = list(data.keys())
        data = default_collate(list(data.values()))
        if self._cuda:
            data = to_device(data, self._device)
        with torch.no_grad():
            output = self._eval_model.forward(data['obs']['processed_obs'])
        if self._cuda:
            output = to_device(output, 'cpu')
        output = default_decollate(output)
        return {i: d for i, d in zip(data_id, output)}

    # TODO different collect model and learn model
    def default_model(self) -> Tuple[str, List[str]]:
        return 'football_iql', ['dizoo.gfootball.model.iql.iql_network']

    def _monitor_vars_learn(self) -> List[str]:
        r"""
        Overview:
            Return variables' name if variables are to used in monitor.
        Returns:
            - vars (:obj:`List[str]`): Variables' name list.
        """
        return ['cur_lr', 'supervised_loss']<|MERGE_RESOLUTION|>--- conflicted
+++ resolved
@@ -8,14 +8,7 @@
 from ding.utils import POLICY_REGISTRY
 from ding.utils.data import default_collate, default_decollate
 from .base_policy import Policy
-<<<<<<< HEAD
-try:
-    from dizoo.gfootball.model.bots import FootballKaggle5thPlaceModel
-except ImportError:
-    FootballKaggle5thPlaceModel = None
-=======
 FootballKaggle5thPlaceModel = None
->>>>>>> 8a108c7c
 
 
 @POLICY_REGISTRY.register('IL')

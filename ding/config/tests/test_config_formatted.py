--- conflicted
+++ resolved
@@ -24,11 +24,7 @@
         main_config, seed=0, auto=True, create_cfg=create_config, save_cfg=True, save_path='{}_config.py'.format(name)
     )
 
-<<<<<<< HEAD
-    module = importlib.import_module('cartpole_{}.formatted_{}_config'.format(name, name))
-=======
     module = importlib.import_module('cartpole_{}_seed0.formatted_{}_config'.format(name, name))
->>>>>>> 62d61b5b
     main_config, create_config = module.main_config, module.create_config
     cfg_test = compile_config(main_config, seed=0, auto=True, create_cfg=create_config, save_cfg=False)
     assert cfg == cfg_test, 'cfg_formatted_failed'
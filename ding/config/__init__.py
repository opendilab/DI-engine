--- conflicted
+++ resolved
@@ -1,18 +1,4 @@
 from .config import Config, read_config, save_config, compile_config, compile_config_parallel, read_config_directly, \
     read_config_with_system, save_config_py
 from .utils import parallel_transform, parallel_transform_slurm
-<<<<<<< HEAD
-
-from . import A2C
-from . import C51
-from . import DDPG
-from . import DQN
-from . import PG
-from . import PPOF
-from . import PPOOffPolicy
-from . import SAC
-from . import SQL
-from . import TD3
-=======
-from .example import A2C, C51, DDPG, DQN, PG, PPOF, PPOOffPolicy, SAC, SQL, TD3
->>>>>>> 11cc7de8
+from .example import A2C, C51, DDPG, DQN, PG, PPOF, PPOOffPolicy, SAC, SQL, TD3
--- conflicted
+++ resolved
@@ -44,13 +44,8 @@
 - Multi-agent RL algorithms like QMIX, MAPPO
 - Imitation learning algorithms (BC/IRL/GAIL) , such as GAIL, SQIL, Guided Cost Learning
 - Exploration algorithms like HER, RND, ICM
-<<<<<<< HEAD
-- Offline RL algorithms: CQL, TD3BC
+- Offline RL algorithms: CQL, TD3BC, Decision Transformer
 - Model-based RL algorithms: SVG, VE, STEVE / MBPO, DDPPO
-=======
-- Offline RL algorithms: CQL, TD3BC, Decision Transformer
-- Model-based RL algorithms: MBPO
->>>>>>> ce286cde
 
 **DI-engine** aims to **standardize different RL enviroments and applications**. Various training pipelines and customized decision AI applications are also supported.
 

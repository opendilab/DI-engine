--- conflicted
+++ resolved
@@ -6,7 +6,6 @@
 
 Updated on 2021.07.08
 
-<<<<<<< HEAD
 ## badge
 
 ## Introduction
@@ -24,7 +23,7 @@
 ## Quick Start
 
 ```bash
-ding -m serial --env cartpole --algo dqn -s 0
+ding -m serial -e cartpole -p dqn -s 0
 ```
 
 ## Roadmap
@@ -42,12 +41,6 @@
     year={2021},
 }
 ```
-=======
-## Agent demo
-![demo](https://gitlab.bj.sensetime.com/open-XLab/cell/nerveX/-/wikis/uploads/c64b3cb28849fa6db222fc9c222f11e6/5m6m.gif)
-
-## Documents
->>>>>>> 897c57b8
 
 ## License
 DI-engine released under the Apache 2.0 license.
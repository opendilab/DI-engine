--- conflicted
+++ resolved
@@ -138,32 +138,6 @@
 | 15 | [D4PG](https://arxiv.org/pdf/1804.08617.pdf) | ![continuous](https://img.shields.io/badge/-continous-green) | [policy/d4pg](https://github.com/opendilab/DI-engine/blob/main/ding/policy/d4pg.py) | python3 -u pendulum_d4pg_config.py |
 |  16  |           [SAC](https://arxiv.org/abs/1801.01290)            | ![continuous](https://img.shields.io/badge/-continous-green) | [policy/sac](https://github.com/opendilab/DI-engine/blob/main/ding/policy/sac.py) |        ding -m serial -c pendulum_sac_config.py -s 0         |
 | 17 | [PDQN](https://arxiv.org/pdf/1810.06394.pdf) | ![hybrid](https://img.shields.io/badge/-hybrid-darkgreen) | [policy/pdqn](https://github.com/opendilab/DI-engine/blob/main/ding/policy/pdqn.py) | ding -m serial -c gym_hybrid_pdqn_config.py -s 0 |
-<<<<<<< HEAD
-|  18  |           [QMIX](https://arxiv.org/pdf/1803.11485.pdf)           |      ![MARL](https://img.shields.io/badge/-MARL-yellow)      | [policy/qmix](https://github.com/opendilab/DI-engine/blob/main/ding/policy/qmix.py) |       ding -m serial -c smac_3s5z_qmix_config.py -s 0        |
-|  19  |         [COMA](https://arxiv.org/pdf/1705.08926.pdf)         |      ![MARL](https://img.shields.io/badge/-MARL-yellow)      | [policy/coma](https://github.com/opendilab/DI-engine/blob/main/ding/policy/coma.py) |       ding -m serial -c smac_3s5z_coma_config.py -s 0        |
-|  20  |          [QTran](https://arxiv.org/abs/1905.05408)           |      ![MARL](https://img.shields.io/badge/-MARL-yellow)      | [policy/qtran](https://github.com/opendilab/DI-engine/blob/main/ding/policy/qtran.py) |       ding -m serial -c smac_3s5z_qtran_config.py -s 0       |
-|  21  |          [WQMIX](https://arxiv.org/abs/2006.10800)           |      ![MARL](https://img.shields.io/badge/-MARL-yellow)      | [policy/wqmix](https://github.com/opendilab/DI-engine/blob/main/ding/policy/wqmix.py) |       ding -m serial -c smac_3s5z_wqmix_config.py -s 0       |
-|  22  |        [CollaQ](https://arxiv.org/pdf/2010.08531.pdf)        |      ![MARL](https://img.shields.io/badge/-MARL-yellow)      | [policy/collaq](https://github.com/opendilab/DI-engine/blob/main/ding/policy/collaq.py) |      ding -m serial -c smac_3s5z_collaq_config.py -s 0       |
-|  23  |           [GAIL](https://arxiv.org/pdf/1606.03476.pdf)           |        ![IL](https://img.shields.io/badge/-IL-purple)        | [reward_model/gail](https://github.com/opendilab/DI-engine/blob/main/ding/reward_model/gail_irl_model.py) |  ding -m serial_gail -c cartpole_dqn_gail_config.py -s 0  |
-|  24  |         [SQIL](https://arxiv.org/pdf/1905.11108.pdf)         |        ![IL](https://img.shields.io/badge/-IL-purple)        | [entry/sqil](https://github.com/opendilab/DI-engine/blob/main/ding/entry/serial_entry_sqil.py) |     ding -m serial_sqil -c cartpole_sqil_config.py -s 0      |
-|  25  | [DQFD](https://arxiv.org/pdf/1704.03732.pdf) | ![IL](https://img.shields.io/badge/-IL-purple) | [policy/dqfd](https://github.com/opendilab/DI-engine/blob/main/ding/policy/dqfd.py) | ding -m serial_dqfd -c cartpole_dqfd_config.py -s 0 |
-|  26  | [R2D3](https://arxiv.org/pdf/1909.01387.pdf) | ![IL](https://img.shields.io/badge/-IL-purple) | [policy/r2d3](https://github.com/opendilab/DI-engine/blob/main/ding/policy/r2d3.py) | python3 -u pong_r2d3_r2d2expert_config.py |
-|  27  |         [GCL](https://arxiv.org/pdf/1603.00448.pdf)          |   ![IL](https://img.shields.io/badge/-IL-purple)             | [reward_model/guided_cost](https://github.com/opendilab/DI-engine/blob/main/ding/reward_model/guided_cost_reward_model.py) |                          python3 lunarlander_gcl_config.py   
-|  28  |           [HER](https://arxiv.org/pdf/1707.01495.pdf)            |   ![exp](https://img.shields.io/badge/-exploration-orange)   | [reward_model/her](https://github.com/opendilab/DI-engine/blob/main/ding/reward_model/her_reward_model.py) |                python3 -u bitflip_her_dqn.py                 |
-|  29  |           [RND](https://arxiv.org/abs/1810.12894)            |   ![exp](https://img.shields.io/badge/-exploration-orange)   | [reward_model/rnd](https://github.com/opendilab/DI-engine/blob/main/ding/reward_model/rnd_reward_model.py) |             python3 -u cartpole_ppo_rnd_main.py              |
-|  30  |           [ICM](https://arxiv.org/pdf/1705.05363.pdf)            |   ![exp](https://img.shields.io/badge/-exploration-orange)   | [reward_model/icm](https://github.com/opendilab/DI-engine/blob/main/ding/reward_model/icm_reward_model.py) |             python3 -u cartpole_ppo_icm_config.py              |
-|  31  |         [CQL](https://arxiv.org/pdf/2006.04779.pdf)          | ![offline](https://img.shields.io/badge/-offlineRL-darkblue) | [policy/cql](https://github.com/opendilab/DI-engine/blob/main/ding/policy/cql.py) |                 python3 -u d4rl_cql_main.py                  |
-|  32  |         [TD3BC](https://arxiv.org/pdf/2106.06860.pdf)          | ![offline](https://img.shields.io/badge/-offlineRL-darkblue) | [policy/td3_bc](https://github.com/opendilab/DI-engine/blob/main/ding/policy/td3_bc.py) |                 python3 -u mujoco_td3_bc_main.py                  |
-|  33  |         [MBPO](https://arxiv.org/pdf/1906.08253.pdf)         | ![mbrl](https://img.shields.io/badge/-ModelBasedRL-lightblue) | [model/template/model_based/mbpo](https://github.com/opendilab/DI-engine/blob/main/ding/model/template/model_based/mbpo.py) |        python3 -u sac_halfcheetah_mopo_default_config.py     |
-|  34  |         [PER](https://arxiv.org/pdf/1511.05952.pdf)          |   ![other](https://img.shields.io/badge/-other-lightgrey)    | [worker/replay_buffer](https://github.com/opendilab/DI-engine/blob/main/ding/worker/replay_buffer/advanced_buffer.py) |                        `rainbow demo`                        |
-|  35  |         [GAE](https://arxiv.org/pdf/1506.02438.pdf)          |   ![other](https://img.shields.io/badge/-other-lightgrey)    | [rl_utils/gae](https://github.com/opendilab/DI-engine/blob/main/ding/rl_utils/gae.py) |                          `ppo demo`                          |
-
-![discrete](https://img.shields.io/badge/-discrete-brightgreen) means discrete action space, which is only label in normal DRL algorithms (1-16)
-
-![continuous](https://img.shields.io/badge/-continous-green) means continuous action space, which is only label in normal DRL algorithms (1-16)
-
-![hybrid](https://img.shields.io/badge/-hybrid-darkgreen)means hybrid (discrete + continuous) action space (1-16)
-=======
 | 18 | [MPDQN](https://arxiv.org/pdf/1905.04388.pdf) | ![hybrid](https://img.shields.io/badge/-hybrid-darkgreen) | [policy/pdqn](https://github.com/opendilab/DI-engine/blob/main/ding/policy/pdqn.py) | ding -m serial -c gym_hybrid_mpdqn_config.py -s 0 |
 |  19  |           [QMIX](https://arxiv.org/pdf/1803.11485.pdf)           |      ![MARL](https://img.shields.io/badge/-MARL-yellow)      | [policy/qmix](https://github.com/opendilab/DI-engine/blob/main/ding/policy/qmix.py) |       ding -m serial -c smac_3s5z_qmix_config.py -s 0        |
 |  20  |         [COMA](https://arxiv.org/pdf/1705.08926.pdf)         |      ![MARL](https://img.shields.io/badge/-MARL-yellow)      | [policy/coma](https://github.com/opendilab/DI-engine/blob/main/ding/policy/coma.py) |       ding -m serial -c smac_3s5z_coma_config.py -s 0        |
@@ -190,7 +164,6 @@
 ![continuous](https://img.shields.io/badge/-continous-green) means continuous action space, which is only label in normal DRL algorithms (1-18)
 
 ![hybrid](https://img.shields.io/badge/-hybrid-darkgreen) means hybrid (discrete + continuous) action space (1-18)
->>>>>>> ad71feba
 
 ![dist](https://img.shields.io/badge/-distributed-blue) means distributed training (collector-learner parallel) RL algorithm
 

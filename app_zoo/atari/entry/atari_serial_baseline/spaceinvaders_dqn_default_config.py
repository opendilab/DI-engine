--- conflicted
+++ resolved
@@ -18,11 +18,9 @@
         cuda=True,
         priority=False,
         model=dict(
-            encoder_kwargs=dict(encoder_type='conv2d', ),
             obs_shape=[4, 84, 84],
             action_shape=6,
-            hidden_size_list=[128, 128, 512],
-            head_kwargs=dict(head_type='base', ),
+            encoder_hidden_size_list=[128, 128, 512],
         ),
         nstep=3,
         discount_factor=0.99,
@@ -30,15 +28,7 @@
             update_per_collect=10,
             batch_size=32,
             learning_rate=0.0001,
-<<<<<<< HEAD
-            algo=dict(
-                target_update_freq=500,
-                discount_factor=0.99,
-                nstep=nstep,
-            ),
-=======
             target_update_freq=500,
->>>>>>> e286c4d2
         ),
         collect=dict(
             n_sample=100,

from typing import Any, Union, List
import torch
import numpy as np
from nervex.envs import BaseEnv, register_env, BaseEnvTimestep, BaseEnvInfo 
from nervex.envs.common.env_element import EnvElement, EnvElementInfo
from nervex.envs.common.common_function import affine_transform
<<<<<<< HEAD
from nervex.torch_utils import to_tensor
from .mujoco_wrappers import wrap_mujoco

=======
from nervex.torch_utils import to_tensor, to_ndarray, to_list
from .mujoco_wrappers import wrap_deepmind
import copy
>>>>>>> cead150e

class MujocoEnv(BaseEnv):

    def __init__(self, cfg: dict) -> None:
        self._cfg = cfg
        self._use_act_scale = cfg.use_act_scale
        self._env = wrap_mujoco(
            cfg.env_id,
            norm_obs=cfg.get('norm_obs', None),
            norm_reward=cfg.get('norm_reward', None),
        )

    def reset(self) -> torch.FloatTensor:
        if hasattr(self, '_seed'):
            self._env.seed(self._seed)
        obs = self._env.reset()
        obs = to_ndarray(obs)
        self._final_eval_reward = 0.
        return obs

    def close(self) -> None:
        self._env.close()

    def seed(self, seed: int) -> None:
        self._seed = seed

    def step(self, action: Union[torch.Tensor, np.ndarray, list]) -> BaseEnvTimestep:
        action = to_ndarray(action)
        if self._use_act_scale:
            action_range = self.info().act_space.value
            action = affine_transform(action, min_val=action_range['min'], max_val=action_range['max'])
        obs, rew, done, info = self._env.step(action)
        self._final_eval_reward += rew
        obs = to_ndarray(obs)
        rew = to_ndarray([rew]) # wrapped to be transfered to a Tensor with shape (1,)
        if done:
            info['final_eval_reward'] = self._final_eval_reward
        return BaseEnvTimestep(obs, rew, done, info)

    def info(self) -> BaseEnvInfo:
        reward_range = self._env.reward_range
        observation_space = self._env.observation_space
        action_space = self._env.action_space
        T = EnvElementInfo
        return BaseEnvInfo(
            agent_num=1,
            obs_space=T(
                observation_space.shape, {
                    'min': observation_space.low.max(),
                    'max': observation_space.high.min(),
                    'dtype': np.float32
                }, None, None
            ),
            act_space=T(
                action_space.shape, {
                    'min': action_space.low.max(),
                    'max': action_space.high.min()
                }, None, None
            ),
            rew_space=T(1, {
                'min': reward_range[0],
                'max': reward_range[1]
            }, None, None),
        )

    def __repr__(self) -> str:
        return "nerveX Mujoco Env({})".format(self._cfg.env_id)
    
    @staticmethod
    def create_actor_env_cfg(cfg: dict) -> List[dict]:
        actor_env_num = cfg.pop('actor_env_num', 1)
        return [cfg for _ in range(actor_env_num)]

    @staticmethod
    def create_evaluator_env_cfg(cfg: dict) -> List[dict]:
        evaluator_env_num = cfg.pop('evaluator_env_num', 1)
        evaluator_cfg = copy.deepcopy(cfg)
        evaluator_cfg.norm_reward.use_norm = False
        return [evaluator_cfg for _ in range(evaluator_env_num)]


register_env('mujoco', MujocoEnv)<|MERGE_RESOLUTION|>--- conflicted
+++ resolved
@@ -1,18 +1,13 @@
 from typing import Any, Union, List
+import copy
 import torch
 import numpy as np
-from nervex.envs import BaseEnv, register_env, BaseEnvTimestep, BaseEnvInfo 
+from nervex.envs import BaseEnv, register_env, BaseEnvTimestep, BaseEnvInfo
 from nervex.envs.common.env_element import EnvElement, EnvElementInfo
 from nervex.envs.common.common_function import affine_transform
-<<<<<<< HEAD
-from nervex.torch_utils import to_tensor
+from nervex.torch_utils import to_tensor, to_ndarray, to_list
 from .mujoco_wrappers import wrap_mujoco
 
-=======
-from nervex.torch_utils import to_tensor, to_ndarray, to_list
-from .mujoco_wrappers import wrap_deepmind
-import copy
->>>>>>> cead150e
 
 class MujocoEnv(BaseEnv):
 
@@ -47,7 +42,7 @@
         obs, rew, done, info = self._env.step(action)
         self._final_eval_reward += rew
         obs = to_ndarray(obs)
-        rew = to_ndarray([rew]) # wrapped to be transfered to a Tensor with shape (1,)
+        rew = to_ndarray([rew])  # wrapped to be transfered to a Tensor with shape (1,)
         if done:
             info['final_eval_reward'] = self._final_eval_reward
         return BaseEnvTimestep(obs, rew, done, info)
@@ -80,7 +75,7 @@
 
     def __repr__(self) -> str:
         return "nerveX Mujoco Env({})".format(self._cfg.env_id)
-    
+
     @staticmethod
     def create_actor_env_cfg(cfg: dict) -> List[dict]:
         actor_env_num = cfg.pop('actor_env_num', 1)

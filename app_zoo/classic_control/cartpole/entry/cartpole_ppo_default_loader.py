--- conflicted
+++ resolved
@@ -4,23 +4,15 @@
 
 cartpole_ppo_default_loader = dict_(
     env=item('env') >> dict_(
-<<<<<<< HEAD
         manager=item('manager') >> dict_(
             type=item('type') >> enum('base', 'subprocess', 'async_subprocess'),
         ),
         env_kwargs=item('env_kwargs') >> dict_(
             import_names=item('import_names') >> collection(str),
             env_type=item('env_type') >> is_type(str),
-            actor_env_num=item('actor_env_num') >> is_type(int) >> interval(1, 32),
+            collector_env_num=item('collector_env_num') >> is_type(int) >> interval(1, 32),
             evaluator_env_num=item('evaluator_env_num') >> is_type(int) >> interval(1, 32),
         ),
-=======
-        env_manager_type=item('env_manager_type') >> enum('base', 'subprocess'),
-        import_names=item('import_names') >> collection(str),
-        env_type=item('env_type') >> is_type(str),
-        collector_env_num=item('collector_env_num') >> is_type(int) >> interval(1, 32),
-        evaluator_env_num=item('evaluator_env_num') >> is_type(int) >> interval(1, 32),
->>>>>>> 3ac34da2
     ),
     policy=item('policy') >> dict_(
         use_cuda=item('use_cuda') >> is_type(bool),

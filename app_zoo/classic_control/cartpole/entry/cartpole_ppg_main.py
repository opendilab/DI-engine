import os
import gym
from tensorboardX import SummaryWriter
from easydict import EasyDict
from copy import deepcopy

from nervex.config import compile_config
from nervex.worker import BaseLearner, SampleCollector, BaseSerialEvaluator, AdvancedReplayBuffer
from nervex.envs import BaseEnvManager, NervexEnvWrapper
from nervex.policy import PPGPolicy
from nervex.model import FCPPG
from nervex.utils import set_pkg_seed, deep_merge_dicts
from app_zoo.classic_control.cartpole.config.cartpole_ppg_config import cartpole_ppg_config


def wrapped_cartpole_env():
    return NervexEnvWrapper(gym.make('CartPole-v0'))


def main(cfg, seed=0, max_iterations=int(1e10)):
    cfg = compile_config(
        cfg,
        BaseEnvManager,
        PPGPolicy,
        BaseLearner,
        SampleCollector,
        BaseSerialEvaluator,
<<<<<<< HEAD
        {'policy': PrioritizedReplayBuffer, 'value': PrioritizedReplayBuffer},
=======
        AdvancedReplayBuffer,
>>>>>>> 49c5c81f
        save_cfg=True
    )
    collector_env_num, evaluator_env_num = cfg.env.collector_env_num, cfg.env.evaluator_env_num
    collector_env = BaseEnvManager(env_fn=[wrapped_cartpole_env for _ in range(collector_env_num)], cfg=cfg.env.manager)
    evaluator_env = BaseEnvManager(env_fn=[wrapped_cartpole_env for _ in range(evaluator_env_num)], cfg=cfg.env.manager)

    collector_env.seed(seed)
    evaluator_env.seed(seed, dynamic_seed=False)
    set_pkg_seed(seed, use_cuda=cfg.policy.cuda)

    model = FCPPG(**cfg.policy.model)
    policy = PPGPolicy(cfg.policy, model=model)
    tb_logger = SummaryWriter(os.path.join('./log/', 'serial'))
    learner = BaseLearner(cfg.policy.learn.learner, policy.learn_mode, tb_logger)
    collector = SampleCollector(cfg.policy.collect.collector, collector_env, policy.collect_mode, tb_logger)
    evaluator = BaseSerialEvaluator(cfg.policy.eval.evaluator, evaluator_env, policy.eval_mode, tb_logger)
    policy_buffer = AdvancedReplayBuffer(cfg.policy.other.replay_buffer.policy, tb_logger, 'policy')
    value_buffer = AdvancedReplayBuffer(cfg.policy.other.replay_buffer.value, tb_logger, 'value')

    while True:
        if evaluator.should_eval(learner.train_iter):
            stop, reward = evaluator.eval(learner.save_checkpoint, learner.train_iter, collector.envstep)
            if stop:
                break
        new_data = collector.collect(train_iter=learner.train_iter)
        policy_buffer.push(new_data, cur_collector_envstep=collector.envstep)
        value_buffer.push(deepcopy(new_data), cur_collector_envstep=collector.envstep)
        for i in range(cfg.policy.learn.update_per_collect):
            batch_size = learner.policy.get_attribute('batch_size')
            policy_data = policy_buffer.sample(batch_size['policy'], learner.train_iter)
            value_data = policy_buffer.sample(batch_size['value'], learner.train_iter)
            if policy_data is not None and value_data is not None:
                train_data = {'policy': policy_data, 'value': value_data}
                learner.train(train_data, collector.envstep)
        policy_buffer.clear()
        value_buffer.clear()


if __name__ == "__main__":
    main(cartpole_ppg_config)<|MERGE_RESOLUTION|>--- conflicted
+++ resolved
@@ -25,11 +25,7 @@
         BaseLearner,
         SampleCollector,
         BaseSerialEvaluator,
-<<<<<<< HEAD
-        {'policy': PrioritizedReplayBuffer, 'value': PrioritizedReplayBuffer},
-=======
-        AdvancedReplayBuffer,
->>>>>>> 49c5c81f
+        {'policy': AdvancedReplayBuffer, 'value': AdvancedReplayBuffer},
         save_cfg=True
     )
     collector_env_num, evaluator_env_num = cfg.env.collector_env_num, cfg.env.evaluator_env_num

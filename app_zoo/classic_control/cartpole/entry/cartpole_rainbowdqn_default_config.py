from easydict import EasyDict

nstep = 3
cartpole_rainbowdqn_default_config = dict(
    env=dict(
<<<<<<< HEAD
        manager=dict(
            type='base',
        ),
        env_kwargs=dict(
            import_names=['app_zoo.classic_control.cartpole.envs.cartpole_env'],
            env_type='cartpole',
            actor_env_num=8,
            evaluator_env_num=5,
        ),
=======
        env_manager_type='base',
        import_names=['app_zoo.classic_control.cartpole.envs.cartpole_env'],
        env_type='cartpole',
        collector_env_num=8,
        evaluator_env_num=5,
>>>>>>> 3ac34da2
    ),
    policy=dict(
        use_cuda=False,
        policy_type='rainbow_dqn',
        on_policy=False,
        use_priority=True,
        model=dict(
            obs_dim=4,
            action_dim=2,
            hidden_dim_list=[128, 128, 64],
            v_max=10,
            v_min=-10,
            n_atom=51,
        ),
        learn=dict(
            train_iteration=3,
            batch_size=64,
            learning_rate=0.001,
            weight_decay=0.0001,
            algo=dict(
                target_update_freq=100,
                discount_factor=0.97,
                nstep=nstep,
            ),
        ),
        collect=dict(
            unroll_len=1,
            algo=dict(nstep=nstep, ),
        ),
        other=dict(eps=dict(
            type='exp',
            start=0.95,
            end=0.1,
            decay=10000,
        ), ),
    ),
    replay_buffer=dict(
        replay_buffer_size=20000,
    ),
    collector=dict(
        n_sample=80,
        traj_len=(8 + nstep),
        collect_print_freq=100,
    ),
    evaluator=dict(
        n_episode=5,
        eval_freq=200,
        stop_value=195,
    ),
    learner=dict(
        load_path='',
        hook=dict(
            log_show=dict(
                name='log_show',
                type='log_show',
                priority=20,
                position='after_iter',
                ext_args=dict(freq=100, ),
            ),
        ),
    ),
)
cartpole_rainbowdqn_default_config = EasyDict(cartpole_rainbowdqn_default_config)
main_config = cartpole_rainbowdqn_default_config<|MERGE_RESOLUTION|>--- conflicted
+++ resolved
@@ -3,23 +3,15 @@
 nstep = 3
 cartpole_rainbowdqn_default_config = dict(
     env=dict(
-<<<<<<< HEAD
         manager=dict(
             type='base',
         ),
         env_kwargs=dict(
             import_names=['app_zoo.classic_control.cartpole.envs.cartpole_env'],
             env_type='cartpole',
-            actor_env_num=8,
+            collector_env_num=8,
             evaluator_env_num=5,
         ),
-=======
-        env_manager_type='base',
-        import_names=['app_zoo.classic_control.cartpole.envs.cartpole_env'],
-        env_type='cartpole',
-        collector_env_num=8,
-        evaluator_env_num=5,
->>>>>>> 3ac34da2
     ),
     policy=dict(
         use_cuda=False,

from easydict import EasyDict

agent_num = 5
num_agents = agent_num
num_landmarks = agent_num
collector_env_num = 4
evaluator_env_num = 5
use_communication = True
thought_dim = 16
batch_size = 32
max_step = 100
cooperative_navigation_atoc_default_config = dict(
    env=dict(
<<<<<<< HEAD
        manager=dict(
            type='subprocess',
        ),
        env_kwargs=dict(
            import_names=['app_zoo.multiagent_particle.envs.particle_env'],
            env_type='cooperative_navigation',
            num_agents=num_agents,
            num_landmarks=num_landmarks,
            max_step=max_step,
            agent_num=agent_num,
            actor_env_num=actor_env_num,
            evaluator_env_num=evaluator_env_num,
            agent_obs_only=True,
            discrete_action=False,
        ),
=======
        env_manager_type='subprocess',
        import_names=['app_zoo.multiagent_particle.envs.particle_env'],
        env_type='cooperative_navigation',
        num_agents=num_agents,
        num_landmarks=num_landmarks,
        agent_num=agent_num,
        max_step=max_step,
        collector_env_num=collector_env_num,
        evaluator_env_num=evaluator_env_num,
        agent_obs_only=True,
        discrete_action=False,
>>>>>>> 3ac34da2
    ),
    policy=dict(
        use_cuda=True,
        policy_type='atoc',
        on_policy=False,
        use_priority=False,
        model=dict(
            obs_dim=2 + 2 + (agent_num - 1) * 2 + num_landmarks * 2,
            action_dim=5,
            thought_dim=thought_dim,
            n_agent=agent_num,
            use_communication=use_communication,
            m_group=min(agent_num // 2, 5),
            T_initiate=5,
        ),
        learn=dict(
            train_iteration=5,
            batch_size=batch_size,
            learning_rate_actor=0.001,
            learning_rate_critic=0.001,
            weight_decay=0.0001,
            ignore_done=True,
            algo=dict(
                target_theta=0.005,
                discount_factor=0.9,
                use_communication=use_communication,
                actor_update_freq=1,
                use_noise=True,
                noise_sigma=0.15,
                noise_range=dict(
                    min=-0.5,
                    max=0.5,
                ),
            ),
        ),
        collect=dict(
            unroll_len=1,
            algo=dict(noise_sigma=0.4, ),
        ),
    ),
    replay_buffer=dict(
        replay_buffer_size=100000,
        replay_start_size=1000,
        max_use=10,
    ),
    collector=dict(
        # n_episode=4,
        n_sample=500,
        traj_len='inf',
        collect_print_freq=4,
    ),
    evaluator=dict(
        n_episode=10,
        eval_freq=2000,
        stop_value=0,  # We don't have a stop_value yet. The stop_value here is unreachable.
    ),
    learner=dict(
        hook=dict(
            log_show=dict(
                name='log_show',
                type='log_show',
                priority=20,
                position='after_iter',
                ext_args=dict(freq=500, ),
            ),
        ),
    ),
)
cooperative_navigation_atoc_default_config = EasyDict(cooperative_navigation_atoc_default_config)
main_config = cooperative_navigation_atoc_default_config<|MERGE_RESOLUTION|>--- conflicted
+++ resolved
@@ -11,7 +11,6 @@
 max_step = 100
 cooperative_navigation_atoc_default_config = dict(
     env=dict(
-<<<<<<< HEAD
         manager=dict(
             type='subprocess',
         ),
@@ -22,24 +21,11 @@
             num_landmarks=num_landmarks,
             max_step=max_step,
             agent_num=agent_num,
-            actor_env_num=actor_env_num,
+            collector_env_num=collector_env_num,
             evaluator_env_num=evaluator_env_num,
             agent_obs_only=True,
             discrete_action=False,
         ),
-=======
-        env_manager_type='subprocess',
-        import_names=['app_zoo.multiagent_particle.envs.particle_env'],
-        env_type='cooperative_navigation',
-        num_agents=num_agents,
-        num_landmarks=num_landmarks,
-        agent_num=agent_num,
-        max_step=max_step,
-        collector_env_num=collector_env_num,
-        evaluator_env_num=evaluator_env_num,
-        agent_obs_only=True,
-        discrete_action=False,
->>>>>>> 3ac34da2
     ),
     policy=dict(
         use_cuda=True,
